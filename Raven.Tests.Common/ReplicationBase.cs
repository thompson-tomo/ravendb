//-----------------------------------------------------------------------
// <copyright file="ReplicationBase.cs" company="Hibernating Rhinos LTD">
//     Copyright (c) Hibernating Rhinos LTD. All rights reserved.
// </copyright>
//-----------------------------------------------------------------------

using System;
using System.Collections.Generic;
using System.Linq;
using System.Runtime.CompilerServices;
using System.Threading;
using System.Threading.Tasks;

using Raven.Abstractions.Data;
using Raven.Abstractions.Replication;
using Raven.Abstractions.Util;
using Raven.Bundles.Replication.Tasks;
using Raven.Client;
using Raven.Client.Connection;
using Raven.Client.Connection.Async;
using Raven.Client.Document;
using Raven.Client.Embedded;
using Raven.Client.Listeners;
using Raven.Database;
using Raven.Database.Config;
using Raven.Database.Extensions;
using Raven.Database.Server;
using Raven.Json.Linq;
using Raven.Server;
using Raven.Tests.Common.Util;
using Raven.Tests.Helpers.Util;

using Xunit;

namespace Raven.Tests.Common
{
    public abstract class ReplicationBase : RavenTest
    {
        protected int PortRangeStart = 9000;
        protected int RetriesCount = 500;
	    private volatile bool hasWaitEnded;

        protected ReplicationBase()
        {
            checkPorts = true;
        }

        public DocumentStore CreateStore(bool enableCompressionBundle = false, 
            Action<DocumentStore> configureStore = null, 
            AnonymousUserAccessMode anonymousUserAccessMode = AnonymousUserAccessMode.Admin, 
            bool enableAuthorization = false, 
            string requestedStorageType = "voron", 
            bool useFiddler = false, 
            [CallerMemberName] string databaseName = null, 
            bool runInMemory = true)
        {
            var port = PortRangeStart - stores.Count;
            return CreateStoreAtPort(port, enableCompressionBundle, configureStore, anonymousUserAccessMode, enableAuthorization, requestedStorageType, useFiddler, databaseName, runInMemory);
        }

        public EmbeddableDocumentStore CreateEmbeddableStore(bool enableCompressionBundle = false,
            AnonymousUserAccessMode anonymousUserAccessMode = AnonymousUserAccessMode.Admin, string requestedStorageType = "esent", [CallerMemberName] string databaseName = null)
        {
            var port = PortRangeStart - stores.Count;
            return CreateEmbeddableStoreAtPort(port, enableCompressionBundle, anonymousUserAccessMode, requestedStorageType, databaseName);
        }

        private DocumentStore CreateStoreAtPort(int port, bool enableCompressionBundle = false,
            Action<DocumentStore> configureStore = null, AnonymousUserAccessMode anonymousUserAccessMode = AnonymousUserAccessMode.Admin, bool enableAuthorization = false,
            string storeTypeName = "voron", bool useFiddler = false, string databaseName = null, bool runInMemory = true)
        {
            var ravenDbServer = GetNewServer(port,
                requestedStorage: storeTypeName,
                activeBundles: "replication" + (enableCompressionBundle ? ";compression" : string.Empty),
                enableAuthentication: anonymousUserAccessMode == AnonymousUserAccessMode.None,
                databaseName: databaseName, 
                configureConfig: ConfigureConfig, 
                configureServer: ConfigureServer,
                runInMemory: runInMemory);

            if (enableAuthorization)
            {
                EnableAuthentication(ravenDbServer.SystemDatabase);
            }

            ConfigureDatabase(ravenDbServer.SystemDatabase, databaseName: databaseName);

            var documentStore = NewRemoteDocumentStore(ravenDbServer: ravenDbServer, 
                configureStore: configureStore, 
                fiddler: useFiddler, 
                databaseName: databaseName, 
                runInMemory: runInMemory);

            return documentStore;
        }

<<<<<<< HEAD

		protected bool CheckIfConflictDocumentsIsThere(IDocumentStore store, string id, string databaseName, int maxDocumentsToCheck = 1024, int timeoutMs = 15000)
		{
			var beginningTime = DateTime.UtcNow;
			var timeouted = false;
			JsonDocument[] docs;
			do
			{
				var currentTime = DateTime.UtcNow;
				if ((currentTime - beginningTime).TotalMilliseconds >= timeoutMs)
				{
					timeouted = true;
					break;
				}
				docs = store.DatabaseCommands.ForDatabase(databaseName).GetDocuments(0, maxDocumentsToCheck);
			} while (docs.Any(d => d.Key.Contains(id + "/conflicts")));

			return !timeouted;
		}

		protected bool WaitForConflictDocumentsToAppear(IDocumentStore store, string id, string databaseName, int maxDocumentsToCheck = 1024, int timeoutMs = 15000)
		{
			var beginningTime = DateTime.UtcNow;
			var timeouted = false;
			JsonDocument[] docs;
			do
			{
				var currentTime = DateTime.UtcNow;
				if ((currentTime - beginningTime).TotalMilliseconds >= timeoutMs)
				{
					timeouted = true;
					break;
				}
				docs = store.DatabaseCommands.ForDatabase(databaseName).GetDocuments(0, maxDocumentsToCheck);
			} while (!docs.Any(d => d.Key.Contains(id + "/conflicts")));

			return !timeouted;
		}
=======
        protected bool CheckIfConflictDocumentsIsThere(IDocumentStore store, string id, string databaseName, int maxDocumentsToCheck = 1024, int timeoutMs = 15000)
        {
            var beginningTime = DateTime.UtcNow;
            var timeouted = false;
            JsonDocument[] docs;
            do
            {
                var currentTime = DateTime.UtcNow;
                if ((currentTime - beginningTime).TotalMilliseconds >= timeoutMs)
                {
                    timeouted = true;
                    break;
                }
                docs = store.DatabaseCommands.ForDatabase(databaseName).GetDocuments(0, maxDocumentsToCheck);
            } while (docs.Any(d => d.Key.Contains(id + "/conflicts")));

            return !timeouted;
        }

        protected bool WaitForConflictDocumentsToAppear(IDocumentStore store, string id, string databaseName, int maxDocumentsToCheck = 1024, int timeoutMs = 15000)
        {
            var beginningTime = DateTime.UtcNow;
            var timeouted = false;
            JsonDocument[] docs;
            do
            {
                var currentTime = DateTime.UtcNow;
                if ((currentTime - beginningTime).TotalMilliseconds >= timeoutMs)
                {
                    timeouted = true;
                    break;
                }
                docs = store.DatabaseCommands.ForDatabase(databaseName).GetDocuments(0, maxDocumentsToCheck);
            } while (!docs.Any(d => d.Key.Contains(id + "/conflicts")));

            return !timeouted;
        }
>>>>>>> b19bf61a

        protected virtual void ConfigureServer(RavenDBOptions options)
        {
            
        }

        protected virtual void ConfigureConfig(InMemoryRavenConfiguration inMemoryRavenConfiguration)
        {
            
        }

        private EmbeddableDocumentStore CreateEmbeddableStoreAtPort(int port, bool enableCompressionBundle = false, AnonymousUserAccessMode anonymousUserAccessMode = AnonymousUserAccessMode.All, string storeTypeName = "esent", string databaseName = null)
        {
            NonAdminHttp.EnsureCanListenToWhenInNonAdminContext(port);
            var store = NewDocumentStore(port: port,
                requestedStorage:storeTypeName,
                activeBundles: "replication" + (enableCompressionBundle ? ";compression" : string.Empty),
                anonymousUserAccessMode: anonymousUserAccessMode,
                databaseName: databaseName);
            return store;
        }

        protected virtual void ConfigureDatabase(DocumentDatabase database, string databaseName = null)
        {

        }

        public void StopDatabase(int index)
        {
            var previousServer = servers[index];
            previousServer.Dispose();
        }

        public void StartDatabase(int index)
        {
            var previousServer = servers[index];

            NonAdminHttp.EnsureCanListenToWhenInNonAdminContext(previousServer.SystemDatabase.Configuration.Port);
            var serverConfiguration = new RavenConfiguration
            {
                Settings = { { "Raven/ActiveBundles", "replication" } },
                AnonymousUserAccessMode = AnonymousUserAccessMode.Admin,
                DataDirectory = previousServer.SystemDatabase.Configuration.DataDirectory,
                RunInUnreliableYetFastModeThatIsNotSuitableForProduction = true,
                RunInMemory = previousServer.SystemDatabase.Configuration.RunInMemory,
                Port = previousServer.SystemDatabase.Configuration.Port,
                DefaultStorageTypeName = GetDefaultStorageType()
            };

            serverConfiguration.Encryption.UseFips = SettingsHelper.UseFipsEncryptionAlgorithms;

            ModifyConfiguration(serverConfiguration);

            serverConfiguration.PostInit();
            var ravenDbServer = new RavenDbServer(serverConfiguration)
            {
                UseEmbeddedHttpServer = true
            };
            ravenDbServer.Initialize(ConfigureServer);

            servers[index] = ravenDbServer;
        }

        public IDocumentStore ResetDatabase(int index, bool enableAuthentication = false, [CallerMemberName] string databaseName = null)
        {
            stores[index].Dispose();

            var previousServer = servers[index];
            previousServer.Dispose();
            IOExtensions.DeleteDirectory(previousServer.SystemDatabase.Configuration.DataDirectory);

            return CreateStoreAtPort(previousServer.SystemDatabase.Configuration.Port, enableAuthentication, databaseName: databaseName);
        }

        protected void TellFirstInstanceToReplicateToSecondInstance(string apiKey = null, string username = null, string password = null, string domain = null)
        {
            TellInstanceToReplicateToAnotherInstance(0, 1, apiKey, username, password, domain);
        }

        protected void TellSecondInstanceToReplicateToFirstInstance(string apiKey = null, string username = null, string password = null, string domain = null)
        {
            TellInstanceToReplicateToAnotherInstance(1, 0, apiKey, username, password, domain);
        }

        protected void TellInstanceToReplicateToAnotherInstance(int src, int dest, string apiKey = null, string username = null, string password = null, string domain = null)
        {
            RunReplication(stores[src], stores[dest], apiKey: apiKey, username: username, password: password, domain: domain);
        }

        protected void RunReplication(IDocumentStore source, IDocumentStore destination,
            TransitiveReplicationOptions transitiveReplicationBehavior = TransitiveReplicationOptions.None,
            bool disabled = false,
            bool ignoredClient = false,
            string apiKey = null,
<<<<<<< HEAD
			string db = null,
			string username = null,
			string password = null,
			string domain = null,
			ReplicationClientConfiguration clientConfiguration = null,
			Dictionary<string, string> specifiedCollections = null,
			bool skipIndexReplication = false)
=======
            string db = null,
            string username = null,
            string password = null,
            string domain = null,
            ReplicationClientConfiguration clientConfiguration = null)
>>>>>>> b19bf61a
        {
            db = db ?? (destination is DocumentStore ? ((DocumentStore)destination).DefaultDatabase : null);

            Console.WriteLine("Replicating from {0} to {1} with db = {2}.", source.Url, destination.Url, db ?? Constants.SystemDatabase);
            using (var session = source.OpenSession(db))
            {
                var replicationDestination = new ReplicationDestination
                {
                    Url = destination is EmbeddableDocumentStore ?
                            "http://localhost:" + (destination as EmbeddableDocumentStore).Configuration.Port :
                            destination.Url.Replace("localhost", "ipv4.fiddler"),
                    TransitiveReplicationBehavior = transitiveReplicationBehavior,
                    Disabled = disabled,
<<<<<<< HEAD
					IgnoredClient = ignoredClient,
					SpecifiedCollections = specifiedCollections,
					SkipIndexReplication = skipIndexReplication
=======
                    IgnoredClient = ignoredClient,
                    SkipIndexReplication = false //precaution
>>>>>>> b19bf61a
                };
                if (db != null)
                    replicationDestination.Database = db;
                if (apiKey != null)
                    replicationDestination.ApiKey = apiKey;
                if (username != null)
                {
                    replicationDestination.Username = username;
                    replicationDestination.Password = password;
                    replicationDestination.Domain = domain;
                }	         

                SetupDestination(replicationDestination);
                Console.WriteLine("writing rep dests for " + db + " " + source.Url);
                session.Store(new ReplicationDocument
                {
                    Destinations = { replicationDestination },
                    ClientConfiguration = clientConfiguration

                }, "Raven/Replication/Destinations");
                session.SaveChanges();
            }

            while (true)
            {
                using (var s = source.OpenSession(db))
                {
                    var doc = s.Load<ReplicationDocument>("Raven/Replication/Destinations");
                    if (string.IsNullOrWhiteSpace(doc.Source))
                    {
                        Thread.Sleep(100);
                        continue;
                    }
                    break;
                }
            }
        }

        protected virtual void SetupDestination(ReplicationDestination replicationDestination)
        {

        }


		protected void SetupReplication(IDatabaseCommands source, Dictionary<string, string> specifiedCollections, params DocumentStore[] destinations)
		{
			Assert.NotEmpty(destinations);

			var destinationDocs = destinations.Select(destination => new RavenJObject
	            {
		            { "Url", destination.Url },
		            { "Database", destination.DefaultDatabase },
					{ "SpecifiedCollections", RavenJObject.FromObject(specifiedCollections) }
	            }).ToList();			

			SetupReplication(source, destinationDocs);
		}


        protected void SetupReplication(IDatabaseCommands source, params DocumentStore[] destinations)
        {
            Assert.NotEmpty(destinations);


			var destinationDocs = destinations.Select(destination => new RavenJObject
	            {
		            { "Url", destination.Url },
		            { "Database", destination.DefaultDatabase }
	            }).ToList();

			SetupReplication(source, destinationDocs);
        }

		protected void UpdateReplication(IDatabaseCommands source, params DocumentStore[] destinations)
                                                                        {
			Assert.NotEmpty(destinations);


			var destinationDocs = destinations.Select(destination => new RavenJObject
	            {
                                                                            { "Url", destination.Url },
                                                                            { "Database", destination.DefaultDatabase }
	            }).ToList();

			UpdateReplication(source, destinationDocs);
        }


        protected void SetupReplication(IDatabaseCommands source, params string[] urls)
        {
            Assert.NotEmpty(urls);
            SetupReplication(source, urls.Select(url => new RavenJObject { { "Url", url } }));
        }

        protected void SetupReplication(IDatabaseCommands source, IEnumerable<RavenJObject> destinations)
        {
            Assert.NotEmpty(destinations);
            source.Put(Constants.RavenReplicationDestinations,
                       null, new RavenJObject
                       {
                           {
                               "Destinations", new RavenJArray(destinations)
                           }
                       }, new RavenJObject());
        }

		protected void UpdateReplication(IDatabaseCommands source, IEnumerable<RavenJObject> destinations)
		{
			Assert.NotEmpty(destinations);
			var patches = new List<PatchRequest>();
			foreach (var dest in destinations)
			{
				patches.Add(new PatchRequest
				{
					Type = PatchCommandType.Insert,
					Name = "Destinations",
					Value = dest
				});
			}
			source.Patch(Constants.RavenReplicationDestinations, patches.ToArray());
		}

        protected void RemoveReplication(IDatabaseCommands source)
        {
            source.Put(
                Constants.RavenReplicationDestinations,
                null,
                new RavenJObject 
                {
                                     {
                                         "Destinations", new RavenJArray()
                                     } 
                },
                new RavenJObject());
        }

        protected TDocument WaitForDocument<TDocument>(IDocumentStore store2, string expectedId) where TDocument : class
        {
            TDocument document = null;

            for (int i = 0; i < RetriesCount; i++)
            {
                using (var session = store2.OpenSession())
                {
                    document = session.Load<TDocument>(expectedId);
                    if (document != null)
                        break;
                    Thread.Sleep(100);
                }
            }
            try
            {
                Assert.NotNull(document);
            }
            catch (Exception ex)
            {
                using (var session = store2.OpenSession())
                {
                    Thread.Sleep(TimeSpan.FromSeconds(10));

                    document = session.Load<TDocument>(expectedId);
                    if (document == null)
                        throw;

                    throw new Exception("WaitForDocument failed, but after waiting 10 seconds more, WaitForDocument succeed. Do we have a race condition here?", ex);
                }
            }
            return document;
        }

        protected Attachment WaitForAttachment(IDocumentStore store2, string expectedId)
        {
            Attachment attachment = null;

            for (int i = 0; i < RetriesCount; i++)
            {
                attachment = store2.DatabaseCommands.GetAttachment(expectedId);
                if (attachment != null)
                    break;
                Thread.Sleep(100);
            }
            try
            {
                Assert.NotNull(attachment);
            }
            catch (Exception ex)
            {
                Thread.Sleep(TimeSpan.FromSeconds(10));

                attachment = store2.DatabaseCommands.GetAttachment(expectedId);
                if (attachment == null) throw;

                throw new Exception(
                    "WaitForDocument failed, but after waiting 10 seconds more, WaitForDocument succeed. Do we have a race condition here?",
                    ex);
            }
            return attachment;
        }

        protected void WaitForDocument(IDatabaseCommands commands, string expectedId, Etag afterEtag = null, CancellationToken? token = null)
        {
			if (afterEtag != null)
				throw new NotImplementedException();

            for (int i = 0; i < RetriesCount; i++)
            {
				if (token.HasValue)
					token.Value.ThrowIfCancellationRequested();

                if (commands.Head(expectedId) != null)
                    break;
                Thread.Sleep(100);
            }

            var jsonDocumentMetadata = commands.Head(expectedId);

            Assert.NotNull(jsonDocumentMetadata);
        }

		protected bool WaitForDocument(IDatabaseCommands commands, string expectedId, int timeoutInMs)
		{
			var cts = new CancellationTokenSource();
			var waitingTask = Task.Run(() => WaitForDocument(commands, expectedId, null, cts.Token), cts.Token);

			Task.WaitAny(waitingTask, Task.Delay(timeoutInMs, cts.Token));

			cts.Cancel();
			return AsyncHelpers.RunSync(() => waitingTask.ContinueWith(t => commands.Head(expectedId) != null));
		}

        protected void WaitForReplication(IDocumentStore store, string id, string db = null, Etag changedSince = null)
        {
            for (int i = 0; i < RetriesCount; i++)
            {
                using (var session = store.OpenSession(db))
                {
                    var e = session.Load<object>(id);
                    if (e == null)
                    {
                        if (changedSince != null)
                        {
                            if (session.Advanced.GetEtagFor(e) != changedSince)
                                break;
                        }
                        Thread.Sleep(100);
                        continue;
                    }

                    break;
                }
            }


            using (var session = store.OpenSession(db))
            {
                var e = session.Load<object>(id);
                Assert.NotNull(e);
            }
        }

        protected void WaitForReplication(IDocumentStore store, Func<IDocumentSession, bool> predicate, string db = null)
        {
            for (int i = 0; i < RetriesCount; i++)
            {
                using (var session = store.OpenSession(new OpenSessionOptions
                {
                    Database = db,
                    ForceReadFromMaster = true
                }))
                {
                    if (predicate(session))
                        return;
                    Thread.Sleep(100);
                }
            }
        }

        protected class ClientSideConflictResolution : IDocumentConflictListener
        {
            public bool TryResolveConflict(string key, JsonDocument[] conflictedDocs, out JsonDocument resolvedDocument)
            {
                resolvedDocument = new JsonDocument
                {
                    DataAsJson = new RavenJObject
                    {
                        {"Name", string.Join(" ", conflictedDocs.Select(x => x.DataAsJson.Value<string>("Name")).OrderBy(x => x))}
                    },
                    Metadata = new RavenJObject()
                };
                return true;
            }
        }

        protected async Task PauseReplicationAsync(int serverIndex, string databaseName, bool waitToStop = true)
        {
            var database = await servers[serverIndex].Server.GetDatabaseInternal(databaseName);
            var replicationTask = database.StartupTasks.OfType<ReplicationTask>().First();

            replicationTask.Pause();

            if (waitToStop)
                SpinWait.SpinUntil(() => replicationTask.IsRunning == false, TimeSpan.FromSeconds(10));
        }

        protected async Task ContinueReplicationAsync(int serverIndex, string databaseName, bool waitToStart = true)
        {
            var database = await servers[serverIndex].Server.GetDatabaseInternal(databaseName);
            var replicationTask = database.StartupTasks.OfType<ReplicationTask>().First();

            replicationTask.Continue();

            if (waitToStart)
                SpinWait.SpinUntil(() => replicationTask.IsRunning, TimeSpan.FromSeconds(10));
        }

		protected bool WaitForIndexToReplicate(IDatabaseCommands commands, string indexName, int timeoutInMilliseconds = 1500)
		{
			var mre = new ManualResetEventSlim();
			hasWaitEnded = false;
			Task.Run(() =>
			{
				while (hasWaitEnded == false)
				{
					var stats = commands.GetStatistics();
					if (stats.Indexes.Any(x => x.Name == indexName))
					{
						mre.Set();
						break;
					}
					Thread.Sleep(25);
				}
			});

			var success = mre.Wait(timeoutInMilliseconds);
			hasWaitEnded = true;
			return success;
		}

		protected bool WaitForIndexDeletionToReplicate(IDatabaseCommands commands, string indexName, int timeoutInMilliseconds = 1500)
		{
			var mre = new ManualResetEventSlim();
			hasWaitEnded = false;
			Task.Run(() =>
			{
				while (hasWaitEnded == false)
				{
					var stats = commands.GetStatistics();
					if (stats.Indexes.Any(x => x.Name == indexName) == false)
					{
						mre.Set();
						break;
					}
					Thread.Sleep(25);
				}
			});

			var success = mre.Wait(timeoutInMilliseconds);
			hasWaitEnded = true;
			return success;
		}

		protected bool WaitForIndexToReplicate(IAsyncDatabaseCommands commands, string indexName, int timeoutInMilliseconds = 1500)
		{
			var mre = new ManualResetEventSlim();
			hasWaitEnded = false;
			Task.Run(async () =>
			{
				while (hasWaitEnded == false)
				{
					var stats = await commands.GetStatisticsAsync().ConfigureAwait(false);
					if (stats.Indexes.Any(x => x.Name == indexName))
					{
						mre.Set();
						break;
					}
					Thread.Sleep(25);
				}
			});

			var success = mre.Wait(timeoutInMilliseconds);
			hasWaitEnded = true;
			return success;
		}
    }
}<|MERGE_RESOLUTION|>--- conflicted
+++ resolved
@@ -94,7 +94,6 @@
             return documentStore;
         }
 
-<<<<<<< HEAD
 
 		protected bool CheckIfConflictDocumentsIsThere(IDocumentStore store, string id, string databaseName, int maxDocumentsToCheck = 1024, int timeoutMs = 15000)
 		{
@@ -133,45 +132,6 @@
 
 			return !timeouted;
 		}
-=======
-        protected bool CheckIfConflictDocumentsIsThere(IDocumentStore store, string id, string databaseName, int maxDocumentsToCheck = 1024, int timeoutMs = 15000)
-        {
-            var beginningTime = DateTime.UtcNow;
-            var timeouted = false;
-            JsonDocument[] docs;
-            do
-            {
-                var currentTime = DateTime.UtcNow;
-                if ((currentTime - beginningTime).TotalMilliseconds >= timeoutMs)
-                {
-                    timeouted = true;
-                    break;
-                }
-                docs = store.DatabaseCommands.ForDatabase(databaseName).GetDocuments(0, maxDocumentsToCheck);
-            } while (docs.Any(d => d.Key.Contains(id + "/conflicts")));
-
-            return !timeouted;
-        }
-
-        protected bool WaitForConflictDocumentsToAppear(IDocumentStore store, string id, string databaseName, int maxDocumentsToCheck = 1024, int timeoutMs = 15000)
-        {
-            var beginningTime = DateTime.UtcNow;
-            var timeouted = false;
-            JsonDocument[] docs;
-            do
-            {
-                var currentTime = DateTime.UtcNow;
-                if ((currentTime - beginningTime).TotalMilliseconds >= timeoutMs)
-                {
-                    timeouted = true;
-                    break;
-                }
-                docs = store.DatabaseCommands.ForDatabase(databaseName).GetDocuments(0, maxDocumentsToCheck);
-            } while (!docs.Any(d => d.Key.Contains(id + "/conflicts")));
-
-            return !timeouted;
-        }
->>>>>>> b19bf61a
 
         protected virtual void ConfigureServer(RavenDBOptions options)
         {
@@ -266,7 +226,6 @@
             bool disabled = false,
             bool ignoredClient = false,
             string apiKey = null,
-<<<<<<< HEAD
 			string db = null,
 			string username = null,
 			string password = null,
@@ -274,13 +233,6 @@
 			ReplicationClientConfiguration clientConfiguration = null,
 			Dictionary<string, string> specifiedCollections = null,
 			bool skipIndexReplication = false)
-=======
-            string db = null,
-            string username = null,
-            string password = null,
-            string domain = null,
-            ReplicationClientConfiguration clientConfiguration = null)
->>>>>>> b19bf61a
         {
             db = db ?? (destination is DocumentStore ? ((DocumentStore)destination).DefaultDatabase : null);
 
@@ -294,14 +246,9 @@
                             destination.Url.Replace("localhost", "ipv4.fiddler"),
                     TransitiveReplicationBehavior = transitiveReplicationBehavior,
                     Disabled = disabled,
-<<<<<<< HEAD
 					IgnoredClient = ignoredClient,
 					SpecifiedCollections = specifiedCollections,
 					SkipIndexReplication = skipIndexReplication
-=======
-                    IgnoredClient = ignoredClient,
-                    SkipIndexReplication = false //precaution
->>>>>>> b19bf61a
                 };
                 if (db != null)
                     replicationDestination.Database = db;
