--- conflicted
+++ resolved
@@ -109,13 +109,10 @@
                         var readAllLines = File.ReadAllLines(@"P:\Build\SqlReplicationPassword.txt");
                         return $@"Data Source=ci1\sqlexpress;User Id={readAllLines[0]};Password={readAllLines[1]};Connection Timeout=1";
                     }
-<<<<<<< HEAD
-                    catch (Exception e)
-                    {
-                        throw new InvalidOperationException("Use a valid connection", e);
-=======
+
                     catch
                     {
+
                         try
                         {
                             local = @"Data Source=(localdb)\v11.0;Integrated Security=SSPI;Connection Timeout=1";
@@ -125,11 +122,11 @@
                             }
                             return local;
                         }
-                        catch 
-                        {
-                            throw new InvalidOperationException("Use a valid connection string");
-                        }                    
->>>>>>> c74b5591
+                        catch (Exception e)
+                        {
+                            throw new InvalidOperationException("Use a valid connection", e);
+                        }
+
                     }
                 }
             }
