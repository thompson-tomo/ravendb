--- conflicted
+++ resolved
@@ -21,35 +21,8 @@
         {
             using (var store = GetDocumentStore())
             {
-<<<<<<< HEAD
-
-                using (var context = JsonOperationContext.ShortTermSingleUse())
-                {
-                    var versioningDoc = new VersioningConfiguration
-                    {
-                        Default = new VersioningConfigurationCollection
-                        {
-                            Active = true,
-                            MaxRevisions = 5,
-                        },
-                        Collections = new Dictionary<string, VersioningConfigurationCollection>
-                        {
-                            ["Users"] = new VersioningConfigurationCollection
-                            {
-                                Active = true,
-                                PurgeOnDelete = false,
-                                MaxRevisions = 4
-                            }
-                        }
-                    };
-
-                    await Server.ServerStore.ModifyDatabaseVersioning(context, store.DefaultDatabase, 
-                        EntityToBlittable.ConvertEntityToBlittable(versioningDoc, DocumentConventions.Default, context));
-                }
-
-=======
+
                 await VersioningHelper.SetupVersioning(Server.ServerStore, store.DefaultDatabase, false, 4);
->>>>>>> bfba6083
 
                 using (var session = store.OpenSession())
                 {
