--- conflicted
+++ resolved
@@ -62,13 +62,10 @@
                 "SetDatabasesLockCommand",
                 "GetDatabaseSettingsCommand", "PutDatabaseConfigurationSettingsCommand", "ConfigurePostgreSqlCommand",
                 "GetTrafficWatchConfigurationCommand", "SetTrafficWatchConfigurationCommand",
-<<<<<<< HEAD
+                "GetNextServerOperationIdCommand", "KillServerOperationCommand", "ModifyDatabaseTopologyCommand",
+                "PutDatabaseClientConfigurationCommand", "PutDatabaseSettingsCommand", "PutDatabaseStudioConfigurationCommand",
                 "GetNextServerOperationIdCommand", "KillServerOperationCommand",
                 "GetEssentialStatisticsCommand", "GetMultipleTimeSeriesRangesCommand"
-=======
-                "GetNextServerOperationIdCommand", "KillServerOperationCommand", "ModifyDatabaseTopologyCommand",
-                "PutDatabaseClientConfigurationCommand", "PutDatabaseSettingsCommand", "PutDatabaseStudioConfigurationCommand"
->>>>>>> cd7eda9c
             }.OrderBy(t => t);
 
             var commandBaseType = typeof(RavenCommand<>);
