﻿using System;
using System.Runtime.Loader;
using RabbitMQ.Client;

namespace Tests.Infrastructure.ConnectionString;

public class RabbitMqConnectionString : IDisposable
{
    private const string EnvironmentVariable = "RAVEN_RABBITMQ_CONNECTION_STRING";

    private static RabbitMqConnectionString _instance;

    public static RabbitMqConnectionString Instance => _instance ??= new RabbitMqConnectionString();
    
    private IConnection _connection;

    private readonly Lazy<string> _initialized;

    private RabbitMqConnectionString()
    {
        _initialized = new Lazy<string>(EnsureInitialize);
    }

    private string EnsureInitialize()
    {
        var localConnectionString = "amqp://guest:guest@localhost:5672/";

        _connection = CreateConnection(localConnectionString, out _);
        if (_connection != null)
            return localConnectionString;

        var envConnectionString = Environment.GetEnvironmentVariable(EnvironmentVariable) ?? string.Empty;
        if (envConnectionString.Length == 0)
            throw new InvalidOperationException($"Environment variable {EnvironmentVariable} is empty");

        _connection = CreateConnection(envConnectionString, out var ex);
        if (_connection != null)
            return envConnectionString;

<<<<<<< HEAD
        if (TryConnect(ConnectionString.Value, out var ex))
            return ConnectionString.Value;

        throw new InvalidOperationException($"Can't access RabbitMQ instance. Provided url: {ConnectionString.Value}", ex);
=======
        throw new InvalidOperationException($"Can't create connection for Kafka instance. Provided url: {envConnectionString}", ex);
>>>>>>> 2715b366

        IConnection CreateConnection(string connectionString, out Exception exception)
        {
            exception = null;
            try
            {
                var connectionFactory = new ConnectionFactory() {Uri = new Uri(connectionString)};
                var conn = connectionFactory.CreateConnection();
                
                // connection succeeded register for disposable
                AssemblyLoadContext.Default.Unloading += _ =>
                {
                    try
                    {
                        Dispose();
                    }
                    catch (Exception e)
                    {
                        Console.WriteLine(e);
                    }
                };
                return conn;

            }
            catch (Exception e)
            {
                exception = e;
                return null;
            }
        }
    }

    public IModel CreateModel()
    {
        _ = _initialized.Value;
        return _connection.CreateModel();
    }

    public string VerifiedConnectionString => _initialized.Value;

    public bool CanConnect => CanConnectInternal();

    private bool CanConnectInternal()
    {
        try
        {
            _ = _initialized.Value;
            return true;
        }
        catch (Exception)
        {
            return false;
        }
    }

    public void Dispose()
    {
        using (_connection)
        {
            _connection?.Close();
        }
    }
}<|MERGE_RESOLUTION|>--- conflicted
+++ resolved
@@ -37,14 +37,7 @@
         if (_connection != null)
             return envConnectionString;
 
-<<<<<<< HEAD
-        if (TryConnect(ConnectionString.Value, out var ex))
-            return ConnectionString.Value;
-
-        throw new InvalidOperationException($"Can't access RabbitMQ instance. Provided url: {ConnectionString.Value}", ex);
-=======
         throw new InvalidOperationException($"Can't create connection for Kafka instance. Provided url: {envConnectionString}", ex);
->>>>>>> 2715b366
 
         IConnection CreateConnection(string connectionString, out Exception exception)
         {
