﻿using System;
using System.ComponentModel;

namespace Tests.Infrastructure;

[Flags]
public enum RavenTestCategory : long
{
    None = 0,
    Attachments = 1L << 1,
    BackupExportImport = 1L << 2,
    BulkInsert = 1 << 3 | ClientApi,
    Certificates = 1L << 4,
    [Description("Client API")]
    ClientApi = 1L << 5,
    Cluster = 1L << 6,
    Compression = 1L << 7,
    Configuration = 1L << 8,
    Counters = 1L << 9,
    [Description("ETL")]
    Etl = 1L << 10,
    Encryption = 1L << 11,
    ExpirationRefresh = 1L << 12,
    Facets = 1L << 13,
    Indexes = 1L << 14,
    JavaScript = 1L << 15,
    Licensing = 1L << 16,
    Linux = 1L << 17,
    Logging = 1L << 18,
    Memory = 1L << 19,
    [Description("PAL")]
    Pal = 1L << 20,
    Patching = 1L << 21,
    [Description("PostgreSQL")]
    PostgreSql = 1L << 22,
    [Description("Power BI")]
    PowerBi = 1L << 23,
    Querying = 1L << 24,
    [Description("RQL")]
    Rql = 1L << 25,
    Replication = 1L << 26,
    Revisions = 1L << 27,
    Setup = 1L << 28,
    Sharding = 1L << 29,
    Spatial = 1L << 30,
    Studio = 1L << 31,
    Subscriptions = 1L << 32,
    TimeSeries = 1L << 33,
    Voron = 1L << 34,
    Windows = 1L << 35,
    Corax = 1L << 36,
    CompareExchange = 1L << 37,
    Embedded = 1L << 38,
    ClusterTransactions = 1L << 39,
    Highlighting = 1L << 40,
    Smuggler = 1L << 41,
    Lucene = 1L << 42,
    [Description("Changes API")]
    ChangesApi = 1L << 43,
    Interversion = 1L << 44,
<<<<<<< HEAD
    Security = 1L << 45
=======
    Core = 1L << 45
>>>>>>> 7c77de54
}<|MERGE_RESOLUTION|>--- conflicted
+++ resolved
@@ -58,9 +58,6 @@
     [Description("Changes API")]
     ChangesApi = 1L << 43,
     Interversion = 1L << 44,
-<<<<<<< HEAD
-    Security = 1L << 45
-=======
-    Core = 1L << 45
->>>>>>> 7c77de54
+    Security = 1L << 45,
+    Core = 1L << 46
 }