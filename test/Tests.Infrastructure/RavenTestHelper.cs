﻿using System;
using System.Collections.Generic;
using System.IO;
using System.Linq;
using System.Text.RegularExpressions;
using System.Threading;
using System.Threading.Tasks;
using Raven.Client.Documents;
using Raven.Client.Documents.Operations.Indexes;
using Raven.Client.Documents.Queries;
using Raven.Client.Documents.Session;
using Raven.Server.Utils;
using Voron.Platform.Posix;
using Sparrow.Collections;
using Sparrow.Platform;
using Sparrow.Utils;
using Xunit;
using System.Text;
using Raven.Client.Documents.Operations;
using Raven.Client.ServerWide.Operations;
using Xunit.Sdk;
using ExceptionAggregator = Raven.Server.Utils.ExceptionAggregator;
using System.Runtime.CompilerServices;

namespace Tests.Infrastructure
{
    public static class RavenTestHelper
    {
        public static readonly bool IsRunningOnCI;
        public static readonly bool SkipIntegrationTests;

        public const string SkipIntegrationMessage = "Skipping integration tests.";

        public static readonly ParallelOptions DefaultParallelOptions = new ParallelOptions
        {
            MaxDegreeOfParallelism = ProcessorInfo.ProcessorCount * 2
        };

        static RavenTestHelper()
        {
            bool.TryParse(Environment.GetEnvironmentVariable("RAVEN_IS_RUNNING_ON_CI"), out IsRunningOnCI);
            bool.TryParse(Environment.GetEnvironmentVariable("RAVEN_SKIP_INTEGRATION_TESTS"), out SkipIntegrationTests);
        }

        private static int _pathCount;

        public static string NewDataPath(string testName, int serverPort, bool forceCreateDir = false)
        {
            testName = testName?.Replace("<", "").Replace(">", "");

            var newDataDir = Path.GetFullPath($".\\Databases\\{testName ?? "TestDatabase"}.{serverPort}-{Interlocked.Increment(ref _pathCount)}");

            if (PlatformDetails.RunningOnPosix)
                newDataDir = PosixHelper.FixLinuxPath(newDataDir);

            if (forceCreateDir && Directory.Exists(newDataDir) == false)
                Directory.CreateDirectory(newDataDir);

            return newDataDir;
        }

        public static void AssertTrue(bool condition, Func<string> messageOnFailure)
        {
            string failureMessage = null;
            if (condition == false)
            {
                try
                {
                    failureMessage = messageOnFailure();
                }
                catch (Exception e)
                {
                    failureMessage = e.ToString();
                }
            }

            Assert.True(condition, failureMessage);
        }

        public static void DeletePaths(ConcurrentSet<string> pathsToDelete, ExceptionAggregator exceptionAggregator)
        {
            var localPathsToDelete = pathsToDelete.ToArray();
            foreach (var pathToDelete in localPathsToDelete)
            {
                pathsToDelete.TryRemove(pathToDelete);

                FileAttributes pathAttributes;
                try
                {
                    pathAttributes = File.GetAttributes(pathToDelete);
                }
                catch (FileNotFoundException)
                {
                    continue;
                }
                catch (DirectoryNotFoundException)
                {
                    continue;
                }

                if (pathAttributes.HasFlag(FileAttributes.Directory))
                    exceptionAggregator.Execute(() => ClearDatabaseDirectory(pathToDelete));
                else
                    exceptionAggregator.Execute(() => IOExtensions.DeleteFile(pathToDelete));
            }
        }

        private static void ClearDatabaseDirectory(string dataDir)
        {
            var isRetry = false;

            while (true)
            {
                try
                {
                    IOExtensions.DeleteDirectory(dataDir);
                    break;
                }
                catch (IOException)
                {
                    if (isRetry)
                        throw;

                    GC.Collect();
                    GC.WaitForPendingFinalizers();
                    isRetry = true;

                    Thread.Sleep(200);
                }
            }
        }

        public static IndexQuery GetIndexQuery<T>(IQueryable<T> queryable)
        {
            var inspector = (IRavenQueryInspector)queryable;
            return inspector.GetIndexQuery(isAsync: false);
        }

        public static void AssertNoIndexErrors(IDocumentStore store, string databaseName = null)
        {
            databaseName ??= store.Database;
            var executor = store.Maintenance.ForDatabase(databaseName);
            var databaseRecord = executor.Server.Send(new GetDatabaseRecordOperation(databaseName));

            if (databaseRecord.IsSharded)
            {
                foreach (var shardNumber in databaseRecord.Sharding.Shards.Keys)
                {
                    var shardExecutor = executor.ForShard(shardNumber);
                    AssertNoIndexErrorsInternal(shardExecutor);
                }

                return;
            }

            AssertNoIndexErrorsInternal(executor);

            static void AssertNoIndexErrorsInternal(MaintenanceOperationExecutor executor)
            {
                var errors = executor.Send(new GetIndexErrorsOperation());
                StringBuilder sb = null;
                foreach (var indexErrors in errors)
                {
                    if (indexErrors?.Errors == null || indexErrors.Errors.Length == 0)
                        continue;

                    sb ??= new StringBuilder();

                    sb.AppendLine($"Index Errors for '{indexErrors.Name}' ({indexErrors.Errors.Length})");
                    foreach (var indexError in indexErrors.Errors)
                    {
                        sb.AppendLine($"- {indexError}");
                    }
                    sb.AppendLine();
                }

                if (sb == null)
                    return;

                throw new InvalidOperationException(sb.ToString());
            }
        }

        public static void AssertEqualRespectingNewLines(string expected, string actual)
        {
            var convertedExpected = ConvertRespectingNewLines(expected);
            var convertedActual = ConvertRespectingNewLines(actual);
            Assert.Equal(convertedExpected, convertedActual);
        }

        public static void AssertStartsWithRespectingNewLines(string expected, string actual)
        {
            var convertedExpected = ConvertRespectingNewLines(expected);
            var convertedActual = ConvertRespectingNewLines(actual);
<<<<<<< HEAD
=======

>>>>>>> ce3e4782
            Assert.StartsWith(convertedExpected, convertedActual);
        }

        public static void AreEquivalent<T>(IEnumerable<T> expected, IEnumerable<T> actual)
        {
            var forMonitor = actual.ToList();
            Assert.All(expected, e =>
            {
                Assert.Contains(e, forMonitor);
                forMonitor.Remove(e);
            });
            Assert.Empty(forMonitor);
        }

        public static void AssertAll(Func<string> massageFactory, params Action[] asserts)
        {
            try
            {
                Assert.All(asserts, assert => assert());
            }
            catch (Exception e)
            {
                throw new XunitException(massageFactory() + Environment.NewLine + e.Message);
            }
        }

        public static void AssertAll(params Action[] asserts)
        {
            Assert.All(asserts, assert => assert());
        }
        public static async Task AssertAllAsync(Func<Task<string>> massageFactory, params Action[] asserts)
        {
            try
            {
                Assert.All(asserts, assert => assert());
            }
            catch (Exception e)
            {
                throw new XunitException(await massageFactory() + Environment.NewLine + e.Message);
            }
        }

        private static string ConvertRespectingNewLines(string toConvert)
        {
            if (string.IsNullOrEmpty(toConvert))
                return toConvert;

            var regex = new Regex("\r*\n");
            return regex.Replace(toConvert, Environment.NewLine);
        }

        public static DateTime UtcToday
        {
            get
            {
                return DateTime.UtcNow.Date;
            }
        }

        public class DateTimeComparer : IEqualityComparer<DateTime>
        {
            public static readonly DateTimeComparer Instance = new DateTimeComparer();
            public bool Equals(DateTime x, DateTime y)
            {
                if (x.Kind == DateTimeKind.Local)
                    x = x.ToUniversalTime();

                if (y.Kind == DateTimeKind.Local)
                    y = y.ToUniversalTime();

                return x == y;
            }

            public int GetHashCode(DateTime obj)
            {
                return obj.GetHashCode();
            }
        }

        public static void AssertNotRunningOnCi([CallerMemberName] string caller = null)
        {
            if (IsRunningOnCI)
                throw new InvalidOperationException($"Operation '{caller}' is forbidden, because tests are running on CI.");
        }
    }
}<|MERGE_RESOLUTION|>--- conflicted
+++ resolved
@@ -192,10 +192,6 @@
         {
             var convertedExpected = ConvertRespectingNewLines(expected);
             var convertedActual = ConvertRespectingNewLines(actual);
-<<<<<<< HEAD
-=======
-
->>>>>>> ce3e4782
             Assert.StartsWith(convertedExpected, convertedActual);
         }
 
