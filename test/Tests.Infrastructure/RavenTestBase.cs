﻿using System;
using System.Collections.Concurrent;
using System.Collections.Generic;
using System.Diagnostics;
using System.IO;
using System.Linq;
using System.Reflection;
using System.Runtime.CompilerServices;
using System.Runtime.InteropServices;
using System.Security.Cryptography;
using System.Security.Cryptography.X509Certificates;
using System.Text;
using System.Threading;
using System.Threading.Tasks;
using FastTests.Graph;
using Raven.Client;
using Raven.Client.Documents;
using Raven.Client.Documents.Conventions;
using Raven.Client.Documents.Indexes;
using Raven.Client.Documents.Operations;
using Raven.Client.Documents.Operations.Backups;
using Raven.Client.Documents.Operations.Counters;
using Raven.Client.Documents.Operations.Indexes;
using Raven.Client.Documents.Session;
using Raven.Client.Documents.Smuggler;
using Raven.Client.Exceptions;
using Raven.Client.Exceptions.Cluster;
using Raven.Client.Exceptions.Database;
using Raven.Client.ServerWide;
using Raven.Client.ServerWide.Operations;
using Raven.Client.ServerWide.Operations.Certificates;
using Raven.Client.Util;
using Raven.Server;
using Raven.Server.Config;
using Raven.Server.Documents;
using Raven.Server.Rachis;
using Raven.Server.ServerWide.Context;
using Raven.Server.Utils;
using Sparrow.Collections;
using Sparrow.Json;
using Sparrow.Json.Parsing;
using Sparrow.Platform;
using Tests.Infrastructure;
using Voron;
using Xunit;
using Xunit.Abstractions;

namespace FastTests
{
    public abstract class RavenTestBase : TestBase
    {
        protected readonly ConcurrentSet<DocumentStore> CreatedStores = new ConcurrentSet<DocumentStore>();

        protected RavenTestBase(ITestOutputHelper output) : base(output)
        {
        }

        protected virtual Task<DocumentDatabase> GetDocumentDatabaseInstanceFor(IDocumentStore store, string database = null)
        {
            return Server.ServerStore.DatabasesLandlord.TryGetOrCreateResourceStore(database ?? store.Database);
        }

        protected static void CreateNorthwindDatabase(DocumentStore store, DatabaseItemType operateOnTypes = DatabaseItemType.Documents)
        {
            store.Maintenance.Send(new CreateSampleDataOperation(operateOnTypes));
        }

        protected async Task CreateLegacyNorthwindDatabase(DocumentStore store)
        {
            using (var stream = Assembly.GetExecutingAssembly().GetManifestResourceStream("Tests.Infrastructure.Data.Northwind.4.2.ravendbdump"))
            {
                Assert.NotNull(stream);

                var operation = await store.Smuggler.ImportAsync(new DatabaseSmugglerImportOptions(), stream);
                await operation.WaitForCompletionAsync(TimeSpan.FromMinutes(1));
            }
        }

        protected async Task SetDatabaseId(DocumentStore store, Guid dbId)
        {
            var database = await GetDocumentDatabaseInstanceFor(store);
            var type = database.GetAllStoragesEnvironment().Single(t => t.Type == StorageEnvironmentWithType.StorageEnvironmentType.Documents);
            type.Environment.FillBase64Id(dbId);
        }

        private readonly object _getDocumentStoreSync = new object();

        protected string EncryptedServer(out TestCertificatesHolder certificates, out string name)
        {
            certificates = SetupServerAuthentication();
            var dbName = GetDatabaseName();
            RegisterClientCertificate(certificates, new Dictionary<string, DatabaseAccess>(), SecurityClearance.ClusterAdmin);

            var buffer = new byte[32];
            using (var rand = RandomNumberGenerator.Create())
            {
                rand.GetBytes(buffer);
            }

            var base64Key = Convert.ToBase64String(buffer);

            var canUseProtect = PlatformDetails.RunningOnPosix == false;

            if (canUseProtect)
            {
                // sometimes when using `dotnet xunit` we get platform not supported from ProtectedData
                try
                {
#pragma warning disable CA1416 // Validate platform compatibility
                    ProtectedData.Protect(Encoding.UTF8.GetBytes("Is supported?"), null, DataProtectionScope.CurrentUser);
#pragma warning restore CA1416 // Validate platform compatibility
                }
                catch (PlatformNotSupportedException)
                {
                    canUseProtect = false;
                }
            }

            if (canUseProtect == false) // fall back to a file
                Server.ServerStore.Configuration.Security.MasterKeyPath = GetTempFileName();

            Server.ServerStore.PutSecretKey(base64Key, dbName, true);
            name = dbName;
            return Convert.ToBase64String(buffer);
        }

        protected async Task WaitForRaftCommandToBeAppliedInCluster(RavenServer leader, string commandType)
        {
            var updateIndex = LastRaftIndexForCommand(leader, commandType);
            await WaitForRaftIndexToBeAppliedInCluster(updateIndex, TimeSpan.FromSeconds(10));
        }

        protected async Task WaitForRaftCommandToBeAppliedInLocalServer(string commandType)
        {
            var updateIndex = LastRaftIndexForCommand(Server, commandType);
            await Server.ServerStore.Cluster.WaitForIndexNotification(updateIndex, TimeSpan.FromSeconds(10));
        }

        protected long LastRaftIndexForCommand(RavenServer server, string commandType)
        {
            var updateIndex = 0L;
            var commandFound = false;
            using (server.ServerStore.ContextPool.AllocateOperationContext(out TransactionOperationContext context))
            using (context.OpenReadTransaction())
            {
                foreach (var entry in server.ServerStore.Engine.LogHistory.GetHistoryLogs(context))
                {
                    var type = entry[nameof(RachisLogHistory.LogHistoryColumn.Type)].ToString();
                    if (type == commandType)
                    {
                        commandFound = true;
                        Assert.True(long.TryParse(entry[nameof(RachisLogHistory.LogHistoryColumn.Index)].ToString(), out updateIndex));
                    }
                }
            }

            Assert.True(commandFound, $"{commandType} wasn't found in the log.");
            return updateIndex;
        }

        protected IEnumerable<DynamicJsonValue> GetRaftCommands(RavenServer server, string commandType = null)
        {
            using (server.ServerStore.ContextPool.AllocateOperationContext(out TransactionOperationContext context))
            using (context.OpenReadTransaction())
            {
                foreach (var entry in server.ServerStore.Engine.LogHistory.GetHistoryLogs(context))
                {
                    var type = entry[nameof(RachisLogHistory.LogHistoryColumn.Type)].ToString();
                    if (commandType == null || commandType == type)
                        yield return entry;
                }
            }
        }

        protected async Task WaitForRaftIndexToBeAppliedInCluster(long index, TimeSpan? timeout = null)
        {
            await WaitForRaftIndexToBeAppliedOnClusterNodes(index, Servers, timeout);
        }

        protected async Task WaitForRaftIndexToBeAppliedOnClusterNodes(long index, List<RavenServer> nodes, TimeSpan? timeout = null)
        {
            if (nodes.Count == 0)
                throw new InvalidOperationException("Cannot wait for raft index to be applied when the cluster is empty. Make sure you are using the right server.");

            if (timeout.HasValue == false)
                timeout = Debugger.IsAttached ? TimeSpan.FromSeconds(300) : TimeSpan.FromSeconds(60);

            var tasks = nodes.Where(s => s.ServerStore.Disposed == false &&
                                          s.ServerStore.Engine.CurrentState != RachisState.Passive)
                .Select(server => server.ServerStore.Cluster.WaitForIndexNotification(index))
                .ToList();

            if (await Task.WhenAll(tasks).WaitAsync(timeout.Value))
                return;

            ThrowTimeoutException(nodes, tasks, index, timeout.Value);
        }

        private void ThrowTimeoutException(List<RavenServer> nodes, List<Task> tasks, long index, TimeSpan timeout)
        {
            var message = $"Timed out after {timeout} waiting for index {index} because out of {nodes.Count} servers" +
                          " we got confirmations that it was applied only on the following servers: ";

            for (var i = 0; i < tasks.Count; i++)
            {
                message += $"{Environment.NewLine}Url: {nodes[i].WebUrl}. Applied: {tasks[i].IsCompleted}.";
                if (tasks[i].IsCompleted == false)
                {
                    using (nodes[i].ServerStore.ContextPool.AllocateOperationContext(out TransactionOperationContext context))
                    {
                        context.OpenReadTransaction();
                        message += $"{Environment.NewLine}Log state for non responsing server:{Environment.NewLine}{context.ReadObject(nodes[i].ServerStore.GetLogDetails(context), "LogSummary/" + i)}";
                    }
                }
            }

            throw new TimeoutException(message);
        }

        protected virtual DocumentStore GetDocumentStore(Options options = null, [CallerMemberName] string caller = null)
        {
            try
            {
                lock (_getDocumentStoreSync)
                {
                    options = options ?? Options.Default;
                    var serverToUse = options.Server ?? Server;

                    var name = GetDatabaseName(caller);

                    if (options.ModifyDatabaseName != null)
                        name = options.ModifyDatabaseName(name) ?? name;

                    var hardDelete = true;
                    var runInMemory = options.RunInMemory;

                    var pathToUse = options.Path;
                    if (runInMemory == false && options.ReplicationFactor > 1)
                    {
                        if (pathToUse == null)
                        {
                            // the folders will be assigned automatically
                        }
                        else
                        {
                            throw new InvalidOperationException($"You cannot set {nameof(Options)}.{nameof(Options.Path)} when, {nameof(Options)}.{nameof(Options.ReplicationFactor)} > 1 and {nameof(Options)}.{nameof(Options.RunInMemory)} == false.");
                        }
                    }
                    else if (pathToUse == null)
                    {
                        pathToUse = NewDataPath(name);
                    }
                    else
                    {
                        hardDelete = false;
                        runInMemory = false;
                    }

                    var doc = new DatabaseRecord(name)
                    {
                        Settings =
                        {
                            [RavenConfiguration.GetKey(x => x.Core.RunInMemory)] = runInMemory.ToString(),
                            [RavenConfiguration.GetKey(x => x.Core.ThrowIfAnyIndexCannotBeOpened)] = "true",
                            [RavenConfiguration.GetKey(x => x.Indexing.MinNumberOfMapAttemptsAfterWhichBatchWillBeCanceledIfRunningLowOnMemory)] = int.MaxValue.ToString(),
                        }
                    };

                    if (pathToUse != null)
                    {
                        doc.Settings.Add(RavenConfiguration.GetKey(x => x.Core.DataDirectory), pathToUse);
                    }

                    if (options.Encrypted)
                    {
                        SetupForEncryptedDatabase(options, name, serverToUse, doc);
                    }

                    options.ModifyDatabaseRecord?.Invoke(doc);

                    var store = new DocumentStore
                    {
                        Urls = UseFiddler(serverToUse.WebUrl),
                        Database = name,
                        Certificate = options.ClientCertificate,
                        Conventions =
                        {
                            DisableTopologyCache = true
                        }
                    };

                    options.ModifyDocumentStore?.Invoke(store);

                    //This gives too much error details in most cases, we don't need this now
                    store.RequestExecutorCreated += (sender, executor) =>
                    {
                        executor.AdditionalErrorInformation += sb => sb.AppendLine().Append(GetLastStatesFromAllServersOrderedByTime());
                    };

                    store.Initialize();

                    if (options.CreateDatabase)
                    {
                        if (Servers.Contains(serverToUse))
                        {
                            Servers.ForEach(server => CheckIfDatabaseExists(server, name));
                        }
                        else
                        {
                            CheckIfDatabaseExists(serverToUse, name);
                        }

                        long raftCommand;
                        try
                        {
                            if (options.AdminCertificate != null)
                            {
                                using (var adminStore = new DocumentStore
                                {
                                    Urls = UseFiddler(serverToUse.WebUrl),
                                    Database = name,
                                    Certificate = options.AdminCertificate
                                }.Initialize())
                                {
                                    raftCommand = adminStore.Maintenance.Server.Send(new CreateDatabaseOperation(doc, options.ReplicationFactor)).RaftCommandIndex;
                                }
                            }
                            else
                            {
                                raftCommand = store.Maintenance.Server.Send(new CreateDatabaseOperation(doc, options.ReplicationFactor)).RaftCommandIndex;
                            }
                        }
                        catch (ConcurrencyException)
                        {
                            var record = store.Maintenance.Server.Send(new GetDatabaseRecordOperation(name));
                            Assert.Equal(options.ReplicationFactor, record.Topology.ReplicationFactor);
                            raftCommand = record.Etag;
                        }

                        Assert.True(raftCommand > 0); //sanity check

                        if (Servers.Contains(serverToUse))
                        {
                            var timeout = TimeSpan.FromMinutes(Debugger.IsAttached ? 5 : 1);
                            AsyncHelpers.RunSync(async () => await WaitForRaftIndexToBeAppliedInCluster(raftCommand, timeout));

                            // skip 'wait for requests' on DocumentDatabase dispose
                            Servers.ForEach(server => ApplySkipDrainAllRequestsToDatabase(server, name));
                        }
                        else
                        {
                            ApplySkipDrainAllRequestsToDatabase(serverToUse, name);
                        }
                    }

                    store.BeforeDispose += (sender, args) =>
                    {
                        var realException = Context.GetException();
                        try
                        {
                            if (CreatedStores.TryRemove(store) == false)
                                return; // can happen if we are wrapping the store inside sharded one

                            DeleteDatabaseResult result = null;
                            if (options.DeleteDatabaseOnDispose)
                            {
                                result = DeleteDatabase(options, serverToUse, name, hardDelete, store);
                            }

                            if (Servers.Contains(serverToUse) && result != null)
                            {
                                var timeout = options.DeleteTimeout ?? TimeSpan.FromSeconds(Debugger.IsAttached ? 150 : 15);
                                AsyncHelpers.RunSync(async () => await WaitForRaftIndexToBeAppliedInCluster(result.RaftCommandIndex, timeout));
                            }
                        }
                        catch (Exception e)
                        {
                            if (realException != null)
                                throw new AggregateException(realException, e);

                            throw;
                        }
                    };
                    CreatedStores.Add(store);

                    return store;
                }
            }
            catch (TimeoutException te)
            {
                throw new TimeoutException($"{te.Message} {Environment.NewLine} {te.StackTrace}{Environment.NewLine}Servers states:{Environment.NewLine}{GetLastStatesFromAllServersOrderedByTime()}");
            }
        }

        private static void CheckIfDatabaseExists(RavenServer server, string name)
        {
            using (server.ServerStore.ContextPool.AllocateOperationContext(out TransactionOperationContext context))
            {
                context.OpenReadTransaction();
                if (server.ServerStore.Cluster.Read(context, Constants.Documents.Prefix + name) != null)
                    throw new InvalidOperationException($"Database '{name}' already exists");
            }
        }

        private static void ApplySkipDrainAllRequestsToDatabase(RavenServer serverToUse, string name)
        {
            try
            {
                var documentDatabase = AsyncHelpers.RunSync(async () => await serverToUse.ServerStore.DatabasesLandlord.TryGetOrCreateResourceStore(name));
                documentDatabase.ForTestingPurposesOnly().SkipDrainAllRequests = true;
            }
            catch (DatabaseNotRelevantException)
            {
            }
        }

        private DeleteDatabaseResult DeleteDatabase(Options options, RavenServer serverToUse, string name, bool hardDelete, DocumentStore store)
        {
            try
            {
                if (options.AdminCertificate != null)
                {
                    using (var adminStore =
                        new DocumentStore { Urls = UseFiddler(serverToUse.WebUrl), Database = name, Certificate = options.AdminCertificate }.Initialize())
                    {
                        return adminStore.Maintenance.Server.Send(new DeleteDatabasesOperation(name, hardDelete));
                    }
                }

                return store.Maintenance.Server.Send(new DeleteDatabasesOperation(name, hardDelete));
            }
            catch (OperationCanceledException)
            {
                //failed to delete in time
            }
            catch (TimeoutException)
            {
                //failed to delete in time
            }
            catch (DatabaseDoesNotExistException)
            {
            }
            catch (NoLeaderException)
            {
            }
            catch (Exception e)
            {
                if (e is RavenException && (e.InnerException is TimeoutException || e.InnerException is OperationCanceledException))
                    return null;

                if (Servers.Contains(serverToUse))
                {
                    if (Servers.All(s => s.Disposed))
                        return null;
                }

                if (serverToUse.Disposed)
                    return null;

                throw;
            }
            return null;
        }

        private void SetupForEncryptedDatabase(Options options, string dbName, RavenServer mainServer, DatabaseRecord doc)
        {
            foreach (var server in Servers)
            {
                if (server.Certificate.Certificate == null)
                {
                    throw new InvalidOperationException("Can't generate encrypted database on not secured servers please create server with 'UseSsl = true'");
                }
            }

            var count = Servers.Count;

            Debug.Assert(count >= options.ReplicationFactor);
            Debug.Assert(options.ReplicationFactor > 0);

            var topology = GenerateStaticTopology(options, mainServer);

            var ravenServers = Servers.Where(s => topology.Members.Contains(s.ServerStore.NodeTag)).ToList();

            foreach (var server in ravenServers)
            {
                PutSecrectKeyForDatabaseInServersStore(dbName, server);
            }

            //This is so things will just work, you must provide a client certificate for GetDocumentStore for encrypted database
            EnsureClientCertificateIsProvidedForEncryptedDatabase(options, mainServer);

            doc.Topology = topology;
            doc.Encrypted = true;
        }

        private void EnsureClientCertificateIsProvidedForEncryptedDatabase(Options options, RavenServer mainServer)
        {
            if (options.ClientCertificate == null)
            {
                if (options.AdminCertificate != null)
                {
                    options.ClientCertificate = options.AdminCertificate;
                }
                else
                {
                    var certificates = GenerateAndSaveSelfSignedCertificate();
                    RegisterClientCertificate(certificates, new Dictionary<string, DatabaseAccess>(), SecurityClearance.ClusterAdmin, server: mainServer);
                    options.AdminCertificate = options.ClientCertificate = certificates.ClientCertificate1.Value;
                }
            }
        }

        /// <summary>
        /// Generating a static topology of the requested size.
        /// </summary>
        /// <param name="options">Contains replication factor.</param>
        /// <param name="mainServer">The main server for which we generate the database, must be contained in the topology.</param>
        /// <returns></returns>
        private DatabaseTopology GenerateStaticTopology(Options options, RavenServer mainServer)
        {
            DatabaseTopology topology = new DatabaseTopology();
            var mainTag = mainServer.ServerStore.NodeTag;
            topology.Members.Add(mainTag);
            var rand = new Random();
            var serverTags = Servers.Where(s => s != mainServer).Select(s => s.ServerStore.NodeTag).ToList();

            for (var i = 0; i < options.ReplicationFactor - 1; i++)
            {
                var position = rand.Next(0, serverTags.Count);
                topology.Members.Add(serverTags[position]);
                serverTags.RemoveAt(position);
            }

            return topology;
        }

        protected string GetLastStatesFromAllServersOrderedByTime()
        {
            List<(string tag, RachisConsensus.StateTransition transition)> states = new List<(string tag, RachisConsensus.StateTransition transition)>();
            foreach (var s in Servers)
            {
                foreach (var state in s.ServerStore.Engine.PrevStates)
                {
                    states.Add((s.ServerStore.NodeTag, state));
                }
            }
            return string.Join(Environment.NewLine, states.OrderBy(x => x.transition.When).Select(x => $"State for {x.tag}-term{x.Item2.CurrentTerm}:{Environment.NewLine}{x.Item2.From}=>{x.Item2.To} at {x.Item2.When:o} {Environment.NewLine}because {x.Item2.Reason}"));
        }

        public static void WaitForIndexing(IDocumentStore store, string dbName = null, TimeSpan? timeout = null, bool allowErrors = false, string nodeTag = null)
        {
            var admin = store.Maintenance.ForDatabase(dbName);

            timeout ??= (Debugger.IsAttached
                ? TimeSpan.FromMinutes(15)
                : TimeSpan.FromMinutes(1));

            var sp = Stopwatch.StartNew();
            while (sp.Elapsed < timeout.Value)
            {
                var databaseStatistics = admin.Send(new GetStatisticsOperation("wait-for-indexing", nodeTag));
                var indexes = databaseStatistics.Indexes
                    .Where(x => x.State != IndexState.Disabled);

                var staleIndexesCount = indexes.Count(x => x.IsStale || x.Name.StartsWith("ReplacementOf/"));
                if (staleIndexesCount == 0)
                    return;

                var erroredIndexesCount = databaseStatistics.Indexes.Count(x => x.State == IndexState.Error);
                if (allowErrors)
                {
                    // wait for all indexes to become non stale
                }
                else if (erroredIndexesCount > 0)
                {
                    // have at least some errors
                    break;
                }

                Thread.Sleep(32);
            }

            if (allowErrors)
            {
                return;
            }

            var perf = admin.Send(new GetIndexPerformanceStatisticsOperation());
            var errors = admin.Send(new GetIndexErrorsOperation());
            var stats = admin.Send(new GetIndexesStatisticsOperation());

            var total = new
            {
                Errors = errors,
                Stats = stats,
                Performance = perf,
                NodeTag = nodeTag
            };

            var file = Path.GetTempFileName() + ".json";
            using (var stream = File.Open(file, FileMode.OpenOrCreate))
            using (var context = JsonOperationContext.ShortTermSingleUse())
            using (var writer = new BlittableJsonTextWriter(context, stream))
            {
                var djv = (DynamicJsonValue)TypeConverter.ToBlittableSupportedType(total);
                var json = context.ReadObject(djv, "errors");
                writer.WriteObject(json);
                writer.Flush();
            }

            var statistics = admin.Send(new GetStatisticsOperation("wait-for-indexing", nodeTag));

            var corrupted = statistics.Indexes.Where(x => x.State == IndexState.Error).ToList();
            if (corrupted.Count > 0)
            {
                throw new InvalidOperationException(
                    $"The following indexes are with error state: {string.Join(",", corrupted.Select(x => x.Name))} - details at " + file);
            }

            throw new TimeoutException("The indexes stayed stale for more than " + timeout.Value + ", stats at " + file);
        }

        public static IndexErrors[] WaitForIndexingErrors(IDocumentStore store, string[] indexNames = null, TimeSpan? timeout = null)
        {
            timeout ??= (Debugger.IsAttached
                          ? TimeSpan.FromMinutes(15)
                          : TimeSpan.FromMinutes(1));

            var toWait = new HashSet<string>(indexNames ?? Array.Empty<string>(), StringComparer.OrdinalIgnoreCase);

            var sp = Stopwatch.StartNew();
            while (sp.Elapsed < timeout.Value)
            {
                var indexes = store.Maintenance.Send(new GetIndexErrorsOperation(indexNames));
                foreach (var index in indexes)
                {
                    if (index.Errors.Length > 0)
                    {
                        toWait.Remove(index.Name);

                        if (toWait.Count == 0)
                            return indexes;
                    }
                }

                Thread.Sleep(32);
            }

            var msg = $"Got no index error for more than {timeout.Value}.";
            if (toWait.Count != 0)
                msg += $" Still waiting for following indexes: {string.Join(",", toWait)}";

            throw new TimeoutException(msg);
        }

<<<<<<< HEAD
        protected async Task<T> AssertWaitForGreaterThanAsync<T>(Func<Task<T>> act, T val, int timeout = 15000, int interval = 100) where T : IComparable
        {
            var ret = await WaitForGreaterThanAsync(act, val, timeout, interval);
            if (ret.CompareTo(val) > 0 == false)
                throw new TimeoutException($"Timeout {TimeSpan.FromMilliseconds(timeout):g}. Value should be greater then {val}. Current value {ret}");
            return ret;
        }

        protected async Task<T> WaitForGreaterThanAsync<T>(Func<Task<T>> act, T val, int timeout = 15000, int interval = 100) where T : IComparable =>
            await WaitForPredicateAsync(a => a.CompareTo(val) > 0, act, timeout, interval);

        protected async Task AssertWaitForTrueAsync(Func<Task<bool>> act, int timeout = 15000, int interval = 100)
        {
            Assert.True(await WaitForValueAsync(act, true, timeout, interval));
        }

        protected async Task<T> AssertWaitForValueAsync<T>(Func<Task<T>> act, T expectedVal, int timeout = 15000, int interval = 100)
        {
            var ret = await WaitForValueAsync(act, expectedVal, timeout, interval);
            Assert.Equal(expectedVal, ret);
            return ret;
        }

        protected async Task<T> WaitForValueAsync<T>(Func<Task<T>> act, T expectedVal, int timeout = 15000, int interval = 100) =>
             await WaitForPredicateAsync(a => (a == null && expectedVal == null) || (a != null && a.Equals(expectedVal)), act, timeout, interval);

=======
>>>>>>> b6bda5da
        protected async Task<T> AssertWaitForNotNullAsync<T>(Func<Task<T>> act, int timeout = 15000, int interval = 100) where T : class
        {
            var ret = await WaitForNotNullAsync(act, timeout, interval);
            Assert.NotNull(ret);
            return ret;
        }

        protected async Task<T> AssertWaitForNotDefaultAsync<T>(Func<Task<T>> act, int timeout = 15000, int interval = 100)
        {
            var ret = await WaitForNotDefaultAsync(act, timeout, interval);
            Assert.NotEqual(ret, default);
            return ret;
        }

        protected async Task AssertWaitForNullAsync<T>(Func<Task<T>> act, int timeout = 15000, int interval = 100) where T : class
        {
            var result = await WaitForNullAsync(act, timeout, interval);
            Assert.Null(result);
        }

        protected async Task WaitAndAssertForValueAsync<T>(Func<Task<T>> act, T expectedVal, int timeout = 15000, int interval = 100)
        {
            var val = await WaitForPredicateAsync(t => t.Equals(expectedVal), act, timeout, interval);
            Assert.Equal(expectedVal, val);
        }

        protected async Task<T> WaitForNotNullAsync<T>(Func<Task<T>> act, int timeout = 15000, int interval = 100) where T : class =>
            await WaitForPredicateAsync(a => a != null, act, timeout, interval);

        protected async Task<T> WaitForNotDefaultAsync<T>(Func<Task<T>> act, int timeout = 15000, int interval = 100) =>
            await WaitForPredicateAsync(a => !EqualityComparer<T>.Default.Equals(a, default), act, timeout, interval);

        protected async Task<T> WaitForNullAsync<T>(Func<Task<T>> act, int timeout = 15000, int interval = 100) where T : class =>
            await WaitForPredicateAsync(a => a == null, act, timeout, interval);

        private static async Task<T> WaitForPredicateAsync<T>(Predicate<T> predicate, Func<Task<T>> act, int timeout = 15000, int interval = 100)
        {
            if (Debugger.IsAttached)
                timeout *= 100;

            var sw = Stopwatch.StartNew();
            while (true)
            {
                try
                {
                    var currentVal = await act();
                    if (predicate(currentVal) || sw.ElapsedMilliseconds > timeout)
                        return currentVal;
                }
                catch
                {
                    if (sw.ElapsedMilliseconds > timeout)
                    {
                        throw;
                    }
                }
                await Task.Delay(interval);
            }
        }

        protected static async Task<T> WaitForValueAsync<T>(Func<T> act, T expectedVal, int timeout = 15000)
        {
            if (Debugger.IsAttached)
                timeout *= 100;

            var sw = Stopwatch.StartNew();
            do
            {
                try
                {
                    var currentVal = act();
                    if (expectedVal.Equals(currentVal))
                    {
                        return currentVal;
                    }
                    if (sw.ElapsedMilliseconds > timeout)
                    {
                        return currentVal;
                    }
                }
                catch
                {
                    if (sw.ElapsedMilliseconds > timeout)
                    {
                        throw;
                    }
                }
                await Task.Delay(100);
            } while (true);
        }

        protected static T WaitForValue<T>(Func<T> act, T expectedVal, int timeout = 15000, int interval = 16)
        {
            if (Debugger.IsAttached)
                timeout *= 100;

            var sw = Stopwatch.StartNew();
            do
            {
                try
                {
                    var currentVal = act();
                    if (expectedVal.Equals(currentVal))
                    {
                        return currentVal;
                    }
                    if (sw.ElapsedMilliseconds > timeout)
                    {
                        return currentVal;
                    }
                }
                catch
                {
                    if (sw.ElapsedMilliseconds > timeout)
                    {
                        throw;
                    }
                }

                Thread.Sleep(interval);
            } while (true);
        }

        public static void WaitForUserToContinueTheTest(string url, bool debug = true)
        {
            if (debug && Debugger.IsAttached == false)
                return;

            var documentsPage = url + "/studio/index.html";

            OpenBrowser(documentsPage);// start the server

            do
            {
                Thread.Sleep(500);
            } while (debug == false || Debugger.IsAttached);
        }

        public static void WaitForUserToContinueTheTest(IDocumentStore documentStore, bool debug = true, string database = null, X509Certificate2 clientCert = null)
        {
            if (clientCert != null && RuntimeInformation.IsOSPlatform(OSPlatform.Windows))
            {
                using (var userPersonalStore = new X509Store(StoreName.My, StoreLocation.CurrentUser))
                {
                    userPersonalStore.Open(OpenFlags.ReadWrite);
                    userPersonalStore.Add(clientCert);
                }
            }

            try
            {
                if (debug && Debugger.IsAttached == false)
                    return;

                var urls = documentStore.Urls;
                if (clientCert != null)
                    Console.WriteLine($"Using certificate with serial: {clientCert.SerialNumber}");

                var databaseNameEncoded = Uri.EscapeDataString(database ?? documentStore.Database);
                var documentsPage = urls.First() + "/studio/index.html#databases/documents?&database=" + databaseNameEncoded + "&withStop=true&disableAnalytics=true";

                OpenBrowser(documentsPage);// start the server

                do
                {
                    Thread.Sleep(500);
                } while (documentStore.Commands(database).Head("Debug/Done") == null && (debug == false || Debugger.IsAttached));

                documentStore.Commands(database).Delete("Debug/Done", null);
            }
            finally
            {
                if (clientCert != null && RuntimeInformation.IsOSPlatform(OSPlatform.Windows))
                {
                    using (var userPersonalStore = new X509Store(StoreName.My, StoreLocation.CurrentUser))
                    {
                        userPersonalStore.Open(OpenFlags.ReadWrite);
                        userPersonalStore.Remove(clientCert);
                    }
                }
            }
        }

        protected ManualResetEventSlim WaitForIndexBatchCompleted(IDocumentStore store, Func<(string IndexName, bool DidWork), bool> predicate)
        {
            var database = GetDatabase(store.Database).Result;

            var mre = new ManualResetEventSlim();

            database.IndexStore.IndexBatchCompleted += x =>
            {
                if (predicate(x))
                    mre.Set();
            };

            return mre;
        }

        protected static async Task WaitForConflict(IDocumentStore slave, string id, int timeout = 15_000)
        {
            var timeoutAsTimeSpan = TimeSpan.FromMilliseconds(timeout);
            var sw = Stopwatch.StartNew();

            while (sw.Elapsed < timeoutAsTimeSpan)
            {
                using (var session = slave.OpenAsyncSession())
                {
                    try
                    {
                        await session.LoadAsync<dynamic>(id);
                        await Task.Delay(100);
                    }
                    catch (ConflictException)
                    {
                        return;
                    }
                }
            }

            throw new InvalidOperationException($"Waited '{sw.Elapsed}' for conflict on '{id}' but it did not happen.");
        }

        protected static bool WaitForCounterReplication(IEnumerable<IDocumentStore> stores, string docId, string counterName, long expected, TimeSpan timeout)
        {
            long? val = null;
            var sw = Stopwatch.StartNew();

            foreach (var store in stores)
            {
                val = null;
                while (sw.Elapsed < timeout)
                {
                    val = store.Operations
                        .Send(new GetCountersOperation(docId, new[] { counterName }))
                        .Counters[0]?.TotalValue;

                    if (val == expected)
                        break;

                    Thread.Sleep(100);
                }
            }

            return val == expected;
        }

        protected override void Dispose(ExceptionAggregator exceptionAggregator)
        {
            foreach (var store in CreatedStores)
            {
                if (store.WasDisposed)
                    continue;

                exceptionAggregator.Execute(store.Dispose);
            }
            CreatedStores.Clear();
        }

        protected X509Certificate2 RegisterClientCertificate(TestCertificatesHolder certificates, Dictionary<string, DatabaseAccess> permissions, SecurityClearance clearance = SecurityClearance.ValidUser, RavenServer server = null)
        {
            return RegisterClientCertificate(certificates.ServerCertificate.Value, certificates.ClientCertificate1.Value, permissions, clearance, server);
        }

        protected X509Certificate2 RegisterClientCertificate(
            X509Certificate2 serverCertificate,
            X509Certificate2 clientCertificate,
            Dictionary<string, DatabaseAccess> permissions,
            SecurityClearance clearance = SecurityClearance.ValidUser,
            RavenServer server = null,
            string certificateName = "client certificate")
        {
            using var store = GetDocumentStore(new Options
            {
                CreateDatabase = false,
                Server = server,
                ClientCertificate = serverCertificate,
                AdminCertificate = serverCertificate,
                ModifyDocumentStore = s => s.Conventions = new DocumentConventions { DisableTopologyUpdates = true }
            });
            store.Maintenance.Server.Send(new PutClientCertificateOperation(certificateName, clientCertificate, permissions, clearance));
            return clientCertificate;
        }

        protected IDisposable RestoreDatabase(IDocumentStore store, RestoreBackupConfiguration config, TimeSpan? timeout = null)
        {
            var restoreOperation = new RestoreBackupOperation(config);

            var operation = store.Maintenance.Server.Send(restoreOperation);
            operation.WaitForCompletion(timeout ?? TimeSpan.FromSeconds(30));

            return EnsureDatabaseDeletion(config.DatabaseName, store);
        }

        protected IDisposable RestoreDatabaseFromCloud(IDocumentStore store, RestoreBackupConfigurationBase config, TimeSpan? timeout = null)
        {
            var restoreOperation = new RestoreBackupOperation(config);

            var operation = store.Maintenance.Server.Send(restoreOperation);
            operation.WaitForCompletion(timeout ?? TimeSpan.FromSeconds(30));

            return EnsureDatabaseDeletion(config.DatabaseName, store);
        }

        protected IDisposable EnsureDatabaseDeletion(string databaseToDelete, IDocumentStore store)
        {
            return new DisposableAction(() =>
            {
                try
                {
                    store.Maintenance.Server.Send(new DeleteDatabasesOperation(databaseToDelete, hardDelete: true));
                }
                catch (Exception e)
                {
                    Console.WriteLine($"Failed to delete '{databaseToDelete}' database. Exception: " + e);

                    // do not throw to not hide an exception that could be thrown in a test
                }
            });
        }

        protected TestCertificatesHolder SetupServerAuthentication(IDictionary<string, string> customSettings = null, string serverUrl = null, TestCertificatesHolder certificates = null)
        {
            if (customSettings == null)
                customSettings = new ConcurrentDictionary<string, string>();

            if (certificates == null)
                certificates = GenerateAndSaveSelfSignedCertificate();

            if (customSettings.TryGetValue(RavenConfiguration.GetKey(x => x.Security.CertificateLoadExec), out var _) == false)
                customSettings[RavenConfiguration.GetKey(x => x.Security.CertificatePath)] = certificates.ServerCertificatePath;

            customSettings[RavenConfiguration.GetKey(x => x.Core.ServerUrls)] = serverUrl ?? "https://" + Environment.MachineName + ":0";

            DoNotReuseServer(customSettings);

            return certificates;
        }

        private readonly Dictionary<(RavenServer Server, string Database), string> _serverDatabaseToMasterKey = new Dictionary<(RavenServer Server, string Database), string>();

        protected void PutSecrectKeyForDatabaseInServersStore(string dbName, RavenServer ravenServer)
        {
            var base64key = CreateMasterKey(out _);
            var base64KeyClone = new string(base64key.ToCharArray());
            EnsureServerMasterKeyIsSetup(ravenServer);
            ravenServer.ServerStore.PutSecretKey(base64key, dbName, true);
            _serverDatabaseToMasterKey.Add((ravenServer, dbName), base64KeyClone);
        }

        protected string SetupEncryptedDatabase(out TestCertificatesHolder certificates, out byte[] masterKey, [CallerMemberName] string caller = null)
        {
            certificates = SetupServerAuthentication();
            var dbName = GetDatabaseName(caller);
            RegisterClientCertificate(certificates, new Dictionary<string, DatabaseAccess>(), SecurityClearance.ClusterAdmin);

            string base64Key = CreateMasterKey(out masterKey);

            EnsureServerMasterKeyIsSetup(Server);

            Server.ServerStore.PutSecretKey(base64Key, dbName, true);
            return dbName;
        }

        [MethodImpl(MethodImplOptions.AggressiveInlining)]
        private void EnsureServerMasterKeyIsSetup(RavenServer ravenServer)
        {
            // sometimes when using `dotnet xunit` we get platform not supported from ProtectedData
            try
            {
#pragma warning disable CA1416 // Validate platform compatibility
                ProtectedData.Protect(Encoding.UTF8.GetBytes("Is supported?"), null, DataProtectionScope.CurrentUser);
#pragma warning restore CA1416 // Validate platform compatibility
            }
            catch (PlatformNotSupportedException)
            {
                // so we fall back to a file
                if (File.Exists(ravenServer.ServerStore.Configuration.Security.MasterKeyPath) == false)
                {
                    ravenServer.ServerStore.Configuration.Security.MasterKeyPath = GetTempFileName();
                }
            }
        }

        protected static string CreateMasterKey(out byte[] masterKey)
        {
            var buffer = new byte[32];
            using (var rand = RandomNumberGenerator.Create())
            {
                rand.GetBytes(buffer);
            }

            masterKey = buffer;

            var base64Key = Convert.ToBase64String(buffer);
            return base64Key;
        }

        public class Options
        {
            private readonly bool _frozen;

            private X509Certificate2 _clientCertificate;
            private X509Certificate2 _adminCertificate;
            private bool _createDatabase;
            private bool _deleteDatabaseOnDispose;
            private TimeSpan? _deleteTimeout;
            private RavenServer _server;
            private int _replicationFactor;
            private bool _ignoreDisabledDatabase;
            private Action<DocumentStore> _modifyDocumentStore;
            private Action<DatabaseRecord> _modifyDatabaseRecord;
            private Func<string, string> _modifyDatabaseName;
            private string _path;
            private bool _runInMemory = true;
            private bool _encrypted;

            public static readonly Options Default = new Options(true);

            public Options() : this(false)
            {
            }

            private Options(bool frozen)
            {
                DeleteDatabaseOnDispose = true;
                CreateDatabase = true;
                ReplicationFactor = 1;

                _frozen = frozen;
            }

            public string Path
            {
                get => _path;
                set
                {
                    AssertNotFrozen();
                    _path = value;
                }
            }

            public Func<string, string> ModifyDatabaseName
            {
                get => _modifyDatabaseName;
                set
                {
                    AssertNotFrozen();
                    _modifyDatabaseName = value;
                }
            }

            public Action<DatabaseRecord> ModifyDatabaseRecord
            {
                get => _modifyDatabaseRecord;
                set
                {
                    AssertNotFrozen();
                    _modifyDatabaseRecord = value;
                }
            }

            public Action<DocumentStore> ModifyDocumentStore
            {
                get => _modifyDocumentStore;
                set
                {
                    AssertNotFrozen();
                    _modifyDocumentStore = value;
                }
            }

            public bool IgnoreDisabledDatabase
            {
                get => _ignoreDisabledDatabase;
                set
                {
                    AssertNotFrozen();
                    _ignoreDisabledDatabase = value;
                }
            }

            public int ReplicationFactor
            {
                get => _replicationFactor;
                set
                {
                    AssertNotFrozen();
                    _replicationFactor = value;
                }
            }

            public RavenServer Server
            {
                get => _server;
                set
                {
                    AssertNotFrozen();
                    _server = value;
                }
            }

            public bool DeleteDatabaseOnDispose
            {
                get => _deleteDatabaseOnDispose;
                set
                {
                    AssertNotFrozen();
                    _deleteDatabaseOnDispose = value;
                }
            }

            public TimeSpan? DeleteTimeout
            {
                get => _deleteTimeout;
                set
                {
                    AssertNotFrozen();
                    _deleteTimeout = value;
                }
            }

            public bool CreateDatabase
            {
                get => _createDatabase;
                set
                {
                    AssertNotFrozen();
                    _createDatabase = value;
                    if (value == false)
                    {
                        ModifyDocumentStore = s => s.Conventions.DisableTopologyUpdates = true;
                    }
                }
            }

            public bool RunInMemory
            {
                get => _runInMemory;
                set
                {
                    AssertNotFrozen();
                    _runInMemory = value;
                }
            }

            public X509Certificate2 AdminCertificate
            {
                get => _adminCertificate;
                set
                {
                    AssertNotFrozen();
                    _adminCertificate = value;
                }
            }

            public X509Certificate2 ClientCertificate
            {
                get => _clientCertificate;
                set
                {
                    AssertNotFrozen();
                    _clientCertificate = value;
                }
            }

            public bool Encrypted
            {
                get => _encrypted;
                set
                {
                    AssertNotFrozen();
                    _encrypted = value;
                }
            }

            private void AssertNotFrozen()
            {
                if (_frozen)
                    throw new InvalidOperationException("Options are frozen and cannot be changed.");
            }
        }

        public static async Task WaitForPolicyRunner(DocumentDatabase database)
        {
            var loops = 10;
            await database.TimeSeriesPolicyRunner.HandleChanges();
            for (int i = 0; i < loops; i++)
            {
                var rolled = await database.TimeSeriesPolicyRunner.RunRollups();
                await database.TimeSeriesPolicyRunner.DoRetention();
                if (rolled == 0)
                    return;
            }

            Assert.True(false, $"We still have pending rollups left.");
        }

        protected void CreateSimpleData(IDocumentStore store)
        {
            using (var session = store.OpenSession())
            {
                var entityA = new Entity { Id = "entity/1", Name = "A" };
                var entityB = new Entity { Id = "entity/2", Name = "B" };
                var entityC = new Entity { Id = "entity/3", Name = "C" };

                session.Store(entityA);
                session.Store(entityB);
                session.Store(entityC);

                entityA.References = entityB.Id;
                entityB.References = entityC.Id;
                entityC.References = entityA.Id;

                session.SaveChanges();
            }
        }

        protected void CreateDogDataWithCycle(IDocumentStore store)
        {
            using (var session = store.OpenSession())
            {
                var arava = new Dog { Name = "Arava" }; //dogs/1
                var oscar = new Dog { Name = "Oscar" }; //dogs/2
                var pheobe = new Dog { Name = "Pheobe" }; //dogs/3

                session.Store(arava);
                session.Store(oscar);
                session.Store(pheobe);

                arava.Likes = new[] { oscar.Id };
                oscar.Likes = new[] { pheobe.Id };
                pheobe.Likes = new[] { arava.Id };

                session.SaveChanges();
            }
        }

        protected void CreateDogDataWithoutEdges(IDocumentStore store)
        {
            using (var session = store.OpenSession())
            {
                var arava = new Dog { Name = "Arava" }; //dogs/1
                var oscar = new Dog { Name = "Oscar" }; //dogs/2
                var pheobe = new Dog { Name = "Pheobe" }; //dogs/3

                session.Store(arava);
                session.Store(oscar);
                session.Store(pheobe);

                session.SaveChanges();
            }
        }

        protected void CreateDataWithMultipleEdgesOfTheSameType(IDocumentStore store)
        {
            using (var session = store.OpenSession())
            {
                var arava = new Dog { Name = "Arava" }; //dogs/1
                var oscar = new Dog { Name = "Oscar" }; //dogs/2
                var pheobe = new Dog { Name = "Pheobe" }; //dogs/3

                session.Store(arava);
                session.Store(oscar);
                session.Store(pheobe);

                //dogs/1 => dogs/2
                arava.Likes = new[] { oscar.Id };
                arava.Dislikes = new[] { pheobe.Id };

                //dogs/2 => dogs/2,dogs/3 (cycle!)
                oscar.Likes = new[] { oscar.Id, pheobe.Id };
                oscar.Dislikes = new string[0];

                //dogs/3 => dogs/2
                pheobe.Likes = new[] { oscar.Id };
                pheobe.Dislikes = new[] { arava.Id };

                session.SaveChanges();
            }
        }

        protected void CreateMoviesData(IDocumentStore store)
        {
            using (var session = store.OpenSession())
            {
                var scifi = new Genre
                {
                    Id = "genres/1",
                    Name = "Sci-Fi"
                };

                var fantasy = new Genre
                {
                    Id = "genres/2",
                    Name = "Fantasy"
                };

                var adventure = new Genre
                {
                    Id = "genres/3",
                    Name = "Adventure"
                };

                session.Store(scifi);
                session.Store(fantasy);
                session.Store(adventure);

                var starwars = new Movie
                {
                    Id = "movies/1",
                    Name = "Star Wars Ep.1",
                    Genres = new List<string>
                    {
                        "genres/1",
                        "genres/2"
                    }
                };

                var firefly = new Movie
                {
                    Id = "movies/2",
                    Name = "Firefly Serenity",
                    Genres = new List<string>
                    {
                        "genres/2",
                        "genres/3"
                    }
                };

                var indianaJones = new Movie
                {
                    Id = "movies/3",
                    Name = "Indiana Jones and the Temple Of Doom",
                    Genres = new List<string>
                    {
                        "genres/3"
                    }
                };

                session.Store(starwars);
                session.Store(firefly);
                session.Store(indianaJones);

                session.Store(new User
                {
                    Id = "users/1",
                    Name = "Jack",
                    HasRated = new List<User.Rating>
                    {
                        new User.Rating
                        {
                            Movie = "movies/1",
                            Score = 5
                        },
                        new User.Rating
                        {
                            Movie = "movies/2",
                            Score = 7
                        }
                    }
                });

                session.Store(new User
                {
                    Id = "users/2",
                    Name = "Jill",
                    HasRated = new List<User.Rating>
                    {
                        new User.Rating
                        {
                            Movie = "movies/2",
                            Score = 7
                        },
                        new User.Rating
                        {
                            Movie = "movies/3",
                            Score = 9
                        }
                    }
                });

                session.Store(new User
                {
                    Id = "users/3",
                    Name = "Bob",
                    HasRated = new List<User.Rating>
                    {
                        new User.Rating
                        {
                            Movie = "movies/3",
                            Score = 5
                        }
                    }
                });

                session.SaveChanges();
            }
        }

        protected void SaveChangesWithTryCatch<T>(IDocumentSession session, T loaded) where T : class
        {
            //This try catch is only to investigate RavenDB-15366 issue
            try
            {
                session.SaveChanges();
            }
            catch (Exception e)
            {
                if (!(session is InMemoryDocumentSessionOperations inMemoryDocumentSessionOperations))
                    throw;

                foreach (var entity in inMemoryDocumentSessionOperations.DocumentsByEntity)
                {
                    if (!(entity.Key is T t) || t != loaded)
                        continue;

                    var blittable = inMemoryDocumentSessionOperations.JsonConverter.ToBlittable(entity.Key, entity.Value);
                    throw new InvalidOperationException($"blittable: {blittable}\n documentInfo {entity.Value.Document}", e);
                }
            }
        }

        protected async Task SaveChangesWithTryCatchAsync<T>(IAsyncDocumentSession session, T loaded) where T : class
        {
            //This try catch is only to investigate RavenDB-15366 issue
            try
            {
                await session.SaveChangesAsync();
            }
            catch (Exception e)
            {
                if (!(session is InMemoryDocumentSessionOperations inMemoryDocumentSessionOperations))
                    throw;

                foreach (var entity in inMemoryDocumentSessionOperations.DocumentsByEntity)
                {
                    if (!(entity.Key is T u) || u != loaded)
                        continue;

                    var blittable = inMemoryDocumentSessionOperations.JsonConverter.ToBlittable(entity.Key, entity.Value);
                    throw new InvalidOperationException($"blittable: {blittable}\n documentInfo {entity.Value.Document}", e);
                }
            }
        }

        protected void WriteDocDirectlyFromStorageToTestOutput(string storeDatabase, string docId, [CallerMemberName] string caller = null)
        {
            AsyncHelpers.RunSync(() => WriteDocDirectlyFromStorageToTestOutputAsync(storeDatabase, docId));
        }

        protected async Task WriteDocDirectlyFromStorageToTestOutputAsync(string storeDatabase, string docId, [CallerMemberName] string caller = null)
        {
            //This function is only to investigate RavenDB-15366 issue

            var db = await GetDatabase(storeDatabase);
            using (db.DocumentsStorage.ContextPool.AllocateOperationContext(out DocumentsOperationContext context))
            using (context.OpenReadTransaction())
            {
                var doc = db.DocumentsStorage.Get(context, docId);

                var sb = new StringBuilder();
                sb.AppendLine($"Test: '{caller}'. Document: '{docId}'. Data:");
                sb.AppendLine(doc.Data.ToString());

                Output?.WriteLine(sb.ToString());
                Console.WriteLine(sb.ToString());
            }
        }
    }
}<|MERGE_RESOLUTION|>--- conflicted
+++ resolved
@@ -653,7 +653,6 @@
             throw new TimeoutException(msg);
         }
 
-<<<<<<< HEAD
         protected async Task<T> AssertWaitForGreaterThanAsync<T>(Func<Task<T>> act, T val, int timeout = 15000, int interval = 100) where T : IComparable
         {
             var ret = await WaitForGreaterThanAsync(act, val, timeout, interval);
@@ -680,8 +679,6 @@
         protected async Task<T> WaitForValueAsync<T>(Func<Task<T>> act, T expectedVal, int timeout = 15000, int interval = 100) =>
              await WaitForPredicateAsync(a => (a == null && expectedVal == null) || (a != null && a.Equals(expectedVal)), act, timeout, interval);
 
-=======
->>>>>>> b6bda5da
         protected async Task<T> AssertWaitForNotNullAsync<T>(Func<Task<T>> act, int timeout = 15000, int interval = 100) where T : class
         {
             var ret = await WaitForNotNullAsync(act, timeout, interval);
