--- conflicted
+++ resolved
@@ -22,13 +22,8 @@
             public string Name { get; set; }
         }
 
-<<<<<<< HEAD
-        [RavenTheory(RavenTestCategory.TimeSeries | RavenTestCategory.Querying)]
-        [RavenData(DatabaseMode = RavenDatabaseMode.All)]
-=======
-        [RavenTheory(RavenTestCategory.Indexes | RavenTestCategory.TimeSeries)]
-        [RavenData(SearchEngineMode = RavenSearchEngineMode.All)]
->>>>>>> e24de812
+        [RavenTheory(RavenTestCategory.Indexes | RavenTestCategory.Querying | RavenTestCategory.TimeSeries)]
+        [RavenData(SearchEngineMode = RavenSearchEngineMode.All, DatabaseMode = RavenDatabaseMode.All)]
         public void TimeSeriesSelectShouldAffectQueryEtag(Options options)
         {
             using (var store = GetDocumentStore(options))
