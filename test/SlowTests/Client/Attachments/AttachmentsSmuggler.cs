--- conflicted
+++ resolved
@@ -464,11 +464,7 @@
                     var dbId = new Guid("00000000-48c4-421e-9466-000000000000");
                     await Databases.SetDatabaseId(store2, dbId);
 
-<<<<<<< HEAD
-                    await RevisionsHelper.SetupRevisionsAsync(store2);
-=======
-                    await RevisionsHelper.SetupRevisions(Server.ServerStore, store2.Database); // 'Users' revisions config has 'MinimumRevisionsToKeep=123'
->>>>>>> 206cbdd1
+                    await RevisionsHelper.SetupRevisionsAsync(Server.ServerStore, store2.Database); // 'Users' revisions config has 'MinimumRevisionsToKeep=123'
 
                     for (var i = 0; i < 2; i++) // Make sure that we can import attachments twice and it will overwrite
                     {
