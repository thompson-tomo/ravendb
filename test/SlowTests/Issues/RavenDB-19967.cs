--- conflicted
+++ resolved
@@ -1,13 +1,7 @@
-<<<<<<< HEAD
-﻿using System.Linq;
-using System.Threading.Tasks;
-=======
 ﻿using System;
 using System.Linq;
 using System.Threading.Tasks;
-using FastTests.Server.Replication;
 using Raven.Client.Documents;
->>>>>>> 7b97824b
 using Raven.Client.Documents.Indexes;
 using Raven.Client.Documents.Operations.Backups;
 using Raven.Client.Documents.Operations.ConnectionStrings;
@@ -18,20 +12,13 @@
 using Raven.Client.Documents.Operations.ETL.SQL;
 using Raven.Client.Documents.Operations.Indexes;
 using Raven.Client.Documents.Operations.OngoingTasks;
-<<<<<<< HEAD
-using Raven.Server.NotificationCenter.Notifications;
-using Xunit;
-using Xunit.Abstractions;
-using User = SlowTests.Core.Utils.Entities.User;
-using Tests.Infrastructure;
-=======
 using Raven.Client.Documents.Operations.Replication;
 using Raven.Server.NotificationCenter.Notifications;
 using SlowTests.Server.Replication;
 using Xunit;
 using Xunit.Abstractions;
 using User = SlowTests.Core.Utils.Entities.User;
->>>>>>> 7b97824b
+using Tests.Infrastructure;
 
 namespace SlowTests.Issues
 {
@@ -95,7 +82,7 @@
                     {
                         var docId = $"users/{i}";
                         session.Store(new User { Name = $"Yonatan{i}" }, docId);
-                    }
+                }
                     session.SaveChanges();
                 }
 
@@ -111,7 +98,7 @@
                     {
                         var docId = $"users/{i}";
                         session.Delete(docId);
-                    }
+                }
                     session.SaveChanges();
                 }
 
@@ -144,7 +131,7 @@
                         var docId = $"users/{i}";
                         session.Store(new User { Name = $"Yonatan{i}" }, docId);
                         documentCreationTasks[i - 1] = Task.Run(() => WaitForDocument(store2, docId, Timeout));
-                    }
+                }
                     session.SaveChanges();
                 }
 
@@ -169,7 +156,7 @@
                     {
                         var docId = $"users/{i}";
                         session.Delete(docId);
-                    }
+                }
                     session.SaveChanges();
                 }
 
@@ -206,7 +193,7 @@
                         var docId = $"users/{i}";
                         session.Store(new User { Name = $"Lev{i}" }, docId);
                         documentCreationTasks[i - 1] = Task.Run(() => WaitForDocument(sink, docId, Timeout));
-                    }
+                }
                     session.SaveChanges();
                 }
 
@@ -279,7 +266,7 @@
                 EtlType.Olap,
                 EtlType.ElasticSearch,
                 EtlType.Queue
-            };
+                };
 
             var currentEtlTypes = Enum.GetValues(typeof(EtlType)).Cast<EtlType>();
             var newEtlTypes = currentEtlTypes.Except(knownEtlTypes).ToArray();
@@ -295,12 +282,12 @@
         [InlineData(EtlType.ElasticSearch)]
         [InlineData(EtlType.Queue)]
         public async Task TombstoneCleaningAfterEtlLoaderDisabled(EtlType etlType)
-        {
+                {
             using (var store = GetDocumentStore())
-            {
+                    {
                 // Documents creation
                 using (var session = store.OpenSession())
-                {
+                        {
                     for (int i = 1; i <= DocumentsCount; i++)
                     {
                         var docId = $"users/{i}";
@@ -311,9 +298,9 @@
 
                 var transforms = new Transformation
                 {
-                    Name = "loadAll",
-                    Collections = { "Users" },
-                    Script = "loadToUsers(this)"
+                            Name = "loadAll",
+                            Collections = {"Users"},
+                            Script = "loadToUsers(this)"
                 };
 
                 string expectedSource;
@@ -360,7 +347,7 @@
                     {
                         var docId = $"users/{i}";
                         session.Delete(docId);
-                    }
+                }
                     session.SaveChanges();
                 }
 
@@ -383,7 +370,7 @@
 
                 var addResult = store.Maintenance.Send(new AddEtlOperation<T>(configuration));
                 await store.Maintenance.SendAsync(new ToggleOngoingTaskStateOperation(addResult.TaskId, type, disable: true));
-            }
+        }
         }
 
         [Fact]
@@ -396,12 +383,12 @@
             {
                 // Documents creation
                 using (var session = store.OpenSession())
-                {
+                { 
                     for (int i = 1; i <= DocumentsCount; i++)
                     {
                         var docId = $"users/{i}";
                         session.Store(new User { Name = $"Yonatan{i}" }, docId);
-                    }
+                }
                     session.SaveChanges();
                 }
 
@@ -424,7 +411,7 @@
                     {
                         var docId = $"users/{i}";
                         session.Delete(docId);
-                    }
+                }
                     session.SaveChanges();
                 }
 
