--- conflicted
+++ resolved
@@ -26,11 +26,7 @@
     }
  
     [RavenTheory(RavenTestCategory.Indexes | RavenTestCategory.Querying)]
-<<<<<<< HEAD
-    [RavenData(SearchEngineMode = RavenSearchEngineMode.Corax, DatabaseMode = RavenDatabaseMode.All)]
-=======
-    [RavenData(SearchEngineMode = RavenSearchEngineMode.All)]
->>>>>>> 047c6d7c
+    [RavenData(SearchEngineMode = RavenSearchEngineMode.All, DatabaseMode = RavenDatabaseMode.All)]
     public void DateAndTimeOnlyTestInIndex(Options options)
     {
         using var store = GetDocumentStore(options);
