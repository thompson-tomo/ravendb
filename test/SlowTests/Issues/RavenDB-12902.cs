--- conflicted
+++ resolved
@@ -209,13 +209,8 @@
             }
         }
 
-<<<<<<< HEAD
-        [RavenTheory(RavenTestCategory.Querying)]
-        [RavenData(DatabaseMode = RavenDatabaseMode.All)]
-=======
-        [RavenTheory(RavenTestCategory.Facets)]
-        [RavenData(SearchEngineMode = RavenSearchEngineMode.All)]
->>>>>>> 7b5c7c06
+        [RavenTheory(RavenTestCategory.Querying | RavenTestCategory.Facets)]
+        [RavenData(SearchEngineMode = RavenSearchEngineMode.All, DatabaseMode = RavenDatabaseMode.All)]
         public async Task AfterLazyQueryExecutedShouldBeExecutedOnlyOnce(Options options)
         {
             using (var store = GetDocumentStore(options))
