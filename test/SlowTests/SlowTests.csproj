﻿<Project Sdk="Microsoft.NET.Sdk">
  <PropertyGroup>
    <TargetFramework>net5.0</TargetFramework>
    <RuntimeFrameworkVersion>5.0.11</RuntimeFrameworkVersion>
    <AllowUnsafeBlocks>true</AllowUnsafeBlocks>
    <AssemblyName>SlowTests</AssemblyName>
    <PackageId>SlowTests</PackageId>
    <GenerateRuntimeConfigurationFiles>true</GenerateRuntimeConfigurationFiles>
    <CodeAnalysisRuleSet>..\..\RavenDB.ruleset</CodeAnalysisRuleSet>
    <CopyLocalLockFileAssemblies>true</CopyLocalLockFileAssemblies>
  </PropertyGroup>
  <ItemGroup Condition="'$(OS)' == 'Windows_NT'">
    <Compile Include="..\..\src\CommonAssemblyInfo.Windows.cs" Link="Properties\CommonAssemblyInfo.Windows.cs" />
  </ItemGroup>
  <ItemGroup Condition="'$(OS)' != 'Windows_NT'">
    <Compile Include="..\..\src\CommonAssemblyInfo.Linux.cs" Link="Properties\CommonAssemblyInfo.Linux.cs" />
  </ItemGroup>
  <ItemGroup>
    <None Remove="Data\legacy-counters.4.1.5.ravendbdump" />
    <None Remove="Data\RavenDB_11488\ravendb-11488-artificial-docs-not-included.ravendbdump" />
    <None Remove="Data\RavenDB-12785.ravendbdump" />
    <None Remove="Data\RavenDB_11488\ravendb-11488.ravendb-snapshot" />
    <None Remove="Data\RavenDB_13291\collection-with-counter-word-4.1.5-nightly.ravendb-snapshot" />
    <None Remove="Data\RavenDB_13468\counters-snapshot-document.json" />
    <None Remove="Data\RavenDB_13468\counters.test.4.1.6.ravendb-snapshot" />
    <None Remove="Data\RavenDB_13512\counters.test.4.1.6.ravendb-full-backup" />
    <None Remove="Data\RavenDB_13512\Incremental\17.ravendb-full-backup" />
    <None Remove="Data\RavenDB_13512\Incremental\18-01.ravendb-incremental-backup" />
    <None Remove="Data\RavenDB_13512\Incremental\18.ravendb-incremental-backup" />
    <None Remove="Data\RavenDB-13937.ravendbdump" />
    <None Remove="Data\RavenDB_13759\Auto_Orders_ByOrderedAt.zip" />
    <None Remove="Data\RavenDB_13759\Orders_ByOrderBy.zip" />
    <None Remove="Data\RavenDB_13940\storage-with-reused-journal-and-synced-data-2.zip" />
    <None Remove="Data\RavenDB_13940\storage-with-reused-journal-and-synced-data.zip" />
    <None Remove="Data\RavenDB_15223\counters.4.2.103.ravendb-snapshot" />
    <None Remove="Data\RavenDB_15223\manycounters.4.2.103.ravendb-snapshot" />
    <None Remove="Data\RavenDB_15700\BewerberStatus.csv" />
    <None Remove="Data\RavenDB_15700\Bewerbung.csv" />
    <None Remove="Data\RavenDB_15700\Vakanz.csv" />
    <None Remove="Data\RavenDB_15753\cat.jpg" />
    <None Remove="Data\RavenDB_15898\1.ravendbdump" />
    <None Remove="Data\RavenDB_16378\RavenDB-16401-NRE.ravendb-snapshot" />
    <None Remove="Smuggler\Data\DocumentWithRevisions.ravendbdump" />
    <None Remove="Smuggler\Data\RevisionsWithoutADocument.ravendbdump" />
  </ItemGroup>
  <ItemGroup>
    <Compile Include="..\Tests.Infrastructure\CommonTestsAssemblyInfo.cs" Link="Properties\CommonTestsAssemblyInfo.cs" />
    <Compile Include="..\..\src\CommonAssemblyInfo.cs" Link="Properties\CommonAssemblyInfo.cs" />
  </ItemGroup>
  <ItemGroup>
    <Content Include="..\xunit.runner.json" Link="xunit.runner.json">
      <CopyToOutputDirectory>Always</CopyToOutputDirectory>
    </Content>
    <EmbeddedResource Include="Data\legacy-counters.4.1.5.ravendbdump" />
    <EmbeddedResource Include="Data\npgsql.basic.create.sql" />
    <EmbeddedResource Include="Data\npgsql.basic.insert.sql" />
    <EmbeddedResource Include="Data\npgsql.northwind.create.sql" />
    <EmbeddedResource Include="Data\npgsql.northwind.insert.sql" />
    <EmbeddedResource Include="Data\oraclesql.basic.create.sql" />
    <EmbeddedResource Include="Data\oraclesql.basic.insert.sql" />
    <EmbeddedResource Include="Data\oraclesql.northwind.create.sql" />
    <EmbeddedResource Include="Data\oraclesql.northwind.insert.sql" />
    <EmbeddedResource Include="Data\RavenDB_11488\ravendb-11488-artificial-docs-not-included.ravendbdump" />
    <EmbeddedResource Include="Data\RavenDB-12785.ravendbdump" />
    <EmbeddedResource Include="Data\RavenDB-13937.ravendbdump" />
    <EmbeddedResource Include="Data\RavenDB_10958.txt" />
    <EmbeddedResource Include="Data\RavenDB_10958.json" />
    <EmbeddedResource Include="Data\mssql.northwind.create.sql" />
    <EmbeddedResource Include="Data\mssql.northwind.insert.sql" />
    <EmbeddedResource Include="Data\mysql.northwind.create.sql" />
    <EmbeddedResource Include="Data\mysql.northwind.insert.sql" />
    <EmbeddedResource Include="Data\mssql.basic.create.sql" />
    <EmbeddedResource Include="Data\mssql.basic.insert.sql" />
    <EmbeddedResource Include="Data\mysql.basic.create.sql" />
    <EmbeddedResource Include="Data\mysql.basic.insert.sql" />
    <EmbeddedResource Include="Data\RavenDB_15159\12119.smaps.gz" />
    <EmbeddedResource Include="Data\RavenDB_15294\northwind-4.2.103.zip" />
  </ItemGroup>
  <ItemGroup>
    <EmbeddedResource Include="Data\non-leaf-page-seq-id-large-values-2.txt" />
    <EmbeddedResource Include="Data\non-leaf-page-seq-id-large-values.txt" />
    <EmbeddedResource Include="Data\places.txt" />
    <EmbeddedResource Include="Data\RavenDB_10404\northwind.4.0.0.ravendb-snapshot" />
    <EmbeddedResource Include="Data\RavenDB_11488\ravendb-11488.ravendb-snapshot" />
    <EmbeddedResource Include="Data\RavenDB_11664\1.ravendbdump" />
    <EmbeddedResource Include="Data\RavenDB_12022\counters.4.1.4.ravendb-snapshot" />
    <EmbeddedResource Include="Data\RavenDB_13291\collection-with-counter-word-4.1.5-nightly.ravendb-snapshot" />
    <EmbeddedResource Include="Data\RavenDB_13468\counters-snapshot-document.json" />
    <EmbeddedResource Include="Data\RavenDB_13468\counters.test.4.1.6.ravendb-snapshot" />
    <EmbeddedResource Include="Data\RavenDB_13512\counters.test.4.1.6.ravendb-full-backup" />
    <EmbeddedResource Include="Data\RavenDB_13512\Incremental\17.ravendb-full-backup" />
    <EmbeddedResource Include="Data\RavenDB_13512\Incremental\18-01.ravendb-incremental-backup" />
    <EmbeddedResource Include="Data\RavenDB_13512\Incremental\18.ravendb-incremental-backup" />
    <EmbeddedResource Include="Data\RavenDB_13759\Auto_Orders_ByOrderedAt.zip" />
    <EmbeddedResource Include="Data\RavenDB_13759\Orders_ByOrderBy.zip" />
    <EmbeddedResource Include="Data\RavenDB_13940\storage-with-reused-journal-and-synced-data-2.zip" />
    <EmbeddedResource Include="Data\RavenDB_13940\storage-with-reused-journal-and-synced-data.zip" />
    <EmbeddedResource Include="Data\RavenDB_15223\manycounters.4.2.103.ravendb-snapshot" />
    <EmbeddedResource Include="Data\RavenDB_15223\counters.4.2.103.ravendb-snapshot" />
    <EmbeddedResource Include="Data\RavenDB_15700\BewerberStatus.csv" />
    <EmbeddedResource Include="Data\RavenDB_15700\Bewerbung.csv" />
    <EmbeddedResource Include="Data\RavenDB_15700\Vakanz.csv" />
    <EmbeddedResource Include="Data\RavenDB_15753\cat.jpg" />
    <EmbeddedResource Include="Data\RavenDB_15898\1.ravendbdump" />
    <EmbeddedResource Include="Data\RavenDB_16378\RavenDB-16401-NRE.ravendb-snapshot" />
    <EmbeddedResource Include="Data\RavenDB_8355\MySorter.cs" />
    <EmbeddedResource Include="Data\RavenDB_8355\MySorterWithDiagnostics.cs" />
    <EmbeddedResource Include="Data\RavenDB_9912\1.ravendbdump" />
    <EmbeddedResource Include="Data\RavenDB_9912\2.ravendbdump" />
    <EmbeddedResource Include="Data\testing.ravendbdump" />
    <EmbeddedResource Include="Data\data.txt" />
    <EmbeddedResource Include="Data\data2.txt" />
    <EmbeddedResource Include="MailingList\Everett\DocumentWithBytes.txt" />
    <EmbeddedResource Include="Smuggler\Data\DocumentWithRevisions.ravendbdump" />
    <EmbeddedResource Include="Smuggler\Data\Document_Without_Attachment_Stream.ravendbdump" />
    <EmbeddedResource Include="Smuggler\Data\Identities_3.5.35288.ravendbdump" />
    <EmbeddedResource Include="Smuggler\Data\Indexes_And_Transformers_3.5.ravendbdump" />
    <EmbeddedResource Include="Smuggler\Data\Northwind_3.5.35168.ravendbdump" />
    <EmbeddedResource Include="Smuggler\Data\RevisionsWithoutADocument.ravendbdump" />
    <EmbeddedResource Include="Smuggler\Data\Revisions_3.5.35220.ravendbdump" />
  </ItemGroup>
  <ItemGroup>
    <ProjectReference Include="..\..\src\Raven.Client\Raven.Client.csproj" />
    <ProjectReference Include="..\..\src\Raven.TestDriver\Raven.TestDriver.csproj" />
    <ProjectReference Include="..\..\src\Sparrow\Sparrow.csproj" />
    <ProjectReference Include="..\..\src\Voron\Voron.csproj" />
    <ProjectReference Include="..\..\tools\Raven.Migrator\Raven.Migrator.csproj" />
    <ProjectReference Include="..\..\tools\Voron.Recovery\Voron.Recovery.csproj" />
    <ProjectReference Include="..\EmbeddedTests\EmbeddedTests.csproj" />
    <ProjectReference Include="..\FastTests\FastTests.csproj" />
    <ProjectReference Include="..\Tests.Infrastructure\Tests.Infrastructure.csproj" />
  </ItemGroup>
  <ItemGroup>
    <FrameworkReference Include="Microsoft.AspNetCore.App" />
<<<<<<< HEAD
    <PackageReference Include="Microsoft.NET.Test.Sdk" Version="16.11.0" />
    <PackageReference Include="System.DirectoryServices.Protocols" Version="5.0.1" />
=======
    <PackageReference Include="Microsoft.NET.Test.Sdk" Version="17.0.0" />
    <PackageReference Include="System.DirectoryServices.Protocols" Version="4.7.0" />
>>>>>>> e938c496
    <PackageReference Include="xunit.runner.visualstudio" Version="2.4.3">
      <PrivateAssets>all</PrivateAssets>
      <IncludeAssets>runtime; build; native; contentfiles; analyzers</IncludeAssets>
    </PackageReference>
    <PackageReference Include="xunit" Version="2.4.1" />
    <DotNetCliToolReference Include="dotnet-xunit" Version="2.4.0-beta.1.build10001" />
  </ItemGroup>
  <ItemGroup>
    <Service Include="{82a7f48d-3b50-4b1e-b82e-3ada8210c358}" />
  </ItemGroup>
  <ItemGroup>
    <Folder Include="Core\AdminConsole" />
    <Folder Include="SchemaUpgrade\Issues\VoronCurrentVersion\" />
    <Folder Include="Server\Basic" />
    <Folder Include="Server\Documents\Notifications" />
  </ItemGroup>
  <ItemGroup>
    <None Update="SchemaUpgrade\Issues\DocumentsVersion\schema_999\headers.one">
      <CopyToOutputDirectory>PreserveNewest</CopyToOutputDirectory>
    </None>
    <None Update="SchemaUpgrade\Issues\DocumentsVersion\schema_999\headers.two">
      <CopyToOutputDirectory>PreserveNewest</CopyToOutputDirectory>
    </None>
    <None Update="SchemaUpgrade\Issues\DocumentsVersion\schema_999\Journals\0000000000000000000.journal">
      <CopyToOutputDirectory>PreserveNewest</CopyToOutputDirectory>
    </None>
    <None Update="SchemaUpgrade\Issues\DocumentsVersion\schema_999\Journals\0000000000000000001.journal">
      <CopyToOutputDirectory>PreserveNewest</CopyToOutputDirectory>
    </None>
    <None Update="SchemaUpgrade\Issues\DocumentsVersion\schema_999\Raven.voron">
      <CopyToOutputDirectory>PreserveNewest</CopyToOutputDirectory>
    </None>
    <None Update="SchemaUpgrade\Issues\DocumentsVersion\schema_9\headers.one">
      <CopyToOutputDirectory>PreserveNewest</CopyToOutputDirectory>
    </None>
    <None Update="SchemaUpgrade\Issues\DocumentsVersion\schema_9\headers.two">
      <CopyToOutputDirectory>PreserveNewest</CopyToOutputDirectory>
    </None>
    <None Update="SchemaUpgrade\Issues\DocumentsVersion\schema_9\Journals\0000000000000000000.journal">
      <CopyToOutputDirectory>PreserveNewest</CopyToOutputDirectory>
    </None>
    <None Update="SchemaUpgrade\Issues\DocumentsVersion\schema_9\Journals\0000000000000000001.journal">
      <CopyToOutputDirectory>PreserveNewest</CopyToOutputDirectory>
    </None>
    <None Update="SchemaUpgrade\Issues\DocumentsVersion\schema_9\Raven.voron">
      <CopyToOutputDirectory>PreserveNewest</CopyToOutputDirectory>
    </None>
    <None Update="SchemaUpgrade\Issues\SystemVersion\after_from12.zip">
      <CopyToOutputDirectory>PreserveNewest</CopyToOutputDirectory>
    </None>
    <None Update="SchemaUpgrade\Issues\SystemVersion\after_from13.zip">
      <CopyToOutputDirectory>PreserveNewest</CopyToOutputDirectory>
    </None>
    <None Update="SchemaUpgrade\Issues\SystemVersion\after_from14.zip">
      <CopyToOutputDirectory>PreserveNewest</CopyToOutputDirectory>
    </None>
    <None Update="SchemaUpgrade\Issues\SystemVersion\Identities_CompareExchange_RavenData.zip">
      <CopyToOutputDirectory>PreserveNewest</CopyToOutputDirectory>
    </None>
    <None Update="SchemaUpgrade\Issues\SystemVersion\Identities_CompareExchange_RavenData_from12.zip">
      <CopyToOutputDirectory>PreserveNewest</CopyToOutputDirectory>
    </None>
    <None Update="SchemaUpgrade\Issues\SystemVersion\Identities_CompareExchange_RavenData_from13.zip">
      <CopyToOutputDirectory>PreserveNewest</CopyToOutputDirectory>
    </None>
    <None Update="SchemaUpgrade\Issues\SystemVersion\RavenData_rc1_plus_additions.zip">
      <CopyToOutputDirectory>PreserveNewest</CopyToOutputDirectory>
    </None>
    <None Update="SchemaUpgrade\Issues\SystemVersion\RavenDB_13724.zip">
      <CopyToOutputDirectory>PreserveNewest</CopyToOutputDirectory>
    </None>
    <None Update="SchemaUpgrade\Issues\VoronCurrentVersion\schema_999\headers.one">
      <CopyToOutputDirectory>PreserveNewest</CopyToOutputDirectory>
    </None>
    <None Update="SchemaUpgrade\Issues\VoronCurrentVersion\schema_999\headers.two">
      <CopyToOutputDirectory>PreserveNewest</CopyToOutputDirectory>
    </None>
    <None Update="SchemaUpgrade\Issues\VoronCurrentVersion\schema_999\Journals\0000000000000000000.journal">
      <CopyToOutputDirectory>PreserveNewest</CopyToOutputDirectory>
    </None>
    <None Update="SchemaUpgrade\Issues\VoronCurrentVersion\schema_999\Journals\0000000000000000001.journal">
      <CopyToOutputDirectory>PreserveNewest</CopyToOutputDirectory>
    </None>
    <None Update="SchemaUpgrade\Issues\VoronCurrentVersion\schema_999\Raven.voron">
      <CopyToOutputDirectory>PreserveNewest</CopyToOutputDirectory>
    </None>
    <None Update="Smuggler\Data\FSEsent.zip">
      <CopyToOutputDirectory>PreserveNewest</CopyToOutputDirectory>
    </None>
    <None Update="Smuggler\Data\FSVoron.zip">
      <CopyToOutputDirectory>PreserveNewest</CopyToOutputDirectory>
    </None>
    <None Update="Smuggler\Data\SampleDataEsent.zip">
      <CopyToOutputDirectory>PreserveNewest</CopyToOutputDirectory>
    </None>
    <None Update="Smuggler\Data\SampleDataEsentLogFileSize4.zip">
      <CopyToOutputDirectory>PreserveNewest</CopyToOutputDirectory>
    </None>
    <None Update="Smuggler\Data\SampleDataVoron.zip">
      <CopyToOutputDirectory>PreserveNewest</CopyToOutputDirectory>
    </None>
    <None Update="Smuggler\Data\Tools.zip">
      <CopyToOutputDirectory>PreserveNewest</CopyToOutputDirectory>
    </None>
    <None Update="Voron\LeafsCompression\Data\RavenDB-12700-page-1278-compressed">
      <CopyToOutputDirectory>PreserveNewest</CopyToOutputDirectory>
    </None>
  </ItemGroup>
</Project><|MERGE_RESOLUTION|>--- conflicted
+++ resolved
@@ -132,13 +132,8 @@
   </ItemGroup>
   <ItemGroup>
     <FrameworkReference Include="Microsoft.AspNetCore.App" />
-<<<<<<< HEAD
-    <PackageReference Include="Microsoft.NET.Test.Sdk" Version="16.11.0" />
+    <PackageReference Include="Microsoft.NET.Test.Sdk" Version="17.0.0" />
     <PackageReference Include="System.DirectoryServices.Protocols" Version="5.0.1" />
-=======
-    <PackageReference Include="Microsoft.NET.Test.Sdk" Version="17.0.0" />
-    <PackageReference Include="System.DirectoryServices.Protocols" Version="4.7.0" />
->>>>>>> e938c496
     <PackageReference Include="xunit.runner.visualstudio" Version="2.4.3">
       <PrivateAssets>all</PrivateAssets>
       <IncludeAssets>runtime; build; native; contentfiles; analyzers</IncludeAssets>
