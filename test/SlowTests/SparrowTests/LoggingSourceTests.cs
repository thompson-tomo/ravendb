--- conflicted
+++ resolved
@@ -301,13 +301,8 @@
         [InlineData(LogMode.Information)]
         public async Task Register_WhenLogModeIsOperations_ShouldWriteToLogFileJustAsLogMode(LogMode logMode)
         {
-<<<<<<< HEAD
-            var timeout = TimeSpan.FromSeconds(10000);
-
-=======
             var timeout = TimeSpan.FromSeconds(10);
-            
->>>>>>> d5256caf
+
             var name = GetTestName();
             var path = NewDataPath(forceCreateDir: true);
             path = Path.Combine(path, Guid.NewGuid().ToString());
@@ -336,17 +331,11 @@
             await Task.WhenAny(logTasks, Task.Delay(timeout));
             Assert.True(logTasks.IsCompleted, $"Waited over {timeout.TotalSeconds} seconds for log tasks to finish");
 
-<<<<<<< HEAD
-            WaitForValue(() => socket.LogsReceived.Contains(beforeCloseInformation) && socket.LogsReceived.Contains(beforeCloseOperation),
-                true, 5000, 100);
-
-=======
             const int socketTimeout = 5000;
             var socketContainsLogs = WaitForValue(() => socket.LogsReceived.Contains(beforeCloseInformation) && socket.LogsReceived.Contains(beforeCloseOperation),
                 true, socketTimeout, 100);
             Assert.True(socketContainsLogs, $"Waited over {socketTimeout} seconds for log to be written to socket");
-            
->>>>>>> d5256caf
+
             //Close socket
             socket.Close();
             tcs.SetResult(new WebSocketReceiveResult(1, WebSocketMessageType.Text, true, WebSocketCloseStatus.NormalClosure, string.Empty));
