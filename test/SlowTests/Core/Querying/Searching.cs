--- conflicted
+++ resolved
@@ -285,12 +285,8 @@
         }
 
         [RavenTheory(RavenTestCategory.Querying)]
-<<<<<<< HEAD
         [RavenData(SearchEngineMode = RavenSearchEngineMode.Lucene, DatabaseMode = RavenDatabaseMode.All)]
-=======
-        [RavenData(SearchEngineMode = RavenSearchEngineMode.Lucene)]
         [RavenData(SearchEngineMode = RavenSearchEngineMode.Corax, Skip = "Field boosting is not supported in Corax")]
->>>>>>> 7ec9c6d9
         public void CanProvideSuggestionsAndLazySuggestions(Options options)
         {
             using (var store = GetDocumentStore(options))
@@ -343,11 +339,7 @@
         }
 
         [RavenTheory(RavenTestCategory.Querying)]
-<<<<<<< HEAD
         [RavenData(SearchEngineMode = RavenSearchEngineMode.All, DatabaseMode = RavenDatabaseMode.All)]
-=======
-        [RavenData(SearchEngineMode = RavenSearchEngineMode.All)]
->>>>>>> 7ec9c6d9
         public void CanPerformFacetedSearchAndLazyFacatedSearch(Options options)
         {
             using (var store = GetDocumentStore(options))
