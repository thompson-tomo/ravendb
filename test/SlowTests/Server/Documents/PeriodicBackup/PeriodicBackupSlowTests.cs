--- conflicted
+++ resolved
@@ -2106,21 +2106,12 @@
                     }
                 };
 
-<<<<<<< HEAD
                 var database = await Server.ServerStore.DatabasesLandlord.TryGetOrCreateResourceStore(store.Database);
-                try
-                {
-                    database.PeriodicBackupRunner.ForTestingPurposesOnly().OnBackupTaskRunHoldBackupExecution = new TaskCompletionSource<object>();
-
-                    var operationId = (await store.Maintenance.SendAsync(new BackupOperation(config))).Id;
-=======
-                var database = await Server.ServerStore.DatabasesLandlord.TryGetOrCreateResourceStore(store.Database).ConfigureAwait(false);
 
                 var tcs = new TaskCompletionSource<object>(TaskCreationOptions.RunContinuationsAsynchronously);
                 await Backup.HoldBackupExecutionIfNeededAndInvoke(database.PeriodicBackupRunner.ForTestingPurposesOnly(), async () =>
                 {
                     var operationId = store.Maintenance.SendAsync(new BackupOperation(config)).Result.Id;
->>>>>>> 2c8f1c33
                     await store.Commands().ExecuteAsync(new KillOperationCommand(operationId));
                     tcs.TrySetResult(null);
 
@@ -3029,17 +3020,8 @@
                 var database = await server.ServerStore.DatabasesLandlord.TryGetOrCreateResourceStore(store.Database);
                 Assert.NotNull(database);
 
-<<<<<<< HEAD
-                var config = Backup.CreateBackupConfiguration(backupPath, fullBackupFrequency: "* * * * *");
-                var taskId = (await store.Maintenance.SendAsync(new UpdatePeriodicBackupOperation(config))).TaskId;
-
-                OngoingTaskBackup taskBackupInfo = null;
-                using (var requestExecutor = ClusterRequestExecutor.CreateForSingleNode(server.WebUrl, null, DocumentConventions.DefaultForServer))
-                using (requestExecutor.ContextPool.AllocateOperationContext(out var ctx))
-=======
                 var tcs = new TaskCompletionSource<object>(TaskCreationOptions.RunContinuationsAsynchronously);
                 await Backup.HoldBackupExecutionIfNeededAndInvoke(database.PeriodicBackupRunner.ForTestingPurposesOnly(), async () =>
->>>>>>> 2c8f1c33
                 {
                     var config = Backup.CreateBackupConfiguration(backupPath, fullBackupFrequency: "* * * * *");
                     var taskId = store.Maintenance.SendAsync(new UpdatePeriodicBackupOperation(config)).Result.TaskId;
@@ -3391,10 +3373,6 @@
                 {
                     await Backup.RunBackupInClusterAsync(leaderStore, taskId, opStatus: OperationStatus.InProgress);
 
-<<<<<<< HEAD
-                        var documentDatabase = await server.ServerStore.DatabasesLandlord.TryGetOrCreateResourceStore(store.Database);
-                        documentDatabase.PeriodicBackupRunner.ForTestingPurposesOnly().BackupStatusFromMemoryOnly = true;
-=======
                     // Let's delay the backup task to 1 hour
                     var delayDuration = TimeSpan.FromHours(1);
                     var sw = Stopwatch.StartNew();
@@ -3402,7 +3380,6 @@
                     Assert.NotNull(onGoingTaskInfo);
                     var runningBackupTaskId = onGoingTaskInfo.OnGoingBackup.RunningBackupTaskId;
                     await leaderStore.Maintenance.SendAsync(new DelayBackupOperation(runningBackupTaskId, delayDuration));
->>>>>>> 2c8f1c33
 
                     // We'll check another (not leader) nodes in cluster
                     foreach (var server in nodes.Where(node => node != leaderServer))
