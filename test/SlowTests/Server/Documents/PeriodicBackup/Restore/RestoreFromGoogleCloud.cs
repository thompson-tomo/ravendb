﻿using System;
using System.Linq;
using System.Threading.Tasks;
using Raven.Client.Documents;
using Raven.Client.Documents.Operations;
using Raven.Client.Documents.Operations.Backups;
using Raven.Client.Exceptions;
using Raven.Client.ServerWide.Operations;
using Raven.Server.Documents;
using Raven.Server.ServerWide.Context;
using Raven.Tests.Core.Utils.Entities;
using Tests.Infrastructure;
using Xunit;
<<<<<<< HEAD
=======
using FastTests.Server.Basic.Entities;
using Nito.Disposables;
>>>>>>> 04be1a99
using Raven.Server.Documents.PeriodicBackup.GoogleCloud;
using Tests.Infrastructure.Entities;
using Xunit.Abstractions;

namespace SlowTests.Server.Documents.PeriodicBackup.Restore
{
    public class RestoreFromGoogleCloud : CloudBackupTestBase
    {
        public RestoreFromGoogleCloud(ITestOutputHelper output) : base(output)
        {
        }

        private readonly string _cloudPathPrefix = $"{nameof(RestoreFromGoogleCloud)}-{Guid.NewGuid()}";

        [Fact]
        public async Task restore_google_cloud_settings_tests()
        {
            await using (CleanupAsync())
            using (var store = GetDocumentStore(new Options
            {
                ModifyDatabaseName = s => $"{s}_2"
            }))
            {
                var databaseName = $"restored_database-{Guid.NewGuid()}";
                var restoreConfiguration = new RestoreFromGoogleCloudConfiguration
                {
                    DatabaseName = databaseName
                };

                var restoreBackupTask = new RestoreBackupOperation(restoreConfiguration);

                var e = Assert.Throws<RavenException>(() => store.Maintenance.Server.Send(restoreBackupTask));
                Assert.Contains("Google Cloud Bucket name cannot be null or empty", e.InnerException.Message);

                restoreConfiguration.Settings.BucketName = "test";
                restoreBackupTask = new RestoreBackupOperation(restoreConfiguration);
                e = Assert.Throws<RavenException>(() => store.Maintenance.Server.Send(restoreBackupTask));
                Assert.Contains("Google Credentials JSON cannot be null or empty", e.InnerException.Message);

                restoreConfiguration.Settings.GoogleCredentialsJson = "test";
                restoreBackupTask = new RestoreBackupOperation(restoreConfiguration);
                e = Assert.Throws<RavenException>(() => store.Maintenance.Server.Send(restoreBackupTask));
                Assert.Contains("Wrong format for Google Credentials.", e.InnerException.Message);
            }
        }

        [GoogleCloudFact, Trait("Category", "Smuggler")]
        public async Task can_backup_and_restore()
        {
            await using (CleanupAsync())
            using (var store = GetDocumentStore())
            {
                using (var session = store.OpenAsyncSession())
                {
                    await session.StoreAsync(new User { Name = "oren" }, "users/1");
                    session.CountersFor("users/1").Increment("likes", 100);
                    await session.SaveChangesAsync();
                }

                var googleCloudSettings = GetGoogleCloudSettings();
                var config = Backup.CreateBackupConfiguration(googleCloudSettings: googleCloudSettings);
                var backupTaskId = await Backup.UpdateConfigAndRunBackupAsync(Server, config, store);
                var backupResult = (BackupResult)store.Maintenance.Send(new GetOperationStateOperation(await Backup.GetBackupOperationIdAsync(store, backupTaskId))).Result;
                Assert.NotNull(backupResult);
                Assert.True(backupResult.Counters.Processed);
                Assert.Equal(1, backupResult.Counters.ReadCount);

                using (var session = store.OpenAsyncSession())
                {
                    await session.StoreAsync(new User { Name = "ayende" }, "users/2");
                    session.CountersFor("users/2").Increment("downloads", 200);

                    await session.SaveChangesAsync();
                }

                var lastEtag = store.Maintenance.Send(new GetStatisticsOperation()).LastDocEtag;
                var status = await Backup.RunBackupAndReturnStatusAsync(Server, backupTaskId, store, isFullBackup: false, expectedEtag: lastEtag);

                // restore the database with a different name
                var databaseName = $"restored_database-{Guid.NewGuid()}";

                var subfolderGoogleCloudSettings = GetGoogleCloudSettings(status.FolderName);

                var restoreFromGoogleCloudConfiguration = new RestoreFromGoogleCloudConfiguration
                {
                    DatabaseName = databaseName,
                    Settings = subfolderGoogleCloudSettings,
                    DisableOngoingTasks = true
                };

                using (Backup.RestoreDatabaseFromCloud(store, restoreFromGoogleCloudConfiguration, TimeSpan.FromSeconds(30)))
                {
                    using (var session = store.OpenAsyncSession(databaseName))
                    {
                        var users = await session.LoadAsync<User>(new[] { "users/1", "users/2" });
                        Assert.True(users.Any(x => x.Value.Name == "oren"));
                        Assert.True(users.Any(x => x.Value.Name == "ayende"));

                        var val = await session.CountersFor("users/1").GetAsync("likes");
                        Assert.Equal(100, val);
                        val = await session.CountersFor("users/2").GetAsync("downloads");
                        Assert.Equal(200, val);
                    }

                    var originalDatabase = await Server.ServerStore.DatabasesLandlord.TryGetOrCreateResourceStore(store.Database);
                    var restoredDatabase = await Server.ServerStore.DatabasesLandlord.TryGetOrCreateResourceStore(databaseName);
                    using (restoredDatabase.DocumentsStorage.ContextPool.AllocateOperationContext(out DocumentsOperationContext ctx))
                    using (ctx.OpenReadTransaction())
                    {
                        var databaseChangeVector = DocumentsStorage.GetDatabaseChangeVector(ctx);
                        Assert.Contains($"A:7-{originalDatabase.DbBase64Id}", databaseChangeVector);
                        Assert.Contains($"A:8-{restoredDatabase.DbBase64Id}", databaseChangeVector);
                    }
                }
            }
        }

        [GoogleCloudFact, Trait("Category", "Smuggler")]
        public async Task can_backup_and_restore_snapshot()
        {
            await using (CleanupAsync())
            using (var store = GetDocumentStore())
            {
                using (var session = store.OpenAsyncSession())
                {
                    await session.StoreAsync(new User { Name = "oren" }, "users/1");
                    await session.SaveChangesAsync();
                }

                using (var session = store.OpenAsyncSession())
                {
                    await session
                        .Query<User>()
                        .Where(x => x.Name == "oren")
                        .ToListAsync(); // create an index to backup

                    await session
                        .Query<Order>()
                        .Where(x => x.Freight > 20)
                        .ToListAsync(); // create an index to backup

                    session.CountersFor("users/1").Increment("likes", 100); //create a counter to backup
                    await session.SaveChangesAsync();
                }

                var googleCloudSettings = GetGoogleCloudSettings();
                var config = Backup.CreateBackupConfiguration(backupType: BackupType.Snapshot, googleCloudSettings: googleCloudSettings);
                var backupTaskId = await Backup.UpdateConfigAndRunBackupAsync(Server, config, store);

                using (var session = store.OpenAsyncSession())
                {
                    await session.StoreAsync(new User { Name = "ayende" }, "users/2");
                    await session.StoreAsync(new User { Name = "ayende" }, "users/3");

                    session.CountersFor("users/2").Increment("downloads", 200);

                    await session.SaveChangesAsync();
                }

                var lastEtag = store.Maintenance.Send(new GetStatisticsOperation()).LastDocEtag;
                var status = await Backup.RunBackupAndReturnStatusAsync(Server, backupTaskId, store, isFullBackup: false, expectedEtag: lastEtag);
                // restore the database with a different name
                string databaseName = $"restored_database_snapshot-{Guid.NewGuid()}";

                var subfolderGoogleCloudSettings = GetGoogleCloudSettings(status.FolderName);

                var restoreFromGoogleCloudConfiguration = new RestoreFromGoogleCloudConfiguration
                {
                    DatabaseName = databaseName,
                    Settings = subfolderGoogleCloudSettings
                };

                using (Backup.RestoreDatabaseFromCloud(store, restoreFromGoogleCloudConfiguration, TimeSpan.FromSeconds(300)))
                {
                    using (var session = store.OpenAsyncSession(databaseName))
                    {
                        var users = await session.LoadAsync<User>(new[] { "users/1", "users/2" });
                        Assert.NotNull(users["users/1"]);
                        Assert.NotNull(users["users/2"]);
                        Assert.True(users.Any(x => x.Value.Name == "oren"));
                        Assert.True(users.Any(x => x.Value.Name == "ayende"));

                        var val = await session.CountersFor("users/1").GetAsync("likes");
                        Assert.Equal(100, val);
                        val = await session.CountersFor("users/2").GetAsync("downloads");
                        Assert.Equal(200, val);
                    }

                    var stats = await store.Maintenance.SendAsync(new GetStatisticsOperation());
                    Assert.Equal(2, stats.CountOfIndexes);

                    var originalDatabase = await Server.ServerStore.DatabasesLandlord.TryGetOrCreateResourceStore(store.Database);
                    var restoredDatabase = await Server.ServerStore.DatabasesLandlord.TryGetOrCreateResourceStore(databaseName);
                    using (restoredDatabase.DocumentsStorage.ContextPool.AllocateOperationContext(out DocumentsOperationContext ctx))
                    using (ctx.OpenReadTransaction())
                    {
                        var databaseChangeVector = DocumentsStorage.GetDatabaseChangeVector(ctx);
                        Assert.Contains($"A:8-{originalDatabase.DbBase64Id}", databaseChangeVector);
                        Assert.Contains($"A:10-{restoredDatabase.DbBase64Id}", databaseChangeVector);
                    }
                }
            }
        }

        private GoogleCloudSettings GetGoogleCloudSettings(string subPath = null)
        {
            var testSettings = GoogleCloudFactAttribute.GoogleCloudSettings;

            if (testSettings == null)
                return null;

            var remoteFolderName = string.IsNullOrEmpty(subPath)
                ? _cloudPathPrefix
                : $"{_cloudPathPrefix}/{subPath}";

            return new GoogleCloudSettings
            {
                BucketName = testSettings.BucketName,
                GoogleCredentialsJson = testSettings.GoogleCredentialsJson,
                RemoteFolderName = remoteFolderName
            };
        }

        private IAsyncDisposable CleanupAsync()
        {
            return new AsyncDisposable(async () =>
            {
                var settings = GetGoogleCloudSettings();
                if (settings == null)
                    return;

                try
                {
                    using (var client = new RavenGoogleCloudClient(settings, DefaultConfiguration))
                    {
                        var cloudObjects = await client.ListObjectsAsync(settings.RemoteFolderName);

                        foreach (var cloudObject in cloudObjects)
                        {
                            try
                            {
                                await client.DeleteObjectAsync(cloudObject.Name);
                            }
                            catch (Exception)
                            {
                                // ignored
                            }
                        }
                    }
                }
                catch (Exception)
                {
                    // ignored
                }
            });
        }
    }
}<|MERGE_RESOLUTION|>--- conflicted
+++ resolved
@@ -11,11 +11,7 @@
 using Raven.Tests.Core.Utils.Entities;
 using Tests.Infrastructure;
 using Xunit;
-<<<<<<< HEAD
-=======
-using FastTests.Server.Basic.Entities;
 using Nito.Disposables;
->>>>>>> 04be1a99
 using Raven.Server.Documents.PeriodicBackup.GoogleCloud;
 using Tests.Infrastructure.Entities;
 using Xunit.Abstractions;
@@ -243,33 +239,33 @@
         {
             return new AsyncDisposable(async () =>
             {
-                var settings = GetGoogleCloudSettings();
-                if (settings == null)
-                    return;
-
-                try
-                {
-                    using (var client = new RavenGoogleCloudClient(settings, DefaultConfiguration))
-                    {
+            var settings = GetGoogleCloudSettings();
+            if (settings == null)
+                return;
+
+            try
+            {
+                using (var client = new RavenGoogleCloudClient(settings, DefaultConfiguration))
+                {
                         var cloudObjects = await client.ListObjectsAsync(settings.RemoteFolderName);
 
-                        foreach (var cloudObject in cloudObjects)
+                    foreach (var cloudObject in cloudObjects)
+                    {
+                        try
                         {
-                            try
-                            {
                                 await client.DeleteObjectAsync(cloudObject.Name);
-                            }
-                            catch (Exception)
-                            {
-                                // ignored
-                            }
                         }
-                    }
-                }
-                catch (Exception)
-                {
-                    // ignored
-                }
+                        catch (Exception)
+                        {
+                            // ignored
+                        }
+                    }
+                }
+            }
+            catch (Exception)
+            {
+                // ignored
+            }
             });
         }
     }
