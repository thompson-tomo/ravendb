﻿using System;
using System.Linq;
using System.Net.Http;
using System.Text;
using System.Threading.Tasks;
using FastTests;
using Newtonsoft.Json;
using Raven.Client.Documents.Operations;
using Raven.Client.Documents.Operations.Backups;
using Raven.Client.Exceptions;
using Raven.Client.ServerWide.Operations;
using Raven.Server.Documents;
using Raven.Server.Documents.PeriodicBackup.Restore;
using Raven.Server.ServerWide.Context;
using Raven.Tests.Core.Utils.Entities;
using Tests.Infrastructure;
using Xunit;
using Xunit.Abstractions;

namespace SlowTests.Server.Documents.PeriodicBackup.Restore
{
    public class RestoreFromAzure : RavenTestBase
    {
        public RestoreFromAzure(ITestOutputHelper output) : base(output)
        {
        }

        [Fact, Trait("Category", "Smuggler")]
        public void restore_azure_cloud_settings_tests()
        {
            var backupPath = NewDataPath(suffix: "BackupFolder");
            using (var store = GetDocumentStore(new Options
            {
                ModifyDatabaseName = s => $"{s}_2"
            }))
            {
                var databaseName = $"restored_database-{Guid.NewGuid()}";
                var restoreConfiguration = new RestoreFromAzureConfiguration
                {
                    DatabaseName = databaseName
                };

                var restoreBackupTask = new RestoreBackupOperation(restoreConfiguration);

                var e = Assert.Throws<RavenException>(() => store.Maintenance.Server.Send(restoreBackupTask));
                Assert.Contains($"{nameof(AzureSettings.AccountKey)} and {nameof(AzureSettings.SasToken)} cannot be both null or empty", e.InnerException.Message);

                restoreConfiguration.Settings.AccountKey = "test";
                restoreBackupTask = new RestoreBackupOperation(restoreConfiguration);
                e = Assert.Throws<RavenException>(() => store.Maintenance.Server.Send(restoreBackupTask));
                Assert.Contains($"{nameof(AzureSettings.AccountName)} cannot be null or empty", e.InnerException.Message);

                restoreConfiguration.Settings.AccountName = "test";
                restoreBackupTask = new RestoreBackupOperation(restoreConfiguration);
                e = Assert.Throws<RavenException>(() => store.Maintenance.Server.Send(restoreBackupTask));
                Assert.Contains($"{nameof(AzureSettings.StorageContainer)} cannot be null or empty", e.InnerException.Message);

                restoreConfiguration.Settings.StorageContainer = "test";
                restoreConfiguration.Settings.AccountKey = null;
                restoreConfiguration.Settings.SasToken = "testSasToken";
                restoreBackupTask = new RestoreBackupOperation(restoreConfiguration);
                e = Assert.Throws<RavenException>(() => store.Maintenance.Server.Send(restoreBackupTask));
                Assert.Contains($"{nameof(AzureSettings.SasToken)} isn't in the correct format", e.InnerException.Message);

                restoreConfiguration.Settings.AccountKey = "test";
                restoreBackupTask = new RestoreBackupOperation(restoreConfiguration);
                e = Assert.Throws<RavenException>(() => store.Maintenance.Server.Send(restoreBackupTask));
                Assert.Contains($"{nameof(AzureSettings.AccountKey)} and {nameof(AzureSettings.SasToken)} cannot be used simultaneously", e.InnerException.Message);
            }
        }

        [AzureFact]
        public void can_backup_and_restore() => can_backup_and_restore_internal(oneTimeBackup: false);

        [AzureFact]
        public void can_onetime_backup_and_restore() => can_backup_and_restore_internal(oneTimeBackup: true);

        private void can_backup_and_restore_internal(bool oneTimeBackup)
        {
            using (var holder = new Azure.AzureClientHolder(AzureFactAttribute.AzureSettings))
            {
                using (var store = GetDocumentStore())
                {
                    using (var session = store.OpenSession())
                    {
                        session.Store(new User { Name = "oren" }, "users/1");
                        session.CountersFor("users/1").Increment("likes", 100);
                        session.SaveChanges();
                    }

<<<<<<< HEAD
=======
                    var config = new PeriodicBackupConfiguration
                    {
                        BackupType = BackupType.Backup,
                        AzureSettings = holder.Settings,
                        IncrementalBackupFrequency = "0 0 1 1 *"
                    };

                    var backupTaskId = (store.Maintenance.Send(new UpdatePeriodicBackupOperation(config))).TaskId;
                    store.Maintenance.Send(new StartBackupOperation(true, backupTaskId));
                    var operation = new GetPeriodicBackupStatusOperation(backupTaskId);

>>>>>>> 01b649df
                    PeriodicBackupStatus status = null;
                    long backupTaskId = 0;
                    GetPeriodicBackupStatusOperation operation = null;
                    BackupResult backupResult = null;
                    if (oneTimeBackup == false)
                    {
                        var config = new PeriodicBackupConfiguration { BackupType = BackupType.Backup, AzureSettings = settings, IncrementalBackupFrequency = "0 0 1 1 *" };
                        backupTaskId = (store.Maintenance.Send(new UpdatePeriodicBackupOperation(config))).TaskId;
                        operation = new GetPeriodicBackupStatusOperation(backupTaskId);
                        store.Maintenance.Send(new StartBackupOperation(true, backupTaskId));

                        var value = WaitForValue(() =>
                        {
                            status = store.Maintenance.Send(operation).Status;
                            return status?.LastEtag;
                        }, 4);
                        Assert.True(4 == value, $"4 == value, Got status: {status != null}, exception: {status?.Error?.Exception}");
                        Assert.True(status.LastOperationId != null, $"status.LastOperationId != null, Got status: {status != null}, exception: {status?.Error?.Exception}");

                        OperationState backupOperation = null;
                        var operationStatus = WaitForValue(() =>
                        {
                            backupOperation = store.Maintenance.Send(new GetOperationStateOperation(status.LastOperationId.Value));
                            return backupOperation.Status;
                        }, OperationStatus.Completed);
                        Assert.Equal(OperationStatus.Completed, operationStatus);

                        backupResult = backupOperation.Result as BackupResult;
                        Assert.NotNull(backupResult);
                        Assert.True(backupResult.Counters.Processed, "backupResult.Counters.Processed");
                        Assert.Equal(1, backupResult.Counters.ReadCount);
                    }

                    using (var session = store.OpenSession())
                    {
                        session.Store(new User { Name = "ayende" }, "users/2");
                        session.CountersFor("users/2").Increment("downloads", 200);

                        session.SaveChanges();
                    }

                    if (oneTimeBackup == false)
                    {
                        var lastEtag = store.Maintenance.Send(new GetStatisticsOperation()).LastDocEtag;
                        store.Maintenance.Send(new StartBackupOperation(false, backupTaskId));
                        var value2 = WaitForValue(() => store.Maintenance.Send(operation).Status.LastEtag, lastEtag);
                        Assert.Equal(lastEtag, value2);
                    }

                    if (oneTimeBackup)
                    {
                        var backupConfiguration = new BackupConfiguration
                        {
                            BackupType = BackupType.Backup,
                            AzureSettings = settings,
                        };

                        backupResult = (BackupResult)store.Maintenance.Send(new BackupOperation(backupConfiguration)).WaitForCompletion(TimeSpan.FromSeconds(15));
                        Assert.True(backupResult != null && backupResult.Counters.Processed, "backupResult != null && backupResult.Counters.Processed");
                        Assert.Equal(2, backupResult.Counters.ReadCount);
                    }

                    // restore the database with a different name
                    var databaseName = $"restored_database-{Guid.NewGuid()}";
<<<<<<< HEAD

                    settings.RemoteFolderName = oneTimeBackup ? backupResult.LocalBackup.BackupDirectory : status.FolderName;
=======
                    holder.Settings.RemoteFolderName = $"{holder.Settings.RemoteFolderName}/{status.FolderName}";
>>>>>>> 01b649df
                    var restoreFromGoogleCloudConfiguration = new RestoreFromAzureConfiguration()
                    {
                        DatabaseName = databaseName,
                        Settings = holder.Settings,
                        DisableOngoingTasks = true
                    };
                    var googleCloudOperation = new RestoreBackupOperation(restoreFromGoogleCloudConfiguration);
                    var restoreOperation = store.Maintenance.Server.Send(googleCloudOperation);

                    restoreOperation.WaitForCompletion(TimeSpan.FromSeconds(30));
                    using (var store2 = GetDocumentStore(new Options() { CreateDatabase = false, ModifyDatabaseName = s => databaseName }))
                    {
                        using (var session = store2.OpenSession(databaseName))
                        {
                            var users = session.Load<User>(new[] { "users/1", "users/2" });
                            Assert.True(users.Any(x => x.Value.Name == "oren"));
                            Assert.True(users.Any(x => x.Value.Name == "ayende"));

                            var val = session.CountersFor("users/1").Get("likes");
                            Assert.Equal(100, val);
                            val = session.CountersFor("users/2").Get("downloads");
                            Assert.Equal(200, val);
                        }

                        var originalDatabase = Server.ServerStore.DatabasesLandlord.TryGetOrCreateResourceStore(store.Database).Result;
                        var restoredDatabase = Server.ServerStore.DatabasesLandlord.TryGetOrCreateResourceStore(databaseName).Result;
                        using (restoredDatabase.DocumentsStorage.ContextPool.AllocateOperationContext(out DocumentsOperationContext ctx))
                        using (ctx.OpenReadTransaction())
                        {
                            var databaseChangeVector = DocumentsStorage.GetDatabaseChangeVector(ctx);
                            Assert.Contains($"A:7-{originalDatabase.DbBase64Id}", databaseChangeVector);
                            Assert.Contains($"A:8-{restoredDatabase.DbBase64Id}", databaseChangeVector);
                        }
                    }
                }
            }
        }

        [AzureFact]
        public async Task can_create_azure_snapshot_and_restore_using_restore_point()
        {
            using (var holder = new Azure.AzureClientHolder(AzureFactAttribute.AzureSettings))
            {
                using (var store = GetDocumentStore())
                {
                    using (var session = store.OpenSession())
                    {
                        session.Store(new User { Name = "oren" }, "users/1");
                        session.CountersFor("users/1").Increment("likes", 100);
                        session.SaveChanges();
                    }

                    var config = new PeriodicBackupConfiguration
                    {
                        BackupType = BackupType.Snapshot,
                        AzureSettings = holder.Settings,
                        IncrementalBackupFrequency = "0 0 1 1 *"
                    };

                    var backupTaskId = (store.Maintenance.Send(new UpdatePeriodicBackupOperation(config))).TaskId;
                    store.Maintenance.Send(new StartBackupOperation(true, backupTaskId));
                    var operation = new GetPeriodicBackupStatusOperation(backupTaskId);
                    PeriodicBackupStatus status = null;
                    var value = WaitForValue(() =>
                    {
                        status = store.Maintenance.Send(operation).Status;
                        return status?.LastEtag;
                    }, 4);
                    Assert.True(4 == value, $"4 == value, Got status: {status != null}, exception: {status?.Error?.Exception}");
                    Assert.True(status.LastOperationId != null, $"status.LastOperationId != null, Got status: {status != null}, exception: {status?.Error?.Exception}");

                    var client = store.GetRequestExecutor().HttpClient;
                    var data = new StringContent(JsonConvert.SerializeObject(holder.Settings), Encoding.UTF8, "application/json");
                    var response = await client.PostAsync(store.Urls.First() + "/admin/restore/points?type=Azure ", data);
                    string result = response.Content.ReadAsStringAsync().Result;
                    var restorePoints = JsonConvert.DeserializeObject<RestorePoints>(result);
                    Assert.Equal(1, restorePoints.List.Count);
                    var point = restorePoints.List.First();

                    var databaseName = $"restored_database-{Guid.NewGuid()}";
                    holder.Settings.RemoteFolderName = holder.Settings.RemoteFolderName + "/" + status.FolderName;
                    var restoreOperation = await store.Maintenance.Server.SendAsync(new RestoreBackupOperation(new RestoreFromAzureConfiguration()
                    {
                        DatabaseName = databaseName,
                        Settings = holder.Settings,
                        DisableOngoingTasks = true,
                        LastFileNameToRestore = point.FileName,
                    }));

                    await restoreOperation.WaitForCompletionAsync(TimeSpan.FromSeconds(60));
                    using (var store2 = GetDocumentStore(new Options() { CreateDatabase = false, ModifyDatabaseName = s => databaseName }))
                    {
                        using (var session = store2.OpenSession(databaseName))
                        {
                            var users = session.Load<User>(new[] { "users/1", "users/2" });
                            Assert.True(users.Any(x => x.Value.Name == "oren"));

                            var val = session.CountersFor("users/1").Get("likes");
                            Assert.Equal(100, val);
                        }

                        var originalDatabase = Server.ServerStore.DatabasesLandlord.TryGetOrCreateResourceStore(store.Database).Result;
                        var restoredDatabase = Server.ServerStore.DatabasesLandlord.TryGetOrCreateResourceStore(databaseName).Result;
                        using (restoredDatabase.DocumentsStorage.ContextPool.AllocateOperationContext(out DocumentsOperationContext ctx))
                        using (ctx.OpenReadTransaction())
                        {
                            var databaseChangeVector = DocumentsStorage.GetDatabaseChangeVector(ctx);
                            Assert.Equal($"A:4-{originalDatabase.DbBase64Id}", databaseChangeVector);
                        }
                    }
                }
            }
        }
    }
}
<|MERGE_RESOLUTION|>--- conflicted
+++ resolved
@@ -88,27 +88,13 @@
                         session.SaveChanges();
                     }
 
-<<<<<<< HEAD
-=======
-                    var config = new PeriodicBackupConfiguration
-                    {
-                        BackupType = BackupType.Backup,
-                        AzureSettings = holder.Settings,
-                        IncrementalBackupFrequency = "0 0 1 1 *"
-                    };
-
-                    var backupTaskId = (store.Maintenance.Send(new UpdatePeriodicBackupOperation(config))).TaskId;
-                    store.Maintenance.Send(new StartBackupOperation(true, backupTaskId));
-                    var operation = new GetPeriodicBackupStatusOperation(backupTaskId);
-
->>>>>>> 01b649df
                     PeriodicBackupStatus status = null;
                     long backupTaskId = 0;
                     GetPeriodicBackupStatusOperation operation = null;
                     BackupResult backupResult = null;
                     if (oneTimeBackup == false)
                     {
-                        var config = new PeriodicBackupConfiguration { BackupType = BackupType.Backup, AzureSettings = settings, IncrementalBackupFrequency = "0 0 1 1 *" };
+                        var config = new PeriodicBackupConfiguration { BackupType = BackupType.Backup, AzureSettings = holder.Settings, IncrementalBackupFrequency = "0 0 1 1 *" };
                         backupTaskId = (store.Maintenance.Send(new UpdatePeriodicBackupOperation(config))).TaskId;
                         operation = new GetPeriodicBackupStatusOperation(backupTaskId);
                         store.Maintenance.Send(new StartBackupOperation(true, backupTaskId));
@@ -156,7 +142,7 @@
                         var backupConfiguration = new BackupConfiguration
                         {
                             BackupType = BackupType.Backup,
-                            AzureSettings = settings,
+                            AzureSettings = holder.Settings,
                         };
 
                         backupResult = (BackupResult)store.Maintenance.Send(new BackupOperation(backupConfiguration)).WaitForCompletion(TimeSpan.FromSeconds(15));
@@ -166,12 +152,8 @@
 
                     // restore the database with a different name
                     var databaseName = $"restored_database-{Guid.NewGuid()}";
-<<<<<<< HEAD
-
-                    settings.RemoteFolderName = oneTimeBackup ? backupResult.LocalBackup.BackupDirectory : status.FolderName;
-=======
-                    holder.Settings.RemoteFolderName = $"{holder.Settings.RemoteFolderName}/{status.FolderName}";
->>>>>>> 01b649df
+
+                    holder.Settings.RemoteFolderName = oneTimeBackup ? backupResult.LocalBackup.BackupDirectory : status.FolderName;
                     var restoreFromGoogleCloudConfiguration = new RestoreFromAzureConfiguration()
                     {
                         DatabaseName = databaseName,
