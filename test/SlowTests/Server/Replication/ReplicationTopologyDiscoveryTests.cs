﻿using System.Linq;
using System.Threading.Tasks;
using FastTests.Server.Replication;
using Raven.Client.Documents;
using Raven.Client.Documents.Replication;
using Raven.Server.Config.Settings;
using Xunit;

namespace SlowTests.Server.Replication
{
    public class ReplicationTopologyDiscoveryTests : ReplicationTestsBase
    {
        [Fact]
        public async Task Without_replication_full_topology_should_return_empty_topology_info()
        {
            using (var store = GetDocumentStore())
            {
                var storeDocumentDatabase = await GetDocumentDatabaseInstanceFor(store);
                var topologyInfo = GetFullTopology(store);

                Assert.NotNull(topologyInfo); //sanity check
                Assert.Empty(topologyInfo.NodesById);
                Assert.Equal(storeDocumentDatabase.DbId.ToString(), topologyInfo.DatabaseId);
            }
        }

        [Fact]
        public async Task Master_slave_full_topology_should_be_correctly_detected()
        {
            using (var master = GetDocumentStore())
            using (var slave = GetDocumentStore())
            {
                var masterDocumentDatabase = await GetDocumentDatabaseInstanceFor(master);
                var slaveDocumentDatabase = await GetDocumentDatabaseInstanceFor(slave);

                SetupReplication(master, slave);
                EnsureReplicating(master, slave);
                var topologyInfo = GetFullTopology(master);

                Assert.NotNull(topologyInfo); //sanity check

                //total two nodes, master and slave
                Assert.Equal(2, topologyInfo.NodesById.Count);

                //one outgoing node at the master
                Assert.Equal(1, topologyInfo.NodesById[masterDocumentDatabase.DbId.ToString()].Outgoing.Count);
                Assert.Equal(slaveDocumentDatabase.DbId.ToString(),
                    topologyInfo.NodesById[masterDocumentDatabase.DbId.ToString()].Outgoing.First().DbId);
            }
        }

        [Fact]
        public async Task Master_slave_that_goes_offline_with_full_topology_that_should_be_correctly_detected()
        {
            DocumentStore slave = null;
            try
            {
                slave = GetDocumentStore();
                using (var master = GetDocumentStore())
                {
                    var masterDocumentDatabase = await GetDocumentDatabaseInstanceFor(master);

                    SetupReplication(master, slave);
                    EnsureReplicating(master, slave);
                    var topologyInfo = GetFullTopology(master);

                    Assert.NotNull(topologyInfo); //sanity check

                    //one outgoing node at the master
                    Assert.Equal(1, topologyInfo.NodesById[masterDocumentDatabase.DbId.ToString()].Outgoing.Count);

                    //now it goes offline
                    slave.Dispose();
                    slave = null;

                    //add document to master to force outgoing handler to "notice" that remote node is offline
                    using (var session = master.OpenSession())
                    {
                        session.Store(new { Foo = "Bar" }, "foo/bar");
                        session.SaveChanges();
                    }

                    topologyInfo = GetFullTopology(master);
                    Assert.Equal(0, topologyInfo.NodesById[masterDocumentDatabase.DbId.ToString()].Outgoing.Count);
                    Assert.Equal(1, topologyInfo.NodesById[masterDocumentDatabase.DbId.ToString()].Offline.Count);

<<<<<<< HEAD
                    var replicationDocument = masterDocumentDatabase.DocumentReplicationLoader.ReplicationTopology;
                    var destination = masterDocumentDatabase.DocumentReplicationLoader.Destinations.ToList();
                    Assert.Equal(1, destination.Count); //sanity check, this should always be true
=======
                    var replicationDocument = masterDocumentDatabase.ReplicationLoader.ReplicationDocument;
                    Assert.Equal(1, replicationDocument.Destinations.Count); //sanity check, this should always be true
>>>>>>> 80cec51e

                    var slaveUrl = destination.First().Url;
                    var slaveDatabase = destination.First().Database;

                    var offlineNodeInfo = topologyInfo.NodesById[masterDocumentDatabase.DbId.ToString()].Offline.First();

                    Assert.Equal(slaveUrl, offlineNodeInfo.Url);
                    Assert.Equal(slaveDatabase, offlineNodeInfo.Database);
                }
            }
            finally
            {
                slave?.Dispose();
            }
        }

        [Fact]
        public async Task Master_slave_full_topology_incoming_nodes_should_be_correctly_detected()
        {
            using (var master = GetDocumentStore())
            using (var slave = GetDocumentStore())
            {
                var masterDocumentDatabase = await GetDocumentDatabaseInstanceFor(master);
                var slaveDocumentDatabase = await GetDocumentDatabaseInstanceFor(slave);

                SetupReplication(master, slave);
                EnsureReplicating(master, slave);
                var topologyInfo = GetFullTopology(master);

                Assert.NotNull(topologyInfo); //sanity check

                //total two nodes, master and slave
                Assert.Equal(2, topologyInfo.NodesById.Count);

                Assert.Equal(1, topologyInfo.NodesById[slaveDocumentDatabase.DbId.ToString()].Incoming.Count);
                Assert.Equal(masterDocumentDatabase.DbId.ToString(),
                    topologyInfo.NodesById[slaveDocumentDatabase.DbId.ToString()].Incoming.First().DbId);
            }
        }

        /*
         *  topology here:
         *  
         *    --> (B) --> 
         *   ^           |
         *   |           V
         *  (A)         (D)
         *   |           ^
         *   V           |
         *    --> (C) --> 
         */
        [Fact]
        public async Task Master_slave_two_tiers_with_full_topology_incoming_should_be_correctly_detected()
        {
            using (var A = GetDocumentStore())
            using (var B = GetDocumentStore())
            using (var C = GetDocumentStore())
            using (var D = GetDocumentStore())
            {
                var BDocumentDatabase = await GetDocumentDatabaseInstanceFor(B);
                var CDocumentDatabase = await GetDocumentDatabaseInstanceFor(C);
                var DDocumentDatabase = await GetDocumentDatabaseInstanceFor(D);

                SetupReplication(A, B, C);
                EnsureReplicating(A, B);
                EnsureReplicating(A, C);
                SetupReplication(B, D);
                EnsureReplicating(B, D);
                SetupReplication(C, D);
                EnsureReplicating(C, D);

                var topologyInfo = GetFullTopology(A);

                Assert.NotNull(topologyInfo); //sanity check

                //total two nodes, master and slave
                Assert.Equal(4, topologyInfo.NodesById.Count);

                Assert.Equal(0, topologyInfo.NodesById[DDocumentDatabase.DbId.ToString()].Outgoing.Count);
                var incomingOfD = topologyInfo.NodesById[DDocumentDatabase.DbId.ToString()].Incoming;
                Assert.Equal(2, incomingOfD.Count);
                Assert.True(incomingOfD.Select(x => x.DbId).Any(x => x == BDocumentDatabase.DbId.ToString()));
                Assert.True(incomingOfD.Select(x => x.DbId).Any(x => x == CDocumentDatabase.DbId.ToString()));
            }
        }

        // (A) --> (B) --> (C)
        [Fact]
        public async Task Master_slave_two_tiers_with_full_topology_with_nodes_that_goes_offline_they_should_be_correctly_detected()
        {
            DocumentStore B = null;
            try
            {
                B = GetDocumentStore();
                using (var A = GetDocumentStore())
                using (var C = GetDocumentStore())
                {
                    var ADocumentDatabase = await GetDocumentDatabaseInstanceFor(A);
                    var BDocumentDatabase = await GetDocumentDatabaseInstanceFor(B);

                    SetupReplication(A, B);
                    EnsureReplicating(A, B);
                    SetupReplication(B, C);
                    EnsureReplicating(B, C);

                    var topologyInfo = GetFullTopology(A);
                    //total two nodes, master and slave
                    Assert.Equal(3, topologyInfo.NodesById.Count);

                    var outgoingOfA = topologyInfo.NodesById[ADocumentDatabase.DbId.ToString()].Outgoing;
                    Assert.Equal(1, outgoingOfA.Count);
                    Assert.Equal(BDocumentDatabase.DbId.ToString(), outgoingOfA.First().DbId);

                    B.Dispose();
                    B = null;

                    topologyInfo = GetFullTopology(A);

                    //C is unreachable after B is down
                    Assert.Equal(1, topologyInfo.NodesById.Count);
                    Assert.Equal(0, topologyInfo.NodesById[ADocumentDatabase.DbId.ToString()].Outgoing.Count);

                    var offlineOfA = topologyInfo.NodesById[ADocumentDatabase.DbId.ToString()].Offline;
<<<<<<< HEAD
                    var replicationDocument = ADocumentDatabase.DocumentReplicationLoader.ReplicationTopology;
                    var destinations = ADocumentDatabase.DocumentReplicationLoader.Destinations.ToList();
                    Assert.Equal(1, destinations.Count); //sanity check, should always be true
=======
                    var replicationDocument = ADocumentDatabase.ReplicationLoader.ReplicationDocument;
                    Assert.Equal(1, replicationDocument.Destinations.Count); //sanity check, should always be true
>>>>>>> 80cec51e

                    var urlOfB = destinations[0].Url;
                    var nameOfB = destinations[0].Database;

                    Assert.Equal(1, offlineOfA.Count);
                    Assert.Equal(urlOfB, offlineOfA.First().Url);
                    Assert.Equal(nameOfB, offlineOfA.First().Database);
                }

            }
            finally
            {
                B?.Dispose();
            }
        }

        [Fact]
        public void Master_with_offline_slaves_should_be_properly_detected_in_full_topology()
        {
            using (var master = GetDocumentStore())
            {
                var destinations = new[]
                {
                    new ReplicationNode
                    {
                        Database = "FooBar",
                        Url = "http://foo.bar/:1234"
                    },
                    new ReplicationNode
                    {
                        Database = "FooBar2",
                        Url = "http://foo.bar/:4567"
                    }
                };

                SetupReplicationWithCustomDestinations(master, destinations);

                var topologyInfo = GetFullTopology(master);

                Assert.NotNull(topologyInfo); //sanity check
                Assert.Equal(1, topologyInfo.NodesById.Count);

                var inactiveNodeStatuses =
                    topologyInfo.NodesById.First().Value.Offline.Concat(
                        topologyInfo.FailedToReach
                        )
                        .GroupBy(x=>new {x.Url, x.Database})
                        .Select(g=>g.First())
                        .ToList();

                Assert.Equal(2, inactiveNodeStatuses.Count);

                var offlineNodes = inactiveNodeStatuses;
                Assert.True(offlineNodes.Any(x => x.Url == "http://foo.bar/:1234" && x.Database == "FooBar"));
                Assert.True(offlineNodes.Any(x => x.Url == "http://foo.bar/:4567" && x.Database == "FooBar2"));
            }
        }

        [Fact]
        public async Task Master_two_slaves_full_topology_should_be_correctly_detected()
        {
            using (var master = GetDocumentStore())
            using (var slave1 = GetDocumentStore())
            using (var slave2 = GetDocumentStore())
            {
                var masterDocumentDatabase = await GetDocumentDatabaseInstanceFor(master);
                var slave1DocumentDatabase = await GetDocumentDatabaseInstanceFor(slave1);
                var slave2DocumentDatabase = await GetDocumentDatabaseInstanceFor(slave2);

                SetupReplication(master, slave1, slave2);
                EnsureReplicating(master, slave1);
                EnsureReplicating(master, slave2);

                var topologyInfo = GetFullTopology(master);

                Assert.NotNull(topologyInfo); //sanity check
                Assert.Equal(3, topologyInfo.NodesById.Count);
                var masterOutgoing = topologyInfo.NodesById[masterDocumentDatabase.DbId.ToString()].Outgoing;
                Assert.Equal(2, masterOutgoing.Count);
                Assert.True(masterOutgoing.Select(x => x.DbId).Any(x => x == slave1DocumentDatabase.DbId.ToString()));
                Assert.True(masterOutgoing.Select(x => x.DbId).Any(x => x == slave2DocumentDatabase.DbId.ToString()));
            }
        }

        [Fact]
        public async Task Master_master_full_topology_should_be_correctly_detected()
        {
            using (var nodeA = GetDocumentStore())
            using (var nodeB = GetDocumentStore())
            {
                //add some documents so incoming replication handlers will be initialized
                using (var session = nodeA.OpenSession())
                {
                    session.Store(new { Foo = "Bar" }, "users/1");
                    session.SaveChanges();
                }
                using (var session = nodeB.OpenSession())
                {
                    session.Store(new { Foo = "Bar2" }, "users/2");
                    session.SaveChanges();
                }

                SetupReplication(nodeA, nodeB);
                SetupReplication(nodeB, nodeA);

                EnsureReplicating(nodeA, nodeB);
                EnsureReplicating(nodeB, nodeA);

                WaitForDocument(nodeA, "users/2");
                WaitForDocument(nodeB, "users/1");

                var nodeADocumentDatabase = await GetDocumentDatabaseInstanceFor(nodeA);
                var nodeBDocumentDatabase = await GetDocumentDatabaseInstanceFor(nodeB);

                var topologyInfo = GetFullTopology(nodeA);
                Assert.Equal(2, topologyInfo.NodesById.Count);

                var nodeAOutgoing = topologyInfo.NodesById[nodeADocumentDatabase.DbId.ToString()].Outgoing;
                Assert.Equal(1, nodeAOutgoing.Count);
                Assert.Equal(nodeBDocumentDatabase.DbId.ToString(), nodeAOutgoing.First().DbId);
                var nodeAIncoming = topologyInfo.NodesById[nodeADocumentDatabase.DbId.ToString()].Incoming;
                Assert.Equal(1, nodeAIncoming.Count);
                Assert.Equal(nodeBDocumentDatabase.DbId.ToString(), nodeAIncoming.First().DbId);

                var nodeBOutgoing = topologyInfo.NodesById[nodeBDocumentDatabase.DbId.ToString()].Outgoing;
                Assert.Equal(1, nodeBOutgoing.Count);
                Assert.Equal(nodeADocumentDatabase.DbId.ToString(), nodeBOutgoing.First().DbId);
                var nodeBIncoming = topologyInfo.NodesById[nodeBDocumentDatabase.DbId.ToString()].Incoming;
                Assert.Equal(1, nodeBIncoming.Count);
                Assert.Equal(nodeADocumentDatabase.DbId.ToString(), nodeBIncoming.First().DbId);

            }
        }

        [Fact]
        public async Task Master_master_master_full_topology_should_be_correctly_detected()
        {
            using (var nodeA = GetDocumentStore())
            using (var nodeB = GetDocumentStore())
            using (var nodeC = GetDocumentStore())
            {
                SetupReplication(nodeA, nodeB);
                SetupReplication(nodeB, nodeC);
                SetupReplication(nodeC, nodeA);

                EnsureReplicating(nodeA, nodeB);
                EnsureReplicating(nodeB, nodeC);
                EnsureReplicating(nodeC, nodeA);

                var nodeADocumentDatabase = await GetDocumentDatabaseInstanceFor(nodeA);
                var nodeBDocumentDatabase = await GetDocumentDatabaseInstanceFor(nodeB);
                var nodeCDocumentDatabase = await GetDocumentDatabaseInstanceFor(nodeC);

                var topologyInfo = GetFullTopology(nodeA);
                Assert.Equal(3, topologyInfo.NodesById.Count);

                var nodeAOutgoing = topologyInfo.NodesById[nodeADocumentDatabase.DbId.ToString()].Outgoing;
                Assert.Equal(1, nodeAOutgoing.Count);
                Assert.Equal(nodeBDocumentDatabase.DbId.ToString(), nodeAOutgoing.First().DbId);

                var nodeBOutgoing = topologyInfo.NodesById[nodeBDocumentDatabase.DbId.ToString()].Outgoing;
                Assert.Equal(1, nodeBOutgoing.Count);
                Assert.Equal(nodeCDocumentDatabase.DbId.ToString(), nodeBOutgoing.First().DbId);

                var nodeCOutgoing = topologyInfo.NodesById[nodeCDocumentDatabase.DbId.ToString()].Outgoing;
                Assert.Equal(1, nodeCOutgoing.Count);
                Assert.Equal(nodeADocumentDatabase.DbId.ToString(), nodeCOutgoing.First().DbId);
            }
        }

        [Theory]
        [InlineData(false)]
        [InlineData(true)]
        public async Task Cluster_with_master_master_master_and_some_leaves_full_topology_should_be_correctly_detected(bool useSsl)
        {
            if (useSsl)
            {
                DoNotReuseServer(new global::Sparrow.Collections.LockFree.ConcurrentDictionary<string, string> { { "Raven/UseSsl", "true" } });
            }
            using (var nodeA = GetDocumentStore())
            using (var nodeB = GetDocumentStore())
            using (var nodeC = GetDocumentStore())
            using (var nodeALeaf = GetDocumentStore())
            using (var nodeCLeaf = GetDocumentStore())
            {
                SetupReplication(nodeA, nodeB, nodeALeaf);
                SetupReplication(nodeB, nodeC);
                SetupReplication(nodeC, nodeA, nodeCLeaf);

                EnsureReplicating(nodeA, nodeB);
                EnsureReplicating(nodeA, nodeALeaf);
                EnsureReplicating(nodeB, nodeC);
                EnsureReplicating(nodeC, nodeA);
                EnsureReplicating(nodeC, nodeCLeaf);

                var nodeADocumentDatabase = await GetDocumentDatabaseInstanceFor(nodeA);
                var nodeALeafDocumentDatabase = await GetDocumentDatabaseInstanceFor(nodeALeaf);
                var nodeBDocumentDatabase = await GetDocumentDatabaseInstanceFor(nodeB);
                var nodeCDocumentDatabase = await GetDocumentDatabaseInstanceFor(nodeC);
                var nodeCLeafDocumentDatabase = await GetDocumentDatabaseInstanceFor(nodeCLeaf);

                var topologyInfo = GetFullTopology(nodeA);
                Assert.Equal(5, topologyInfo.NodesById.Count);

                var nodeAOutgoing = topologyInfo.NodesById[nodeADocumentDatabase.DbId.ToString()].Outgoing;
                Assert.Equal(2, nodeAOutgoing.Count);
                Assert.True(nodeAOutgoing.Select(x => x.DbId).Any(x => x == nodeBDocumentDatabase.DbId.ToString()));
                Assert.True(nodeAOutgoing.Select(x => x.DbId).Any(x => x == nodeALeafDocumentDatabase.DbId.ToString()));

                var nodeBOutgoing = topologyInfo.NodesById[nodeBDocumentDatabase.DbId.ToString()].Outgoing;
                Assert.Equal(1, nodeBOutgoing.Count);
                Assert.Equal(nodeCDocumentDatabase.DbId.ToString(), nodeBOutgoing.First().DbId);

                var nodeCOutgoing = topologyInfo.NodesById[nodeCDocumentDatabase.DbId.ToString()].Outgoing;
                Assert.Equal(2, nodeCOutgoing.Count);
                Assert.True(nodeCOutgoing.Select(x => x.DbId).Any(x => x == nodeADocumentDatabase.DbId.ToString()));
                Assert.True(nodeCOutgoing.Select(x => x.DbId).Any(x => x == nodeCLeafDocumentDatabase.DbId.ToString()));
            }
        }

        [Fact]
        public async Task Master_slave_slaveOfslave_full_topology_should_be_correctly_detected()
        {
            using (var master = GetDocumentStore())
            using (var slave = GetDocumentStore())
            using (var slaveOfSlave = GetDocumentStore())
            {
                SetupReplication(master, slave);
                SetupReplication(slave, slaveOfSlave);

                EnsureReplicating(master, slave);

                EnsureReplicating(slave, slaveOfSlave);

                var masterDocumentDatabase = await GetDocumentDatabaseInstanceFor(master);
                masterDocumentDatabase.Configuration.Replication.ReplicationTopologyDiscoveryTimeout = new TimeSetting(24, TimeUnit.Hours);
                var slaveDocumentDatabase = await GetDocumentDatabaseInstanceFor(slave);
                slaveDocumentDatabase.Configuration.Replication.ReplicationTopologyDiscoveryTimeout = new TimeSetting(24, TimeUnit.Hours);
                var slaveOfSlaveDocumentDatabase = await GetDocumentDatabaseInstanceFor(slaveOfSlave);
                slaveOfSlaveDocumentDatabase.Configuration.Replication.ReplicationTopologyDiscoveryTimeout = new TimeSetting(24, TimeUnit.Hours);

                var topologyInfo = GetFullTopology(master);
                Assert.Equal(3, topologyInfo.NodesById.Count);
                var masterNodeOutgoing = topologyInfo.NodesById[masterDocumentDatabase.DbId.ToString()].Outgoing;
                Assert.Equal(1, masterNodeOutgoing.Count);

                Assert.Equal(slaveDocumentDatabase.DbId.ToString(), masterNodeOutgoing.First().DbId);

                var slaveNodeOutgoing = topologyInfo.NodesById[slaveDocumentDatabase.DbId.ToString()].Outgoing;
                Assert.Equal(1, slaveNodeOutgoing.Count);

                Assert.Equal(slaveOfSlaveDocumentDatabase.DbId.ToString(), slaveNodeOutgoing.First().DbId);
            }
        }
    }
}<|MERGE_RESOLUTION|>--- conflicted
+++ resolved
@@ -84,15 +84,8 @@
                     Assert.Equal(0, topologyInfo.NodesById[masterDocumentDatabase.DbId.ToString()].Outgoing.Count);
                     Assert.Equal(1, topologyInfo.NodesById[masterDocumentDatabase.DbId.ToString()].Offline.Count);
 
-<<<<<<< HEAD
-                    var replicationDocument = masterDocumentDatabase.DocumentReplicationLoader.ReplicationTopology;
-                    var destination = masterDocumentDatabase.DocumentReplicationLoader.Destinations.ToList();
+var destination = masterDocumentDatabase.DocumentReplicationLoader.Destinations.ToList();
                     Assert.Equal(1, destination.Count); //sanity check, this should always be true
-=======
-                    var replicationDocument = masterDocumentDatabase.ReplicationLoader.ReplicationDocument;
-                    Assert.Equal(1, replicationDocument.Destinations.Count); //sanity check, this should always be true
->>>>>>> 80cec51e
-
                     var slaveUrl = destination.First().Url;
                     var slaveDatabase = destination.First().Database;
 
@@ -215,15 +208,8 @@
                     Assert.Equal(0, topologyInfo.NodesById[ADocumentDatabase.DbId.ToString()].Outgoing.Count);
 
                     var offlineOfA = topologyInfo.NodesById[ADocumentDatabase.DbId.ToString()].Offline;
-<<<<<<< HEAD
-                    var replicationDocument = ADocumentDatabase.DocumentReplicationLoader.ReplicationTopology;
-                    var destinations = ADocumentDatabase.DocumentReplicationLoader.Destinations.ToList();
+ var destinations = ADocumentDatabase.DocumentReplicationLoader.Destinations.ToList();
                     Assert.Equal(1, destinations.Count); //sanity check, should always be true
-=======
-                    var replicationDocument = ADocumentDatabase.ReplicationLoader.ReplicationDocument;
-                    Assert.Equal(1, replicationDocument.Destinations.Count); //sanity check, should always be true
->>>>>>> 80cec51e
-
                     var urlOfB = destinations[0].Url;
                     var nameOfB = destinations[0].Database;
 
