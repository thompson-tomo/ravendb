﻿using System;
using System.Collections.Generic;
using System.IO;
using System.Linq;
using System.Security.Cryptography.X509Certificates;
using System.Threading.Tasks;
using FastTests;
using FastTests.Utils;
using Raven.Client;
using Raven.Client.Documents;
using Raven.Client.Documents.Indexes;
using Raven.Client.Documents.Operations.ConnectionStrings;
using Raven.Client.Documents.Operations.ETL;
using Raven.Client.Documents.Operations.Expiration;
using Raven.Client.Documents.Operations.Replication;
using Raven.Client.Documents.Session;
using Raven.Client.ServerWide.Operations.Certificates;
using Raven.Server.Config;
<<<<<<< HEAD
using Raven.Server.Documents.Replication.Incoming;
using SlowTests.Issues;
=======
>>>>>>> ad6154ba
using Tests.Infrastructure;
using Xunit;
using Xunit.Abstractions;

namespace SlowTests.Server.Replication
{
    public class PullReplicationPreventDeletionsTests : ClusterTestBase
    {
        public PullReplicationPreventDeletionsTests(ITestOutputHelper output) : base(output)
        {
        }

        [RavenFact(RavenTestCategory.Replication)]
        public async Task PreventDeletionsOnHubForAttachments()
        {
            var certificates = Certificates.SetupServerAuthentication();
            var adminCert = Certificates.RegisterClientCertificate(certificates.ServerCertificate.Value, certificates
                .ClientCertificate1.Value, new Dictionary<string, DatabaseAccess>(), SecurityClearance.ClusterAdmin);

            var hubDatabase = GetDatabaseName("HUB");
            var sinkDatabase = GetDatabaseName("SINK");

            using var hubStore = GetDocumentStore(new RavenTestBase.Options
            {
                AdminCertificate = adminCert,
                ClientCertificate = adminCert,
                ModifyDatabaseName = x => hubDatabase
            });

            using var sinkStore = GetDocumentStore(new RavenTestBase.Options
            {
                AdminCertificate = adminCert,
                ClientCertificate = adminCert,
                ModifyDatabaseName = x => sinkDatabase
            });

            //setup expiration
            await SetupExpiration(sinkStore);

            var pullCert = new X509Certificate2(File.ReadAllBytes(certificates.ClientCertificate2Path), (string)null,
                X509KeyStorageFlags.Exportable);

            await hubStore.Maintenance.SendAsync(new PutPullReplicationAsHubOperation(new PullReplicationDefinition
            {
                Name = "pullRepHub",
                Mode = PullReplicationMode.SinkToHub | PullReplicationMode.HubToSink,
                PreventDeletionsMode = PreventDeletionsMode.PreventSinkToHubDeletions
            }));

            await hubStore.Maintenance.SendAsync(new RegisterReplicationHubAccessOperation("pullRepHub",
                new ReplicationHubAccess { Name = "hubAccess", CertificateBase64 = Convert.ToBase64String(pullCert.Export(X509ContentType.Cert)) }));

            await sinkStore.Maintenance.SendAsync(new PutConnectionStringOperation<RavenConnectionString>(new RavenConnectionString
            {
                Database = hubStore.Database,
                Name = hubStore.Database + "ConStr",
                TopologyDiscoveryUrls = hubStore.Urls
            }));

            await sinkStore.Maintenance.SendAsync(new UpdatePullReplicationAsSinkOperation(new PullReplicationAsSink
            {
                ConnectionStringName = hubStore.Database + "ConStr",
                Mode = PullReplicationMode.SinkToHub | PullReplicationMode.HubToSink,
                CertificateWithPrivateKey = Convert.ToBase64String(pullCert.Export(X509ContentType.Pfx)),
                HubName = "pullRepHub"
            }));

            var sinkDatabaseInstance = await Databases.GetDocumentDatabaseInstanceFor(sinkStore);
            sinkDatabaseInstance.ForTestingPurposes = null;

            using (var s = sinkStore.OpenAsyncSession())
            {
                dynamic user1 = new { Source = "Sink" };
                dynamic user3 = new { Source = "Sink" };
                using (var attachment = new MemoryStream(new byte[]{1,2,3,4}))
                using (var attachment2 = new MemoryStream(new byte[]{2,32,3,4}))
                {
                    await s.StoreAsync(user1, "users/insink/1");
                    s.Advanced.Attachments.Store(user1, "foo", attachment);
                    s.Advanced.GetMetadataFor(user1)[Constants.Documents.Metadata.Expires] = DateTime.UtcNow.AddMinutes(10);

                    dynamic user2 = new { Source = "Sink" };
                    await s.StoreAsync(user2, "users/insink/2");
                    s.Advanced.GetMetadataFor(user2)[Constants.Documents.Metadata.Expires] = DateTime.UtcNow.AddMinutes(10);

                    await s.StoreAsync(user3, "users/insink/3");
                    s.Advanced.Attachments.Store(user3, "bar", attachment2);

                    await s.SaveChangesAsync();
                }
            }

            using (var s = hubStore.OpenAsyncSession())
            {
                await s.StoreAsync(new { Source = "Hub" }, "users/inhub/1");
                await s.SaveChangesAsync();
            }

            Assert.True(WaitForDocument(sinkStore, "users/inhub/1"));
            
            await EnsureReplicatingAsync(sinkStore, hubStore);

            using (var s = sinkStore.OpenAsyncSession())
            {
                s.Delete("users/insink/3");
                await s.SaveChangesAsync();
            }

            //make sure hub got both docs and expires gets deleted
            using (var h = hubStore.OpenAsyncSession())
            {
                //check hub got both docs
                var doc1 = await h.LoadAsync<dynamic>("users/insink/1");
                Assert.NotNull(doc1);

                var doc2 = await h.LoadAsync<dynamic>("users/insink/2");
                Assert.NotNull(doc2);

                //check expired does not exist in users/insink/1
                IMetadataDictionary metadata = h.Advanced.GetMetadataFor(doc1);
                Assert.False(metadata?.ContainsKey(Constants.Documents.Metadata.Expires));

                //check expired does not exist in users/insink/2
                metadata = h.Advanced.GetMetadataFor(doc2);
                Assert.False(metadata?.ContainsKey(Constants.Documents.Metadata.Expires));
            }

            //delete doc from sink
            using (var s = sinkStore.OpenAsyncSession())
            {
                s.Delete("users/insink/1");
                await s.SaveChangesAsync();
            }

            EnsureReplicating(hubStore, sinkStore);
            EnsureReplicating(sinkStore, hubStore);

            //make sure doc is deleted from sink
            Assert.True(WaitForDocumentDeletion(sinkStore, "users/insink/1"));

            //make sure doc not deleted from hub and still doesn't contain expires
            using (var h = hubStore.OpenAsyncSession())
            {
                //check hub got doc
                var doc1 = await h.LoadAsync<dynamic>("users/insink/1");
                Assert.NotNull(doc1);

                //check expires does not exist in users/insink/1
                IMetadataDictionary metadata = h.Advanced.GetMetadataFor(doc1);
                Assert.False(metadata?.ContainsKey(Constants.Documents.Metadata.Expires));
            }
        }

        [RavenFact(RavenTestCategory.Replication)]
        public async Task PreventDeletionOnHubSinkCompromised()
        {
            var certificates = Certificates.SetupServerAuthentication();
            var adminCert = Certificates.RegisterClientCertificate(certificates.ServerCertificate.Value, certificates
                .ClientCertificate1.Value, new Dictionary<string, DatabaseAccess>(), SecurityClearance.ClusterAdmin);

            var hubDatabase = GetDatabaseName("HUB");
            var sinkDatabase = GetDatabaseName("SINK");

            using var hubStore = GetDocumentStore(new RavenTestBase.Options
            {
                AdminCertificate = adminCert,
                ClientCertificate = adminCert,
                ModifyDatabaseName = x => hubDatabase
            });

            using var sinkStore = GetDocumentStore(new RavenTestBase.Options
            {
                AdminCertificate = adminCert,
                ClientCertificate = adminCert,
                ModifyDatabaseName = x => sinkDatabase
            });

            var pullCert = new X509Certificate2(File.ReadAllBytes(certificates.ClientCertificate2Path), (string)null,
                X509KeyStorageFlags.Exportable);

            await hubStore.Maintenance.SendAsync(new PutPullReplicationAsHubOperation(new PullReplicationDefinition
            {
                Name = "pullRepHub",
                Mode = PullReplicationMode.SinkToHub | PullReplicationMode.HubToSink,
                PreventDeletionsMode = PreventDeletionsMode.PreventSinkToHubDeletions
            }));

            await hubStore.Maintenance.SendAsync(new RegisterReplicationHubAccessOperation("pullRepHub",
                new ReplicationHubAccess { Name = "hubAccess1", CertificateBase64 = Convert.ToBase64String(pullCert.Export(X509ContentType.Cert)) }));

            await sinkStore.Maintenance.SendAsync(new PutConnectionStringOperation<RavenConnectionString>(new RavenConnectionString
            {
                Database = hubStore.Database,
                Name = hubStore.Database + "ConStr",
                TopologyDiscoveryUrls = hubStore.Urls
            }));

            await sinkStore.Maintenance.SendAsync(new UpdatePullReplicationAsSinkOperation(new PullReplicationAsSink
            {
                ConnectionStringName = hubStore.Database + "ConStr",
                Mode = PullReplicationMode.SinkToHub | PullReplicationMode.HubToSink,
                CertificateWithPrivateKey = Convert.ToBase64String(pullCert.Export(X509ContentType.Pfx)),
                HubName = "pullRepHub"
            }));

            using (var s = sinkStore.OpenAsyncSession())
            {

                dynamic user1 = new { Source = "Sink" };
                await s.StoreAsync(user1, "users/insink/1");

                dynamic user2 = new { Source = "Sink" };
                await s.StoreAsync(user2, "users/insink/2");

                await s.SaveChangesAsync();
            }

            using (var s = hubStore.OpenAsyncSession())
            {
                await s.StoreAsync(new { Source = "Hub" }, "users/inhub/1");
                await s.SaveChangesAsync();
            }

            var sinkDatabaseInstance = await Databases.GetDocumentDatabaseInstanceFor(sinkStore);
            sinkDatabaseInstance.ForTestingPurposesOnly().ForceSendTombstones = true;

            await EnsureReplicatingAsync(hubStore, sinkStore);
            await EnsureReplicatingAsync(sinkStore, hubStore);

            using (var h = hubStore.OpenAsyncSession())
            {
                //check hub got both docs
                var doc1 = await h.LoadAsync<dynamic>("users/insink/1");
                Assert.NotNull(doc1);

                var doc2 = await h.LoadAsync<dynamic>("users/insink/2");
                Assert.NotNull(doc2);
            }

            Assert.True(WaitForDocument(sinkStore, "users/inhub/1"));

            var hubDatabaseInstance = await Databases.GetDocumentDatabaseInstanceFor(hubStore);
            bool expectedError = false;
            string lastError = null;

            Exception lastException = null;
            var incomingHandlers = hubDatabaseInstance.ReplicationLoader.IncomingHandlers.Cast<IncomingPullReplicationHandler>().ToArray();
            var incomingStr = string.Join(",", incomingHandlers.Select(x => x.GetType()));
            Assert.True(incomingHandlers.Length == 1, $"hub should have 1 incoming handler but has {incomingHandlers.Length}, {incomingStr}");

            hubDatabaseInstance.ReplicationLoader.ForTestingPurposesOnly().OnIncomingReplicationHandlerFailure += (exception) =>
            {
                if (exception.Message.Contains("This hub does not allow for tombstone replication via pull replication"))
                {
                    expectedError = true;
                }

                lastError = exception.Message;
                lastException = exception;
            };

            //delete doc from sink
            using (var s = sinkStore.OpenAsyncSession())
            {
                s.Delete("users/insink/1");
                await s.SaveChangesAsync();
            }

            //make sure doc deleted from sink
            Assert.True(WaitForDocumentDeletion(sinkStore, "users/insink/1"));

            //make sure doc not deleted from hub
            using (var h = hubStore.OpenAsyncSession())
            {
                //check hub got doc
                var doc = await h.LoadAsync<dynamic>("users/insink/1");
                Assert.NotNull(doc);
            }

            //make sure hub threw error
            var result = await WaitForValueAsync(() => Task.FromResult(expectedError), true);
            if (result == false)
            {
                Assert.NotNull(lastException);
                Assert.True(false, $"The actual exception: {lastException}");
            }
        }

        [RavenFact(RavenTestCategory.Replication)]
        public async Task DeleteWhenAcceptSinkDeletionsFlagOff()
        {
            var certificates = Certificates.SetupServerAuthentication();
            var adminCert = Certificates.RegisterClientCertificate(certificates.ServerCertificate.Value, certificates
                .ClientCertificate1.Value, new Dictionary<string, DatabaseAccess>(), SecurityClearance.ClusterAdmin);

            var hubDatabase = GetDatabaseName("HUB");
            var sinkDatabase = GetDatabaseName("SINK");

            using var hubStore = GetDocumentStore(new RavenTestBase.Options
            {
                AdminCertificate = adminCert,
                ClientCertificate = adminCert,
                ModifyDatabaseName = x => hubDatabase
            });

            using var sinkStore = GetDocumentStore(new RavenTestBase.Options
            {
                AdminCertificate = adminCert,
                ClientCertificate = adminCert,
                ModifyDatabaseName = x => sinkDatabase
            });

            //setup expiration
            await SetupExpiration(sinkStore);

            var pullCert = new X509Certificate2(File.ReadAllBytes(certificates.ClientCertificate2Path), (string)null,
                X509KeyStorageFlags.Exportable);

            await hubStore.Maintenance.SendAsync(new PutPullReplicationAsHubOperation(new PullReplicationDefinition
            {
                Name = "pullRepHub",
                Mode = PullReplicationMode.SinkToHub | PullReplicationMode.HubToSink
            }));

            await hubStore.Maintenance.SendAsync(new RegisterReplicationHubAccessOperation("pullRepHub",
                new ReplicationHubAccess { Name = "hubAccess", CertificateBase64 = Convert.ToBase64String(pullCert.Export(X509ContentType.Cert)) }));

            await sinkStore.Maintenance.SendAsync(new PutConnectionStringOperation<RavenConnectionString>(new RavenConnectionString
            {
                Database = hubStore.Database,
                Name = hubStore.Database + "ConStr",
                TopologyDiscoveryUrls = hubStore.Urls
            }));

            await sinkStore.Maintenance.SendAsync(new UpdatePullReplicationAsSinkOperation(new PullReplicationAsSink
            {
                ConnectionStringName = hubStore.Database + "ConStr",
                Mode = PullReplicationMode.SinkToHub | PullReplicationMode.HubToSink,
                CertificateWithPrivateKey = Convert.ToBase64String(pullCert.Export(X509ContentType.Pfx)),
                HubName = "pullRepHub"
            }));

            using (var s = sinkStore.OpenAsyncSession())
            {
                dynamic user1 = new { Source = "Sink" };
                await s.StoreAsync(user1, "users/insink/1");
                s.Advanced.GetMetadataFor(user1)[Constants.Documents.Metadata.Expires] = DateTime.UtcNow.AddMinutes(10);

                dynamic user2 = new { Source = "Sink" };
                await s.StoreAsync(user2, "users/insink/2");
                s.Advanced.GetMetadataFor(user2)[Constants.Documents.Metadata.Expires] = DateTime.UtcNow.AddMinutes(10);

                await s.SaveChangesAsync();
            }

            using (var s = hubStore.OpenAsyncSession())
            {
                await s.StoreAsync(new { Source = "Hub" }, "users/inhub/1");
                await s.SaveChangesAsync();
            }

            Assert.True(WaitForDocument(sinkStore, "users/inhub/1"));

            //make sure hub got both docs and expires doesn't get deleted
            using (var h = hubStore.OpenAsyncSession())
            {
                //check hub got both docs
                var doc1 = await h.LoadAsync<dynamic>("users/insink/1");
                Assert.NotNull(doc1);

                var doc2 = await h.LoadAsync<dynamic>("users/insink/2");
                Assert.NotNull(doc2);

                //check expired exists in users/insink/1
                var metadata = h.Advanced.GetMetadataFor(doc1);
                var expires = metadata[Constants.Documents.Metadata.Expires];
                Assert.NotNull(expires);

                //check expired exists in users/insink/2
                metadata = h.Advanced.GetMetadataFor(doc2);
                expires = metadata[Constants.Documents.Metadata.Expires];
                Assert.NotNull(expires);
            }

            //delete doc from sink
            using (var s = sinkStore.OpenAsyncSession())
            {
                s.Delete("users/insink/1");
                await s.SaveChangesAsync();
            }

            EnsureReplicating(hubStore, sinkStore);
            EnsureReplicating(sinkStore, hubStore);

            //make sure doc is deleted from hub and sink both
            Assert.True(WaitForDocumentDeletion(hubStore, "users/insink/1"));
            Assert.True(WaitForDocumentDeletion(sinkStore, "users/insink/1"));
        }

        [RavenFact(RavenTestCategory.Replication)]
        public async Task PreventDeletionsOnHub()
        {
            var certificates = Certificates.SetupServerAuthentication();
            var adminCert = Certificates.RegisterClientCertificate(certificates.ServerCertificate.Value, certificates
                .ClientCertificate1.Value, new Dictionary<string, DatabaseAccess>(), SecurityClearance.ClusterAdmin);

            var hubDatabase = GetDatabaseName("HUB");
            var sinkDatabase = GetDatabaseName("SINK");

            using var hubStore = GetDocumentStore(new RavenTestBase.Options
            {
                AdminCertificate = adminCert,
                ClientCertificate = adminCert,
                ModifyDatabaseName = x => hubDatabase
            });

            using var sinkStore = GetDocumentStore(new RavenTestBase.Options
            {
                AdminCertificate = adminCert,
                ClientCertificate = adminCert,
                ModifyDatabaseName = x => sinkDatabase
            });

            //setup expiration
            await SetupExpiration(sinkStore);

            var pullCert = new X509Certificate2(File.ReadAllBytes(certificates.ClientCertificate2Path), (string)null,
                X509KeyStorageFlags.Exportable);

            await hubStore.Maintenance.SendAsync(new PutPullReplicationAsHubOperation(new PullReplicationDefinition
            {
                Name = "pullRepHub",
                Mode = PullReplicationMode.SinkToHub | PullReplicationMode.HubToSink,
                PreventDeletionsMode = PreventDeletionsMode.PreventSinkToHubDeletions
            }));

            await hubStore.Maintenance.SendAsync(new RegisterReplicationHubAccessOperation("pullRepHub",
                new ReplicationHubAccess { Name = "hubAccess", CertificateBase64 = Convert.ToBase64String(pullCert.Export(X509ContentType.Cert)) }));

            await sinkStore.Maintenance.SendAsync(new PutConnectionStringOperation<RavenConnectionString>(new RavenConnectionString
            {
                Database = hubStore.Database,
                Name = hubStore.Database + "ConStr",
                TopologyDiscoveryUrls = hubStore.Urls
            }));

            await sinkStore.Maintenance.SendAsync(new UpdatePullReplicationAsSinkOperation(new PullReplicationAsSink
            {
                ConnectionStringName = hubStore.Database + "ConStr",
                Mode = PullReplicationMode.SinkToHub | PullReplicationMode.HubToSink,
                CertificateWithPrivateKey = Convert.ToBase64String(pullCert.Export(X509ContentType.Pfx)),
                HubName = "pullRepHub"
            }));

            using (var s = sinkStore.OpenAsyncSession())
            {
                dynamic user1 = new { Source = "Sink" };
                await s.StoreAsync(user1, "users/insink/1");
                s.Advanced.GetMetadataFor(user1)[Constants.Documents.Metadata.Expires] = DateTime.UtcNow.AddMinutes(10);

                dynamic user2 = new { Source = "Sink" };
                await s.StoreAsync(user2, "users/insink/2");
                s.Advanced.GetMetadataFor(user2)[Constants.Documents.Metadata.Expires] = DateTime.UtcNow.AddMinutes(10);

                await s.SaveChangesAsync();
            }

            using (var s = hubStore.OpenAsyncSession())
            {
                await s.StoreAsync(new { Source = "Hub" }, "users/inhub/1");
                await s.SaveChangesAsync();
            }

            Assert.True(WaitForDocument(sinkStore, "users/inhub/1"));

            //make sure hub got both docs and expires gets deleted
            using (var h = hubStore.OpenAsyncSession())
            {
                //check hub got both docs
                var doc1 = await h.LoadAsync<dynamic>("users/insink/1");
                Assert.NotNull(doc1);

                var doc2 = await h.LoadAsync<dynamic>("users/insink/2");
                Assert.NotNull(doc2);

                //check expired does not exist in users/insink/1
                IMetadataDictionary metadata = h.Advanced.GetMetadataFor(doc1);
                Assert.False(metadata?.ContainsKey(Constants.Documents.Metadata.Expires));

                //check expired does not exist in users/insink/2
                metadata = h.Advanced.GetMetadataFor(doc2);
                Assert.False(metadata?.ContainsKey(Constants.Documents.Metadata.Expires));
            }

            //delete doc from sink
            using (var s = sinkStore.OpenAsyncSession())
            {
                s.Delete("users/insink/1");
                await s.SaveChangesAsync();
            }

            EnsureReplicating(hubStore, sinkStore);
            EnsureReplicating(sinkStore, hubStore);

            //make sure doc is deleted from sink
            Assert.True(WaitForDocumentDeletion(sinkStore, "users/insink/1"));

            //make sure doc not deleted from hub and still doesn't contain expires
            using (var h = hubStore.OpenAsyncSession())
            {
                //check hub got doc
                var doc1 = await h.LoadAsync<dynamic>("users/insink/1");
                Assert.NotNull(doc1);

                //check expires does not exist in users/insink/1
                IMetadataDictionary metadata = h.Advanced.GetMetadataFor(doc1);
                Assert.False(metadata?.ContainsKey(Constants.Documents.Metadata.Expires));
            }
        }

        [RavenTheory(RavenTestCategory.Replication)]
        [RavenExplicitData(SearchEngineMode = RavenSearchEngineMode.Lucene)]
        public async Task EnsureArtificialDocsAreSkippedOnReplication_17795(RavenTestParameters config)
        {
            var certificates = Certificates.SetupServerAuthentication();
            var adminCert = Certificates.RegisterClientCertificate(certificates.ServerCertificate.Value, certificates
                .ClientCertificate1.Value, new Dictionary<string, DatabaseAccess>(), SecurityClearance.ClusterAdmin);

            var hubDatabase = GetDatabaseName("HUB");
            var sinkDatabase = GetDatabaseName("SINK");

            using var hubStore = GetDocumentStore(new RavenTestBase.Options
            {
                AdminCertificate = adminCert,
                ClientCertificate = adminCert,
                ModifyDatabaseName = x => hubDatabase,
                ModifyDatabaseRecord = record =>
                {
                    record.Settings[RavenConfiguration.GetKey(x => x.Indexing.AutoIndexingEngineType)] = config.SearchEngine.ToString();
                    record.Settings[RavenConfiguration.GetKey(x => x.Indexing.StaticIndexingEngineType)] = config.SearchEngine.ToString();
                }
            });

            using var sinkStore = GetDocumentStore(new RavenTestBase.Options
            {
                AdminCertificate = adminCert,
                ClientCertificate = adminCert,
                ModifyDatabaseName = x => sinkDatabase,
                ModifyDatabaseRecord = record =>
                {
                    record.Settings[RavenConfiguration.GetKey(x => x.Indexing.AutoIndexingEngineType)] = config.SearchEngine.ToString();
                    record.Settings[RavenConfiguration.GetKey(x => x.Indexing.StaticIndexingEngineType)] = config.SearchEngine.ToString();
                }
            });

            //create artificial doc in sink
            var artificialId = "";

            await new Users_ByName_Count().ExecuteAsync(sinkStore);

            using (var s = sinkStore.OpenAsyncSession())
            {
                User user1 = new() { Name = "stav", Source = "Sink" };
                await s.StoreAsync(user1, "users/insink/1");

                User user2 = new() { Name = "stav", Source = "Sink" };
                await s.StoreAsync(user2, "users/insink/2");

                await s.SaveChangesAsync();
            }

            Indexes.WaitForIndexing(sinkStore);

            using (var s = sinkStore.OpenAsyncSession())
            {
                var artificialDoc = await s.Advanced.AsyncRawQuery<dynamic>("from UserNames").FirstAsync();
                artificialId = s.Advanced.GetMetadataFor(artificialDoc)[Constants.Documents.Metadata.Id];
            }

            //setup pull replication
            var pullCert = new X509Certificate2(File.ReadAllBytes(certificates.ClientCertificate2Path), (string)null,
                X509KeyStorageFlags.Exportable);

            await hubStore.Maintenance.SendAsync(new PutPullReplicationAsHubOperation(new PullReplicationDefinition
            {
                Name = "pullRepHub",
                Mode = PullReplicationMode.SinkToHub | PullReplicationMode.HubToSink,
                PreventDeletionsMode = PreventDeletionsMode.PreventSinkToHubDeletions
            }));

            await hubStore.Maintenance.SendAsync(new RegisterReplicationHubAccessOperation("pullRepHub",
                new ReplicationHubAccess { Name = "hubAccess", CertificateBase64 = Convert.ToBase64String(pullCert.Export(X509ContentType.Cert)) }));

            await sinkStore.Maintenance.SendAsync(new PutConnectionStringOperation<RavenConnectionString>(new RavenConnectionString
            {
                Database = hubStore.Database,
                Name = hubStore.Database + "ConStr",
                TopologyDiscoveryUrls = hubStore.Urls
            }));

            await sinkStore.Maintenance.SendAsync(new UpdatePullReplicationAsSinkOperation(new PullReplicationAsSink
            {
                ConnectionStringName = hubStore.Database + "ConStr",
                Mode = PullReplicationMode.SinkToHub | PullReplicationMode.HubToSink,
                CertificateWithPrivateKey = Convert.ToBase64String(pullCert.Export(X509ContentType.Pfx)),
                HubName = "pullRepHub"
            }));

            //make sure hub got both docs
            Assert.True(WaitForDocument(hubStore, "users/insink/1"));
            Assert.True(WaitForDocument(hubStore, "users/insink/2"));

            EnsureReplicating(hubStore, sinkStore);

            //make sure artificial wasn't replicated to hub
            using (var h = hubStore.OpenAsyncSession())
            {
                var artificial = await h.LoadAsync<dynamic>(artificialId);
                Assert.Null(artificial);
            }
        }

        private class Users_ByName_Count : AbstractIndexCreationTask<User, Users_ByName_Count.Result>
        {
            public class Result
            {
                public string Name { get; set; }

                public int Count { get; set; }
            }

            public Users_ByName_Count()
            {
                Map = users => from u in users select new { u.Name, Count = 1 };
                Reduce = results => from result in results group result by result.Name into g select new { Name = g.Key, Count = g.Sum(x => x.Count) };
                OutputReduceToCollection = "UserNames";
                PatternForOutputReduceToCollectionReferences = x => $"UserNames/{x.Name}";
            }
        }

        [RavenFact(RavenTestCategory.Replication)]
        public async Task MakeSureDeletionsRevisionsDontReplicate()
        {
            var certificates = Certificates.SetupServerAuthentication();
            var adminCert = Certificates.RegisterClientCertificate(certificates.ServerCertificate.Value, certificates
                .ClientCertificate1.Value, new Dictionary<string, DatabaseAccess>(), SecurityClearance.ClusterAdmin);

            var hubDatabase = GetDatabaseName("HUB");
            var sinkDatabase = GetDatabaseName("SINK");

            using var hubStore = GetDocumentStore(new RavenTestBase.Options
            {
                AdminCertificate = adminCert,
                ClientCertificate = adminCert,
                ModifyDatabaseName = x => hubDatabase
            });

            using var sinkStore = GetDocumentStore(new RavenTestBase.Options
            {
                AdminCertificate = adminCert,
                ClientCertificate = adminCert,
                ModifyDatabaseName = x => sinkDatabase
            });

            //setup expiration
            await SetupExpiration(sinkStore);

            var pullCert = new X509Certificate2(File.ReadAllBytes(certificates.ClientCertificate2Path), (string)null,
                X509KeyStorageFlags.Exportable);

            await hubStore.Maintenance.SendAsync(new PutPullReplicationAsHubOperation(new PullReplicationDefinition
            {
                Name = "pullRepHub",
                Mode = PullReplicationMode.SinkToHub | PullReplicationMode.HubToSink,
                PreventDeletionsMode = PreventDeletionsMode.PreventSinkToHubDeletions
            }));

            await hubStore.Maintenance.SendAsync(new RegisterReplicationHubAccessOperation("pullRepHub",
                new ReplicationHubAccess { Name = "hubAccess", CertificateBase64 = Convert.ToBase64String(pullCert.Export(X509ContentType.Cert)) }));

            await sinkStore.Maintenance.SendAsync(new PutConnectionStringOperation<RavenConnectionString>(new RavenConnectionString
            {
                Database = hubStore.Database,
                Name = hubStore.Database + "ConStr",
                TopologyDiscoveryUrls = hubStore.Urls
            }));

            await sinkStore.Maintenance.SendAsync(new UpdatePullReplicationAsSinkOperation(new PullReplicationAsSink
            {
                ConnectionStringName = hubStore.Database + "ConStr",
                Mode = PullReplicationMode.SinkToHub | PullReplicationMode.HubToSink,
                CertificateWithPrivateKey = Convert.ToBase64String(pullCert.Export(X509ContentType.Pfx)),
                HubName = "pullRepHub"
            }));

            //enable revisions
            await RevisionsHelper.SetupRevisionsAsync(sinkStore, modifyConfiguration: r => r.Collections["Users"].PurgeOnDelete = false);

            //create doc in sink
            using (var s = sinkStore.OpenAsyncSession())
            {
                dynamic user1 = new User { Source = "Sink" };
                await s.StoreAsync(user1, "users/insink/1");
                s.Advanced.GetMetadataFor(user1)[Constants.Documents.Metadata.Expires] = DateTime.UtcNow.AddMinutes(10);

                await s.SaveChangesAsync();
            }

            //create revision
            using (var s = sinkStore.OpenAsyncSession())
            {
                var user1 = await s.LoadAsync<User>("users/insink/1");
                user1.Source = "SinkAfterChange";
                await s.SaveChangesAsync();
            }

            //create doc in hub
            using (var s = hubStore.OpenAsyncSession())
            {
                await s.StoreAsync(new { Source = "Hub" }, "users/inhub/1");
                await s.SaveChangesAsync();
            }

            Assert.True(WaitForDocument(sinkStore, "users/inhub/1"));

            //make sure hub got both docs and expires gets deleted
            using (var h = hubStore.OpenAsyncSession())
            {
                //check hub got both docs
                var doc1 = await h.LoadAsync<dynamic>("users/insink/1");
                Assert.NotNull(doc1);

                //check expired does not exist in users/insink/1
                IMetadataDictionary metadata = h.Advanced.GetMetadataFor(doc1);
                Assert.False(metadata?.ContainsKey(Constants.Documents.Metadata.Expires));
            }

            //delete doc from sink
            using (var s = sinkStore.OpenAsyncSession())
            {
                s.Delete("users/insink/1");
                await s.SaveChangesAsync();
            }

            EnsureReplicating(hubStore, sinkStore);
            EnsureReplicating(sinkStore, hubStore);

            //make sure doc is deleted from sink
            Assert.True(WaitForDocumentDeletion(sinkStore, "users/insink/1"));

            //make sure doc not deleted from hub and still doesn't contain expires
            using (var h = hubStore.OpenAsyncSession())
            {
                //check hub got doc
                var doc1 = await h.LoadAsync<dynamic>("users/insink/1");
                Assert.NotNull(doc1);

                //check expires does not exist in users/insink/1
                IMetadataDictionary metadata = h.Advanced.GetMetadataFor(doc1);
                Assert.False(metadata?.ContainsKey(Constants.Documents.Metadata.Expires));
            }
        }

        private async Task SetupExpiration(DocumentStore store)
        {
            var config = new ExpirationConfiguration
            {
                Disabled = false,
                DeleteFrequencyInSec = 200,
            };

            await ExpirationHelper.SetupExpiration(store, Server.ServerStore, config);
        }

        private class User
        {
<<<<<<< HEAD
#pragma warning disable CS0649
            public string Id;
#pragma warning restore CS0649
=======
>>>>>>> ad6154ba
            public string Name;
            public string Source;
        }
    }
}<|MERGE_RESOLUTION|>--- conflicted
+++ resolved
@@ -16,11 +16,8 @@
 using Raven.Client.Documents.Session;
 using Raven.Client.ServerWide.Operations.Certificates;
 using Raven.Server.Config;
-<<<<<<< HEAD
 using Raven.Server.Documents.Replication.Incoming;
 using SlowTests.Issues;
-=======
->>>>>>> ad6154ba
 using Tests.Infrastructure;
 using Xunit;
 using Xunit.Abstractions;
@@ -797,12 +794,7 @@
 
         private class User
         {
-<<<<<<< HEAD
-#pragma warning disable CS0649
-            public string Id;
 #pragma warning restore CS0649
-=======
->>>>>>> ad6154ba
             public string Name;
             public string Source;
         }
