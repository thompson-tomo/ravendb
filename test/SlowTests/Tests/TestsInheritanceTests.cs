--- conflicted
+++ resolved
@@ -68,14 +68,9 @@
         {
             var types = from assembly in GetAssemblies(typeof(TestsInheritanceTests).Assembly)
                         from handler in GetAssemblyTypes(assembly)
-<<<<<<< HEAD
                         where handler.IsAbstract == false
                         where handler != typeof(DatabaseRequestHandler) && handler != typeof(ServerRequestHandler) && handler != typeof(ShardedDatabaseRequestHandler)
                         where handler.IsSubclassOf(typeof(RequestHandler)) && handler.IsSubclassOf(typeof(ServerRequestHandler)) == false && handler.IsSubclassOf(typeof(DatabaseRequestHandler)) == false && handler.IsSubclassOf(typeof(ShardedDatabaseRequestHandler)) == false
-=======
-                        where handler != typeof(DatabaseRequestHandler) && handler != typeof(ServerRequestHandler)
-                        where handler.IsSubclassOf(typeof(RequestHandler)) && handler.IsSubclassOf(typeof(ServerRequestHandler)) == false && handler.IsSubclassOf(typeof(DatabaseRequestHandler)) == false
->>>>>>> 343e7456
                         select handler;
 
             var array = types.ToArray();
@@ -96,7 +91,7 @@
                         select method;
 
             var array = types.ToArray();
-            const int numberToTolerate = 8071;
+            const int numberToTolerate = 8020;
             if (array.Length == numberToTolerate)
                 return;
 
