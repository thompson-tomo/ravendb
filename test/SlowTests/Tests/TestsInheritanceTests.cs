--- conflicted
+++ resolved
@@ -90,13 +90,9 @@
                         select method;
 
             var array = types.ToArray();
-<<<<<<< HEAD
 
-            const int numberToTolerate = 4653;
+            const int numberToTolerate = 4654;
 
-=======
-            const int numberToTolerate = 6446;
->>>>>>> 8bfa5e3f
             if (array.Length == numberToTolerate)
                 return;
 
