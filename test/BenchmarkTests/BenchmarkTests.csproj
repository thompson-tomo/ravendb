--- conflicted
+++ resolved
@@ -1,12 +1,7 @@
 ﻿<Project Sdk="Microsoft.NET.Sdk">
   <PropertyGroup>
-<<<<<<< HEAD
     <TargetFramework>net6.0</TargetFramework>
-    <RuntimeFrameworkVersion>6.0.20</RuntimeFrameworkVersion>
-=======
-    <TargetFramework>net7.0</TargetFramework>
-    <RuntimeFrameworkVersion>7.0.10</RuntimeFrameworkVersion>
->>>>>>> 0a5e1bad
+    <RuntimeFrameworkVersion>6.0.22</RuntimeFrameworkVersion>
     <AllowUnsafeBlocks>true</AllowUnsafeBlocks>
     <AssemblyName>BenchmarkTests</AssemblyName>
     <PackageId>BenchmarkTests</PackageId>
@@ -31,7 +26,7 @@
     <ProjectReference Include="..\Tests.Infrastructure\Tests.Infrastructure.csproj" />
   </ItemGroup>
   <ItemGroup>
-    <PackageReference Include="Microsoft.NET.Test.Sdk" Version="17.7.2" />
+    <PackageReference Include="Microsoft.NET.Test.Sdk" Version="17.6.3" />
     <PackageReference Include="NodaTime" Version="3.1.9" />
     <PackageReference Include="xunit.runner.visualstudio" Version="2.4.3">
       <PrivateAssets>all</PrivateAssets>
