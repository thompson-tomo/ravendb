﻿<Project Sdk="Microsoft.NET.Sdk">
  <PropertyGroup>
<<<<<<< HEAD
    <RuntimeFrameworkVersion>6.0.16</RuntimeFrameworkVersion>
=======
    <RuntimeFrameworkVersion>7.0.8</RuntimeFrameworkVersion>
>>>>>>> 44dbde02
    <AllowUnsafeBlocks>true</AllowUnsafeBlocks>
    <AssemblyName>EmbeddedTests</AssemblyName>
    <PackageId>EmbeddedTests</PackageId>
    <GenerateRuntimeConfigurationFiles>true</GenerateRuntimeConfigurationFiles>
    <CodeAnalysisRuleSet>..\..\RavenDB.ruleset</CodeAnalysisRuleSet>
    <CopyLocalLockFileAssemblies>true</CopyLocalLockFileAssemblies>
    <GenerateRequiresPreviewFeaturesAttribute>False</GenerateRequiresPreviewFeaturesAttribute>
  </PropertyGroup>

  <PropertyGroup Condition="'$(OS)' == 'Windows_NT'">
    <TargetFrameworks>net6.0;net5.0;netcoreapp3.1;net461</TargetFrameworks>
  </PropertyGroup>
  <PropertyGroup Condition="'$(OS)' != 'Windows_NT'">
    <TargetFrameworks>net6.0;net5.0;netcoreapp3.1</TargetFrameworks>
  </PropertyGroup>

  <ItemGroup Condition="'$(OS)' == 'Windows_NT'">
    <Compile Include="..\..\src\CommonAssemblyInfo.Windows.cs" Link="Properties\CommonAssemblyInfo.Windows.cs" />
  </ItemGroup>
  <ItemGroup Condition="'$(OS)' != 'Windows_NT'">
    <Compile Include="..\..\src\CommonAssemblyInfo.Linux.cs" Link="Properties\CommonAssemblyInfo.Linux.cs" />
  </ItemGroup>
  <ItemGroup>
    <Compile Include="..\..\src\CommonAssemblyInfo.cs" Link="Properties\CommonAssemblyInfo.cs" />
    <Compile Include="..\Tests.Infrastructure\CommonTestsAssemblyInfo.cs" Link="Properties\CommonTestsAssemblyInfo.cs" />
  </ItemGroup>
  <ItemGroup>
    <Content Include="..\xunit.runner.json" Link="xunit.runner.json">
      <CopyToOutputDirectory>Always</CopyToOutputDirectory>
    </Content>
  </ItemGroup>
  <ItemGroup>
    <ProjectReference Include="..\..\src\Raven.Embedded\Raven.Embedded.csproj" />
    <ProjectReference Include="..\..\src\Raven.TestDriver\Raven.TestDriver.csproj" />
  </ItemGroup>
  <ItemGroup>
<<<<<<< HEAD
    <PackageReference Include="Microsoft.NET.Test.Sdk" Version="17.5.0" />
    <PackageReference Include="xunit.runner.visualstudio" Version="2.4.3">
=======
    <PackageReference Include="Microsoft.NET.Test.Sdk" Version="17.6.2" />
    <PackageReference Include="xunit.runner.visualstudio" Version="2.4.5">
>>>>>>> 44dbde02
      <PrivateAssets>all</PrivateAssets>
      <IncludeAssets>runtime; build; native; contentfiles; analyzers</IncludeAssets>
    </PackageReference>
    <PackageReference Include="xunit" Version="2.4.2" />
    <DotNetCliToolReference Include="dotnet-xunit" Version="2.4.0-beta.1.build10001" />
  </ItemGroup>
  <ItemGroup>
    <EmbeddedResource Include="Data\MyCustomAnalyzers.dll" />
    <EmbeddedResource Include="Data\testing.ravendbdump" />
  </ItemGroup>
</Project><|MERGE_RESOLUTION|>--- conflicted
+++ resolved
@@ -1,10 +1,6 @@
 ﻿<Project Sdk="Microsoft.NET.Sdk">
   <PropertyGroup>
-<<<<<<< HEAD
-    <RuntimeFrameworkVersion>6.0.16</RuntimeFrameworkVersion>
-=======
-    <RuntimeFrameworkVersion>7.0.8</RuntimeFrameworkVersion>
->>>>>>> 44dbde02
+    <RuntimeFrameworkVersion>6.0.19</RuntimeFrameworkVersion>
     <AllowUnsafeBlocks>true</AllowUnsafeBlocks>
     <AssemblyName>EmbeddedTests</AssemblyName>
     <PackageId>EmbeddedTests</PackageId>
@@ -41,13 +37,8 @@
     <ProjectReference Include="..\..\src\Raven.TestDriver\Raven.TestDriver.csproj" />
   </ItemGroup>
   <ItemGroup>
-<<<<<<< HEAD
-    <PackageReference Include="Microsoft.NET.Test.Sdk" Version="17.5.0" />
+    <PackageReference Include="Microsoft.NET.Test.Sdk" Version="17.6.3" />
     <PackageReference Include="xunit.runner.visualstudio" Version="2.4.3">
-=======
-    <PackageReference Include="Microsoft.NET.Test.Sdk" Version="17.6.2" />
-    <PackageReference Include="xunit.runner.visualstudio" Version="2.4.5">
->>>>>>> 44dbde02
       <PrivateAssets>all</PrivateAssets>
       <IncludeAssets>runtime; build; native; contentfiles; analyzers</IncludeAssets>
     </PackageReference>
