--- conflicted
+++ resolved
@@ -1,5 +1,15 @@
+﻿using System.Linq;
+using System.Threading.Tasks;
+using Raven.Client.Documents;
+using Raven.Client.Documents.Indexes;
+using FastTests.Client.Subscriptions;
+using Raven.Client.Documents.Session;
+using Raven.Client.Documents.Subscriptions;
 using System;
-using SlowTests.Client.Attachments;
+using System.Linq.Expressions;
+using static FastTests.Server.Replication.ReplicationBasicTests;
+using Raven.Tests.Core.Utils.Entities;
+using Lambda2Js;
 
 namespace Tryouts
 {
@@ -10,13 +20,6 @@
             for (int i = 0; i < 100; i++)
             {
                 Console.WriteLine(i);
-<<<<<<< HEAD
-                using (var test = new AttachmentsReplication())
-                {
-                    test.PutSameAttachmentsDifferentContentTypeShouldConflict().Wait();
-                    // test.PutDifferentAttachmentsShouldConflict().Wait();
-                    // test.PutAndDeleteAttachmentsWithTheSameStream_AlsoTestBigStreams().Wait();
-=======
                 using (var a = new FastTests.Client.Subscriptions.NamedSubscriptions())
                 {
                     try
@@ -28,7 +31,6 @@
                         Console.WriteLine(e);
                         return;
                     }
->>>>>>> c8fec421
                 }
             }
         }
