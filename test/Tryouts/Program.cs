﻿using System;
using System.Collections.Generic;
using System.Diagnostics;
using System.Threading.Tasks;
using Raven.Abstractions.Data;
using Raven.Abstractions.Util;
using Raven.Client.Document;

namespace Tryouts
{
    public class Program
    {
        public class User
        {
            public string FirstName { get; set; }

            public string LastName { get; set; }
        }

        private const int numOfItems = 100;

        public static void Main(string[] args)
        {
<<<<<<< HEAD
            for (int i = 0; i < 100; i++)
            {
                Console.WriteLine(i);
                using (var basicIndexing = new FastTests.Server.Documents.Indexing.BasicIndexing())
                {
                    basicIndexing.SimpleIndexing();
                }
            }
            
=======
            var users = new List<User>(numOfItems);
            Console.Write("Creating test data...");
            for(int i = 0; i < numOfItems; i++)
                users.Add(new User
                {
                    FirstName = $"First Name - {i}",
                    LastName = $"Last Name - {i}"
                });
            Console.WriteLine("done");

            using (var store = new DocumentStore
            {
                Url = "http://localhost.fiddler:8080",
                DefaultDatabase = "FooBar123"				
            })
            {
                store.Initialize();
                store.DatabaseCommands.GlobalAdmin.DeleteDatabase("FooBar123",true);
                store.DatabaseCommands.GlobalAdmin.CreateDatabase(new DatabaseDocument
                {
                    Id = "FooBar123",
                    Settings =
                    {
                        { "Raven/DataDir", "~\\FooBar123" }
                    }
                });

                var sw = Stopwatch.StartNew();
                AsyncHelpers.RunSync(() => BulkInsert(store,users));
                Console.WriteLine($"Elapsed : {sw.ElapsedMilliseconds} ms");
            }
        }

        public static async Task BulkInsert(DocumentStore store, List<User> users)
        {
            Console.Write("Opening bulk-insert...");
            using (var bulkInsert = store.BulkInsert())
            {
                Console.WriteLine("done");
                int id = 1;
                foreach (var user in users)
                    await bulkInsert.StoreAsync(user, $"users/{id++}");
                Console.Write("Closing bulk-insert...");
            }
            Console.WriteLine("done");
>>>>>>> 11832047
        }
    }
}<|MERGE_RESOLUTION|>--- conflicted
+++ resolved
@@ -21,17 +21,6 @@
 
         public static void Main(string[] args)
         {
-<<<<<<< HEAD
-            for (int i = 0; i < 100; i++)
-            {
-                Console.WriteLine(i);
-                using (var basicIndexing = new FastTests.Server.Documents.Indexing.BasicIndexing())
-                {
-                    basicIndexing.SimpleIndexing();
-                }
-            }
-            
-=======
             var users = new List<User>(numOfItems);
             Console.Write("Creating test data...");
             for(int i = 0; i < numOfItems; i++)
@@ -77,7 +66,6 @@
                 Console.Write("Closing bulk-insert...");
             }
             Console.WriteLine("done");
->>>>>>> 11832047
         }
     }
 }