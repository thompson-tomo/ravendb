--- conflicted
+++ resolved
@@ -19,7 +19,7 @@
 
         public static void Main(string[] args)
         {
-<<<<<<< HEAD
+
             using (var tests = new CountersCrudSingleNode())
             {
 
@@ -48,8 +48,7 @@
                 Console.WriteLine("all good");
                 Console.ReadKey();
             }
-=======
->>>>>>> 0787f240
+
         }
     }
 }