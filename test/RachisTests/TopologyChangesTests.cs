--- conflicted
+++ resolved
@@ -1,10 +1,6 @@
 ﻿using System;
 using System.Collections.Generic;
-<<<<<<< HEAD
-=======
-using System.Diagnostics;
 using System.Threading;
->>>>>>> 18381963
 using System.Threading.Tasks;
 using Raven.Client.ServerWide;
 using Raven.Server.Rachis;
@@ -158,13 +154,13 @@
             using (ctx.OpenReadTransaction())
             {
                 id = node1.GetTopology(ctx).TopologyId;
-            }
+    }
 
             node2.HardResetToPassive(id);
             using (var cts = new CancellationTokenSource(TimeSpan.FromSeconds(3)))
             {
                 await node2.WaitForState(RachisState.Passive, cts.Token);
-            }
+}
 
             await node1.AddToClusterAsync(url);
             await node2.WaitForTopology(Leader.TopologyModification.Voter);
