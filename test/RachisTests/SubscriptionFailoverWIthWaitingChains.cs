﻿using System;
using System.Collections.Generic;
using System.Diagnostics;
using System.Linq;
using System.Reflection;
using System.Threading;
using System.Threading.Tasks;
using Raven.Client.Documents;
using Raven.Client.Documents.Session;
using Raven.Client.Exceptions;
using Raven.Client.Exceptions.Database;
using Raven.Client.Exceptions.Documents.Subscriptions;
using Raven.Client.Util;
using Raven.Server.Config;
using Raven.Server.ServerWide.Context;
using Raven.Tests.Core.Utils.Entities;
using Tests.Infrastructure;
using Xunit;
using Xunit.Abstractions;
using Xunit.Sdk;

namespace RachisTests
{
    public class SubscriptionFailoverWithWaitingChains : ClusterTestBase
    {
        private class CountdownsArray : IDisposable
        {
            private CountdownEvent[] _array;
            public CountdownsArray(int arraySize, int countdownCount)
            {
                _array = new CountdownEvent[arraySize];
                for (var i = 0; i < arraySize; i++)
                {
                    _array[i] = new CountdownEvent(countdownCount);
                }
            }

            public CountdownEvent[] GetArray()
            {
                return _array.ToArray();
            }

            public void Dispose()
            {
                foreach (var cde in _array)
                {
                    cde.Dispose();
                }
            }
        }

        public SubscriptionFailoverWithWaitingChains(ITestOutputHelper output) : base(output)
        {
        }

        private class TestParams: DataAttribute
        {
            public TestParams(int subscriptionsChainSize, int clusterSize, int dBGroupSize, bool shouldTrapRevivedNodesIntoCandidate)
            {
                SubscriptionsChainSize = subscriptionsChainSize;
                ClusterSize = clusterSize;
                DBGroupSize = dBGroupSize;
                ShouldTrapRevivedNodesIntoCandidate = shouldTrapRevivedNodesIntoCandidate;                
            }

            public int SubscriptionsChainSize { get; }
            public int ClusterSize { get; }
            public int DBGroupSize { get; }
            public bool ShouldTrapRevivedNodesIntoCandidate { get; }            

            public override IEnumerable<object[]> GetData(MethodInfo testMethod)
            {
                yield return new object[]{
                    SubscriptionsChainSize,
                    ClusterSize,
                    DBGroupSize,
                    ShouldTrapRevivedNodesIntoCandidate};
            }
        }

        [Theory(Skip = "Uprobable, intermediate state")]
        [TestParams(subscriptionsChainSize: 2, clusterSize: 5, dBGroupSize: 3, shouldTrapRevivedNodesIntoCandidate: true)]
        public async Task SkippedSubscriptionsShouldFailoverAndReturnToOriginalNodes(int subscriptionsChainSize, int clusterSize, int dBGroupSize, bool shouldMaintainElectionTimeout)
        {
            await SubscriptionsShouldFailoverCorrectrlyAndAllowThemselvesToBeTerminated(subscriptionsChainSize, clusterSize, dBGroupSize, shouldMaintainElectionTimeout);
        }

        [Theory]
        [TestParams(subscriptionsChainSize: 2, clusterSize: 3, dBGroupSize: 3, shouldTrapRevivedNodesIntoCandidate: false)]
        [TestParams(subscriptionsChainSize: 2, clusterSize: 5, dBGroupSize: 3, shouldTrapRevivedNodesIntoCandidate: false)]
        [TestParams(subscriptionsChainSize: 3, clusterSize: 5, dBGroupSize: 3, shouldTrapRevivedNodesIntoCandidate: false)]
        [TestParams(subscriptionsChainSize: 3, clusterSize: 5, dBGroupSize: 5, shouldTrapRevivedNodesIntoCandidate: false)]
        public async Task SubscriptionsShouldFailoverCorrectrlyAndAllowThemselvesToBeTerminated(int subscriptionsChainSize, int clusterSize ,int dBGroupSize, bool shouldTrapRevivedNodesIntoCandidate)
        {
            const int SubscriptionsCount = 10;
            const int DocsBatchSize = 10;
            var cluster = await CreateRaftCluster(clusterSize, shouldRunInMemory: false);

            
            using (var cdeArray = new CountdownsArray(subscriptionsChainSize, SubscriptionsCount))
            using (var store = GetDocumentStore(new Options
            {
                Server = cluster.Leader,
                ReplicationFactor = dBGroupSize,
                ModifyDocumentStore = s=>s.Conventions.ReadBalanceBehavior = Raven.Client.Http.ReadBalanceBehavior.RoundRobin
            }))
            {
                using (var session = store.OpenSession())
                {
                    session.Store(new User());
                    session.SaveChanges();
                }
                var databaseName = store.Database;

                var workerTasks = new List<Task>();
                for (var i = 0; i < SubscriptionsCount; i++)
                {
                    await GenerateWaitingSubscriptions(cdeArray.GetArray(), store, i, workerTasks);
                }

                var task = Task.Run(async () =>
                {
                    await ContinuouslyGenerateDocs(DocsBatchSize, store);
                });

                var dbNodesCountToToggle = Math.Max(Math.Min(dBGroupSize - 1, dBGroupSize / 2 + 1), 1);
                foreach (var node in store.GetRequestExecutor().TopologyNodes.Take(dbNodesCountToToggle))
                {

                    var i = 0;

                    for (; i<cluster.Nodes.Count; i++)
                    {
                        if (cluster.Nodes[i].ServerStore.NodeTag == node.ClusterTag)
                            break;
                    }

                    await ToggleClusterNodeOnAndOffAndWaitForRehab(databaseName, cluster, i, shouldTrapRevivedNodesIntoCandidate);
                }

                Assert.All(cdeArray.GetArray(), cde => Assert.Equal(cde.CurrentCount, SubscriptionsCount));

                foreach (var cde in cdeArray.GetArray())
                {
                    await KeepDroppingSubscriptionsAndWaitingForCDE(databaseName, SubscriptionsCount, cluster, cde);
                }

                foreach (var curNode in cluster.Nodes)
                {                    
                    await AssertNoSubscriptionLeftAlive(databaseName, SubscriptionsCount, curNode);
                }
                
                await Task.WhenAll(workerTasks);
            }
        }

        [Theory]
        [InlineData(5)]
        public void MakeSureAllNodesAreRoundRobined(int clusterSize)
        {
            var cluster = AsyncHelpers.RunSync(() => CreateRaftCluster(clusterSize));            
                        
            using (var store = GetDocumentStore(new Options
            {
                Server = cluster.Leader,
                ReplicationFactor = clusterSize,
                ModifyDocumentStore = s => s.Conventions.ReadBalanceBehavior = Raven.Client.Http.ReadBalanceBehavior.RoundRobin
            }))
            {
                using (var session = store.OpenSession())
                {
                    session.Store(new User());
                    session.SaveChanges();
                }
                var databaseName = store.Database;

                var subsId = store.Subscriptions.Create<User>();
                var subsWorker = store.Subscriptions.GetSubscriptionWorker<User>(new Raven.Client.Documents.Subscriptions.SubscriptionWorkerOptions(subsId)
                {
                    TimeToWaitBeforeConnectionRetry = TimeSpan.FromMilliseconds(16)
                }
                );

                HashSet<string> redirects = new HashSet<string>();                

                subsWorker.OnSubscriptionConnectionRetry += ex =>
                {
                    redirects.Add(subsWorker.CurrentNodeTag);
                };
                var task = subsWorker.Run(x => { });

                var sp = Stopwatch.StartNew();

                foreach (var node in store.GetRequestExecutor().TopologyNodes)
                {
                    try
                    {
                        var i = 0;

                        for (; i < cluster.Nodes.Count; i++)
                        {
                            if (cluster.Nodes[i].ServerStore.NodeTag == node.ClusterTag)
                                break;
                        }
                        AsyncHelpers.RunSync(() => ToggleClusterNodeOnAndOffAndWaitForRehab(databaseName, cluster, i, true));
                    }
                    catch (Exception)
                    {
                        // noop, we might hit a leader here
                    }
                }

                while (clusterSize != redirects.Count)
                {
                    var curLeader = cluster.Nodes.FirstOrDefault(x => x.ServerStore.IsLeader());

                    if (curLeader!=null)
                        curLeader.ServerStore.Engine.CurrentLeader.StepDown();

                    Thread.Sleep(16);
                    Assert.True(sp.Elapsed < TimeSpan.FromMinutes(5));
                }

                Assert.Equal(clusterSize, redirects.Count);
            }
        }

        private static async Task AssertNoSubscriptionLeftAlive(string dbName, int SubscriptionsCount, Raven.Server.RavenServer curNode)
        {
            if (false == curNode.ServerStore.DatabasesLandlord.DatabasesCache.TryGetValue(dbName, out var resourceTask))
                return;
            var db = await resourceTask;

            for (var k = 0; k < SubscriptionsCount; k++)
            {
                using (curNode.ServerStore.ContextPool.AllocateOperationContext(out TransactionOperationContext context))
                using (context.OpenReadTransaction())
                {
                    var subscription = db
                        .SubscriptionStorage
                        .GetRunningSubscription(context, null, "Subscription" + k, false);

                    if (subscription != null)
                        Assert.True(false, "no subscriptions should be alive at this point");
                }
            }
        }

        private static async Task GenerateWaitingSubscriptions(CountdownEvent[] cdes, DocumentStore store, int index, List<Task> workerTasks)
        {
            var subsId = store.Subscriptions.Create(new Raven.Client.Documents.Subscriptions.SubscriptionCreationOptions
            {
                Query = "from Users",
                Name = "Subscription" + index
            });
            foreach (var cde in cdes)
            {
                workerTasks.Add(GenerateSubscriptionThatSignalsToCDEUponCompletion(cde, store, subsId));
                await Task.Delay(1000);
            }
        }

        private static Task GenerateSubscriptionThatSignalsToCDEUponCompletion(CountdownEvent mainSubscribersCompletionCDE, DocumentStore store, string subsId)
        {
            return store.Subscriptions.GetSubscriptionWorker(new Raven.Client.Documents.Subscriptions.SubscriptionWorkerOptions(subsId)
            {
                Strategy = Raven.Client.Documents.Subscriptions.SubscriptionOpeningStrategy.WaitForFree
            })
                        .Run(s => { })
                        .ContinueWith(res =>
                        {
                            mainSubscribersCompletionCDE.Signal();
                            if (res.Exception == null)
                                return;
                            if (res.Exception != null && res.Exception is AggregateException agg && agg.InnerException is SubscriptionClosedException sce && sce.Message.Contains("Dropped by Test"))
                                return;
                            throw res.Exception;
                        });
        }

        private async Task ToggleClusterNodeOnAndOffAndWaitForRehab(string databaseName, (List<Raven.Server.RavenServer> Nodes, Raven.Server.RavenServer Leader) cluster, int index, bool shouldTrapRevivedNodesIntoCandidate)
        {
            var node = cluster.Nodes[index];

            node = await ToggleServer(node, shouldTrapRevivedNodesIntoCandidate);
            cluster.Nodes[index] = node;

            await Task.Delay(5000);
            node = await ToggleServer(node, shouldTrapRevivedNodesIntoCandidate);
            cluster.Nodes[index] = node;

            await WaitForRehab(databaseName, cluster);

        }

        internal static async Task ContinuouslyGenerateDocs(int DocsBatchSize, DocumentStore store)
        {
            while (false == store.WasDisposed)
            {
                try
                {
                    var ids = new List<string>();
                    using (var session = store.OpenSession(new SessionOptions
                    {
                        TransactionMode = TransactionMode.ClusterWide
                    }))
                    {
                        for (var k = 0; k < DocsBatchSize; k++)
                        {
                            User entity = new User
                            {
                                Name = "ClusteredJohnny" + k
                            };
                            session.Store(entity);
                            ids.Add(session.Advanced.GetDocumentId(entity));
                        }
                        session.SaveChanges();
                    }

                    using (var session = store.OpenSession())
                    {
                        for (var k = 0; k < DocsBatchSize; k++)
                        {
                            session.Store(new User
                            {
                                Name = "Johnny" + k
                            });
                        }
                        session.SaveChanges();
                    }

                    using (var session = store.OpenSession())
                    {
                        for (var k = 0; k < DocsBatchSize; k++)
                        {
                            var user = session.Load<User>(ids[k]);
                            user.Age++;
                        }
                        session.SaveChanges();
                    }
                    await Task.Delay(16);
                }
<<<<<<< HEAD
                catch
=======
                catch (AllTopologyNodesDownException)
                {
                }
                catch (DatabaseDisabledException)
                {
                }
                catch (DatabaseDoesNotExistException)
                {
                }
                catch (RavenException)
>>>>>>> 9683bd00
                {
                }
            }
        }

        private static async Task KeepDroppingSubscriptionsAndWaitingForCDE(string databaseName, int SubscriptionsCount, (List<Raven.Server.RavenServer> Nodes, Raven.Server.RavenServer Leader) cluster, CountdownEvent mainSubscribersCDE)
        {
            var mainTcs = new TaskCompletionSource<bool>();

            var mainTI = ThreadPool.RegisterWaitForSingleObject(mainSubscribersCDE.WaitHandle, (x, timedOut) =>
            {
                if (!timedOut)
                    mainTcs.SetResult(true);
            }, null, 10000, true);

            for (int i = 0; i < 20; i++)
            {                
                await DropSubscriptions(databaseName, SubscriptionsCount, cluster);
                
                if (await mainTcs.Task.WaitAsync(1000))
                    break;
            }

            mainTI.Unregister(mainSubscribersCDE.WaitHandle);
        }

        private static async Task WaitForRehab(string dbName, (List<Raven.Server.RavenServer> Nodes, Raven.Server.RavenServer Leader) cluster)
        {
            for (var i = 0; i < cluster.Nodes.Count; i++)
            {
                var curNode = cluster.Nodes[i];
                var rehabCount = 0;
                var attempts = 20;
                do
                {                    
                    using (curNode.ServerStore.ContextPool.AllocateOperationContext(out TransactionOperationContext context))
                    using (context.OpenReadTransaction())
                    {
                        try
                        {
                            rehabCount = curNode.ServerStore.Cluster.ReadDatabaseTopology(context, dbName).Rehabs.Count;
                        }
                        catch (Exception)
                        {

                            await Task.Delay(1000);
                            rehabCount = 1;
                            continue;
                        }
                        await Task.Delay(1000);
                    }
                }
                while (--attempts > 0 && rehabCount > 0);
                Assert.True(attempts >= 0 && rehabCount == 0, "waited for rehab for too long");
            }
        }

        private static async Task DropSubscriptions(string databaseName, int SubscriptionsCount, (List<Raven.Server.RavenServer> Nodes, Raven.Server.RavenServer Leader) cluster)
        {
            foreach (var curNode in cluster.Nodes)
            {
                Raven.Server.Documents.DocumentDatabase db = null;
                try
                {
                    db = await curNode.ServerStore.DatabasesLandlord.TryGetOrCreateResourceStore(databaseName);
                }
                catch (DatabaseNotRelevantException)
                {
                    continue;
                }

                for (var k = 0; k < SubscriptionsCount; k++)
                {
                    using (curNode.ServerStore.ContextPool.AllocateOperationContext(out TransactionOperationContext context))
                    using (context.OpenReadTransaction())
                    {
                        var subscription = db
                            .SubscriptionStorage
                            .GetRunningSubscription(context, null, "Subscription" + k, false);

                        if (subscription == null)
                            continue;
                        db.SubscriptionStorage.DropSubscriptionConnection(subscription.SubscriptionId,
                            new SubscriptionClosedException("Dropped by Test"));

                    }
                }
            }
        }

        private async Task<Raven.Server.RavenServer> ToggleServer(Raven.Server.RavenServer node, bool shouldTrapRevivedNodesIntoCandidate)
        {
            if (node.Disposed)
            {
                var settings = new Dictionary<string, string>
                {
                    [RavenConfiguration.GetKey(x => x.Cluster.MoveToRehabGraceTime)] = "1",
                    [RavenConfiguration.GetKey(x => x.Cluster.StabilizationTime)] = "1",
                    [RavenConfiguration.GetKey(x => x.Cluster.AddReplicaTimeout)] = "1",
                    [RavenConfiguration.GetKey(x => x.Core.ServerUrls)] = node.WebUrl
                };

                var dataDir = node.Configuration.Core.DataDirectory.FullPath.Split('/').Last();
                
                // if we want to make sure that the revived node will be trapped in candidate node, we should make sure that the election timeout value is different from the 
                // rest of the node (note that this is a configuration value, therefore we need to define it in "settings" and nowhere else)
                if (shouldTrapRevivedNodesIntoCandidate == false)
                    settings[RavenConfiguration.GetKey(x => x.Cluster.ElectionTimeout)] = node.Configuration.Cluster.ElectionTimeout.AsTimeSpan.TotalMilliseconds.ToString();

                node = base.GetNewServer(new ServerCreationOptions()
                {
                    DeletePrevious = false,
                    RunInMemory = false,
                    CustomSettings = settings,
                    PartialPath = dataDir                    
                });
            }
            else
            {
                var nodeInfo = await DisposeServerAndWaitForFinishOfDisposalAsync(node);
            }

            return node;
        }
    }
}<|MERGE_RESOLUTION|>--- conflicted
+++ resolved
@@ -340,9 +340,6 @@
                     }
                     await Task.Delay(16);
                 }
-<<<<<<< HEAD
-                catch
-=======
                 catch (AllTopologyNodesDownException)
                 {
                 }
@@ -353,7 +350,6 @@
                 {
                 }
                 catch (RavenException)
->>>>>>> 9683bd00
                 {
                 }
             }
