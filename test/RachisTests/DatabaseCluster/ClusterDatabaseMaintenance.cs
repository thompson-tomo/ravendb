--- conflicted
+++ resolved
@@ -175,7 +175,7 @@
         {
             var clusterSize = 3;
             DefaultClusterSettings[RavenConfiguration.GetKey(x => x.Cluster.MaxChangeVectorDistance)] = "1";
-            var cluster = await CreateRaftCluster(clusterSize, watcherCluster: true);
+            var cluster = await CreateRaftCluster(clusterSize,watcherCluster: true);
             using (var store = GetDocumentStore(new Options
             {
                 ReplicationFactor = 3,
@@ -272,7 +272,7 @@
         {
             var numberOfDatabases = 25;
             var clusterSize = 3;
-            var settings = new Dictionary<string, string>()
+            var settings = new Dictionary<string,string>()
             {
                 [RavenConfiguration.GetKey(x => x.Cluster.MoveToRehabGraceTime)] = "5",
             };
@@ -1195,7 +1195,7 @@
                     }
                 };
 
-                Assert.True(await WaitForValueOnGroupAsync(new DatabaseTopology { Members = new List<string> { "A", "B", "C" } }, waitFunc, true));
+                Assert.True(await WaitForValueOnGroupAsync(new DatabaseTopology {Members = new List<string> {"A", "B", "C"}}, waitFunc, true));
 
                 using (var session = store.OpenAsyncSession())
                 {
@@ -1342,149 +1342,6 @@
             using var store3 = new DocumentStore
             {
                 Database = database, Urls = new[] {cluster.Nodes[2].WebUrl}, Conventions = new DocumentConventions {DisableTopologyUpdates = true}
-            }.Initialize();
-
-
-<<<<<<< HEAD
-            var allStores = new[] {(DocumentStore)store1, (DocumentStore)store2, (DocumentStore)store3};
-=======
-            var allStores = new[] { (DocumentStore)store1, (DocumentStore)store2, (DocumentStore)store3 };
->>>>>>> c7f69060
-            var toDelete = cluster.Nodes.First(n => n != cluster.Leader);
-            var toBeDeletedStore = allStores.Single(s => s.Urls[0] == toDelete.WebUrl);
-            var nonDeletedStores = allStores.Where(s => s.Urls[0] != toDelete.WebUrl).ToArray();
-            var nonDeletedNodes = cluster.Nodes.Where(n => n.ServerStore.NodeTag != toDelete.ServerStore.NodeTag).ToArray();
-            var deletedNode = cluster.Nodes.Single(n => n.ServerStore.NodeTag == toDelete.ServerStore.NodeTag);
-
-            var deletedStorage = await deletedNode.ServerStore.DatabasesLandlord.TryGetOrCreateResourceStore(database);
-            var nonDeletedStorage1 = await nonDeletedNodes[0].ServerStore.DatabasesLandlord.TryGetOrCreateResourceStore(database);
-            var nonDeletedStorage2 = await nonDeletedNodes[1].ServerStore.DatabasesLandlord.TryGetOrCreateResourceStore(database);
-
-<<<<<<< HEAD
-=======
-            using (var session = nonDeletedStores[0].OpenAsyncSession())
-            {
-                await session.StoreAsync(new User { Name = "Karmel" }, "foo/bar");
-                await session.SaveChangesAsync();
-            }
->>>>>>> c7f69060
-
-            using (var deletedController = new ReplicationController(deletedStorage))
-            using (var nonDeletedController1 = new ReplicationController(nonDeletedStorage1))
-            using (var nonDeletedController2 = new ReplicationController(nonDeletedStorage2))
-            {
-<<<<<<< HEAD
-                using (var session = nonDeletedStores[0].OpenAsyncSession())
-                {
-                    await session.StoreAsync(new User {Name = "Karmel"}, "foo/bar");
-                    await session.SaveChangesAsync();
-                }
-
-                using (var session = toBeDeletedStore.OpenAsyncSession())
-                {
-                    await session.StoreAsync(new User {Name = "Karmel2"}, "foo/bar");
-                    await session.SaveChangesAsync();
-                }
-=======
-                await session.StoreAsync(new User { Name = "Karmel2" }, "foo/bar");
-                await session.SaveChangesAsync();
-            }
-
-            var t1 = Task.Run(() => WaitForDocument<User>(nonDeletedStores[0], "foo/bar", u => u.Name == "Karmel2"));
-            var t2 = Task.Run(() => WaitForDocument<User>(nonDeletedStores[1], "foo/bar", u => u.Name == "Karmel2"));
->>>>>>> c7f69060
-
-                var t1 = Task.Run(() => WaitForDocument<User>(nonDeletedStores[0], "foo/bar", u => u.Name == "Karmel2"));
-                var t2 = Task.Run(() => WaitForDocument<User>(nonDeletedStores[1], "foo/bar", u => u.Name == "Karmel2"));
-
-<<<<<<< HEAD
-                var t = Task.WhenAll(t1, t2);
-                while (t.IsCompleted == false)
-                {
-                    deletedController.ReplicateOnce();
-                    await Task.Delay(250);
-                }
-=======
-            Assert.True(await t1);
-            Assert.True(await t2);
-
-
-            using (var session1 = nonDeletedStores[0].OpenAsyncSession())
-            {
-                var rev1 = await session1.Advanced.Revisions.GetMetadataForAsync("foo/bar");
-                Assert.Equal(3, rev1.Count);
-            }
->>>>>>> c7f69060
-
-                Assert.True(await t1);
-                Assert.True(await t2);
-
-
-                using (var session1 = nonDeletedStores[0].OpenAsyncSession())
-                {
-                    var rev1 = await session1.Advanced.Revisions.GetMetadataForAsync("foo/bar");
-                    Assert.Equal(3, rev1.Count);
-                }
-
-                var deleteResult = await nonDeletedStores[0].Maintenance.Server.SendAsync(new DeleteDatabasesOperation(database, hardDelete: true,
-                    fromNode: toDelete.ServerStore.NodeTag, timeToWaitForConfirmation: TimeSpan.FromSeconds(15)));
-
-                await Task.WhenAll(nonDeletedNodes.Select(n =>
-                    n.ServerStore.WaitForCommitIndexChange(RachisConsensus.CommitIndexModification.GreaterOrEqual, deleteResult.RaftCommandIndex + 1)));
-
-                var record = await nonDeletedStores[0].Maintenance.Server.SendAsync(new GetDatabaseRecordOperation(database));
-                Assert.Equal(1, record.UnusedDatabaseIds.Count);
-            }
-
-            await Task.Delay(1000);
-            EnsureReplicating(nonDeletedStores[0], nonDeletedStores[1]);
-            EnsureReplicating(nonDeletedStores[1], nonDeletedStores[0]);
-
-            using (var session1 = nonDeletedStores[0].OpenAsyncSession())
-            using (var session2 = nonDeletedStores[1].OpenAsyncSession())
-            {
-                var rev1 = await session1.Advanced.Revisions.GetMetadataForAsync("foo/bar");
-                var rev2 = await session2.Advanced.Revisions.GetMetadataForAsync("foo/bar");
-                Assert.Equal(rev2.Count, rev1.Count);
-                Assert.Equal(3, rev1.Count);
-            }
-        }
-
-        [Fact]
-        public async Task HandleConflictShouldTakeUnusedDatabasesIntoAccount3()
-        {
-            var database = GetDatabaseName();
-            var cluster = await CreateRaftCluster(3, watcherCluster: true);
-            var databaseResult = await CreateDatabaseInCluster(database, 3, cluster.Leader.WebUrl);
-
-            using var store1 = new DocumentStore
-            {
-                Database = database,
-                Urls = new[] { cluster.Nodes[0].WebUrl },
-                Conventions = new DocumentConventions
-                {
-                    DisableTopologyUpdates = true
-                }
-            }.Initialize();
-
-            using var store2 = new DocumentStore
-            {
-                Database = database,
-                Urls = new[] { cluster.Nodes[1].WebUrl },
-                Conventions = new DocumentConventions
-                {
-                    DisableTopologyUpdates = true
-                }
-            }.Initialize();
-
-            using var store3 = new DocumentStore
-            {
-                Database = database,
-                Urls = new[] { cluster.Nodes[2].WebUrl },
-                Conventions = new DocumentConventions
-                {
-                    DisableTopologyUpdates = true
-                }
             }.Initialize();
 
 
@@ -1498,25 +1355,124 @@
             var deletedStorage = await deletedNode.ServerStore.DatabasesLandlord.TryGetOrCreateResourceStore(database);
             var nonDeletedStorage1 = await nonDeletedNodes[0].ServerStore.DatabasesLandlord.TryGetOrCreateResourceStore(database);
             var nonDeletedStorage2 = await nonDeletedNodes[1].ServerStore.DatabasesLandlord.TryGetOrCreateResourceStore(database);
-<<<<<<< HEAD
-=======
-            var mre2 = new ManualResetEventSlim(false);
-            nonDeletedStorage2.ReplicationLoader.DebugWaitAndRunReplicationOnce = mre2;
-
-            using (var session = toBeDeletedStore.OpenAsyncSession())
-            {
-                await session.StoreAsync(new User { Name = "Karmel" }, "foo/bar");
-                await session.SaveChangesAsync();
-            }
->>>>>>> c7f69060
+
 
             using (var deletedController = new ReplicationController(deletedStorage))
             using (var nonDeletedController1 = new ReplicationController(nonDeletedStorage1))
             using (var nonDeletedController2 = new ReplicationController(nonDeletedStorage2))
             {
+                using (var session = nonDeletedStores[0].OpenAsyncSession())
+                {
+                await session.StoreAsync(new User { Name = "Karmel" }, "foo/bar");
+                    await session.SaveChangesAsync();
+                }
+
                 using (var session = toBeDeletedStore.OpenAsyncSession())
                 {
-                    await session.StoreAsync(new User{Name = "Karmel"}, "foo/bar");
+                await session.StoreAsync(new User { Name = "Karmel2" }, "foo/bar");
+                    await session.SaveChangesAsync();
+                }
+
+            var t1 = Task.Run(() => WaitForDocument<User>(nonDeletedStores[0], "foo/bar", u => u.Name == "Karmel2"));
+            var t2 = Task.Run(() => WaitForDocument<User>(nonDeletedStores[1], "foo/bar", u => u.Name == "Karmel2"));
+
+                var t = Task.WhenAll(t1, t2);
+                while (t.IsCompleted == false)
+                {
+                    deletedController.ReplicateOnce();
+                    await Task.Delay(250);
+                }
+
+                Assert.True(await t1);
+                Assert.True(await t2);
+
+
+                using (var session1 = nonDeletedStores[0].OpenAsyncSession())
+                {
+                    var rev1 = await session1.Advanced.Revisions.GetMetadataForAsync("foo/bar");
+                    Assert.Equal(3, rev1.Count);
+                }
+
+                var deleteResult = await nonDeletedStores[0].Maintenance.Server.SendAsync(new DeleteDatabasesOperation(database, hardDelete: true,
+                    fromNode: toDelete.ServerStore.NodeTag, timeToWaitForConfirmation: TimeSpan.FromSeconds(15)));
+
+                await Task.WhenAll(nonDeletedNodes.Select(n =>
+                    n.ServerStore.WaitForCommitIndexChange(RachisConsensus.CommitIndexModification.GreaterOrEqual, deleteResult.RaftCommandIndex + 1)));
+
+                var record = await nonDeletedStores[0].Maintenance.Server.SendAsync(new GetDatabaseRecordOperation(database));
+                Assert.Equal(1, record.UnusedDatabaseIds.Count);
+            }
+
+            await Task.Delay(1000);
+            EnsureReplicating(nonDeletedStores[0], nonDeletedStores[1]);
+            EnsureReplicating(nonDeletedStores[1], nonDeletedStores[0]);
+
+            using (var session1 = nonDeletedStores[0].OpenAsyncSession())
+            using (var session2 = nonDeletedStores[1].OpenAsyncSession())
+            {
+                var rev1 = await session1.Advanced.Revisions.GetMetadataForAsync("foo/bar");
+                var rev2 = await session2.Advanced.Revisions.GetMetadataForAsync("foo/bar");
+                Assert.Equal(rev2.Count, rev1.Count);
+                Assert.Equal(3, rev1.Count);
+            }
+        }
+
+        [Fact]
+        public async Task HandleConflictShouldTakeUnusedDatabasesIntoAccount3()
+        {
+            var database = GetDatabaseName();
+            var cluster = await CreateRaftCluster(3, watcherCluster: true);
+            var databaseResult = await CreateDatabaseInCluster(database, 3, cluster.Leader.WebUrl);
+
+            using var store1 = new DocumentStore
+            {
+                Database = database,
+                Urls = new[] { cluster.Nodes[0].WebUrl },
+                Conventions = new DocumentConventions
+                {
+                    DisableTopologyUpdates = true
+                }
+            }.Initialize();
+
+            using var store2 = new DocumentStore
+            {
+                Database = database,
+                Urls = new[] { cluster.Nodes[1].WebUrl },
+                Conventions = new DocumentConventions
+                {
+                    DisableTopologyUpdates = true
+                }
+            }.Initialize();
+
+            using var store3 = new DocumentStore
+            {
+                Database = database,
+                Urls = new[] { cluster.Nodes[2].WebUrl },
+                Conventions = new DocumentConventions
+                {
+                    DisableTopologyUpdates = true
+                }
+            }.Initialize();
+            
+            
+            var allStores = new [] {(DocumentStore)store1, (DocumentStore)store2, (DocumentStore)store3};
+            var toDelete = cluster.Nodes.First(n => n != cluster.Leader);
+            var toBeDeletedStore = allStores.Single(s => s.Urls[0] == toDelete.WebUrl);
+            var nonDeletedStores = allStores.Where(s => s.Urls[0] != toDelete.WebUrl).ToArray();
+            var nonDeletedNodes = cluster.Nodes.Where(n => n.ServerStore.NodeTag != toDelete.ServerStore.NodeTag).ToArray();
+            var deletedNode = cluster.Nodes.Single(n => n.ServerStore.NodeTag == toDelete.ServerStore.NodeTag);
+
+            var deletedStorage = await deletedNode.ServerStore.DatabasesLandlord.TryGetOrCreateResourceStore(database);
+            var nonDeletedStorage1 = await nonDeletedNodes[0].ServerStore.DatabasesLandlord.TryGetOrCreateResourceStore(database);
+            var nonDeletedStorage2 = await nonDeletedNodes[1].ServerStore.DatabasesLandlord.TryGetOrCreateResourceStore(database);
+
+            using (var deletedController = new ReplicationController(deletedStorage))
+            using (var nonDeletedController1 = new ReplicationController(nonDeletedStorage1))
+            using (var nonDeletedController2 = new ReplicationController(nonDeletedStorage2))
+            {
+                using (var session = toBeDeletedStore.OpenAsyncSession())
+                {
+                await session.StoreAsync(new User { Name = "Karmel" }, "foo/bar");
                     await session.SaveChangesAsync();
                 }
 
@@ -1586,9 +1542,9 @@
                     DisableTopologyUpdates = true
                 }
             }.Initialize();
-
-
-            var allStores = new[] { (DocumentStore)store1, (DocumentStore)store2, (DocumentStore)store3 };
+            
+            
+            var allStores = new [] {(DocumentStore)store1, (DocumentStore)store2, (DocumentStore)store3};
             var toDelete = cluster.Nodes.First(n => n != cluster.Leader);
             var toBeDeletedStore = allStores.Single(s => s.Urls[0] == toDelete.WebUrl);
             var nonDeletedStores = allStores.Where(s => s.Urls[0] != toDelete.WebUrl).ToArray();
@@ -1604,7 +1560,7 @@
 
             using (var session = toBeDeletedStore.OpenAsyncSession())
             {
-                await session.StoreAsync(new User { Name = "Karmel" }, "foo/bar");
+                await session.StoreAsync(new User{Name = "Karmel"}, "foo/bar");
                 await session.SaveChangesAsync();
             }
 
@@ -1616,7 +1572,7 @@
 
             using (var session = toBeDeletedStore.OpenAsyncSession())
             {
-                await session.StoreAsync(new User { Name = "Karmel2" }, "foo/bar");
+                await session.StoreAsync(new User{Name = "Karmel2"}, "foo/bar");
                 await session.SaveChangesAsync();
             }
 
@@ -1640,7 +1596,7 @@
 
             using (var session = toBeDeletedStore.OpenAsyncSession())
             {
-                await session.StoreAsync(new User { Name = "Karmel3" }, "foo/bar");
+                await session.StoreAsync(new User{Name = "Karmel3"}, "foo/bar");
                 await session.SaveChangesAsync();
             }
 
