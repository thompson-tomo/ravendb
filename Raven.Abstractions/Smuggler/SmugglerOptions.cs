--- conflicted
+++ resolved
@@ -5,69 +5,11 @@
 
 namespace Raven.Abstractions.Smuggler
 {
-<<<<<<< HEAD
     public abstract class SmugglerOptions
     {
         public CancellationTokenSource CancelToken;
-=======
-    using System.Text.RegularExpressions;
 
-    public class SmugglerOptions
-	{
         public const int DefaultDocumentSizeInChunkLimitInBytes = 32 * 1024 * 1024;
-	    private int chunkSize;
-        private int batchSize;
-	    private TimeSpan timeout;
-	    private long? totalDocumentSizeInChunkLimitInBytes;
-
-		public SmugglerOptions()
-		{
-			Filters = new List<FilterSetting>();
-            BatchSize = 16 * 1024;
-		    ChunkSize = int.MaxValue;
-            OperateOnTypes = ItemType.Indexes | ItemType.Documents | ItemType.Attachments | ItemType.Transformers;
-            Timeout = TimeSpan.FromSeconds(30);
-			ShouldExcludeExpired = false;
-			Limit = int.MaxValue;
-	        StartDocsDeletionEtag = StartAttachmentsDeletionEtag = StartAttachmentsEtag = StartDocsEtag = Etag.Empty;
-		    MaxStepsForTransformScript = 10*1000;
-	        ExportDeletions = false;
-		    TotalDocumentSizeInChunkLimitInBytes = DefaultDocumentSizeInChunkLimitInBytes;
-			CancelToken = new CancellationTokenSource();
-		}
-
-		public CancellationTokenSource CancelToken;
-
-		/// <summary>
-		/// Limit total size of documents in each chunk
-		/// </summary>
-		public long? TotalDocumentSizeInChunkLimitInBytes
-		{
-			get { return totalDocumentSizeInChunkLimitInBytes; }
-			set
-			{
-				if (value < 1024)
-					throw new InvalidOperationException("Total document size in a chunk cannot be less than 1kb");
-
-				totalDocumentSizeInChunkLimitInBytes = value;
-			}
-		}
-
-		/// <summary>
-		/// The number of documents to import before new connection will be opened.
-		/// </summary>
-		public int ChunkSize
-		{
-			get { return chunkSize; }
-			set
-			{
-				if (value < 1)
-					throw new InvalidOperationException("Chunk size cannot be zero or a negative number");
-				chunkSize = value;
-			}
-		}
->>>>>>> ae92876f
-
         public abstract string SourceUrl { get; }
         public abstract string DestinationUrl { get; }
 
