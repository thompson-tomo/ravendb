//-----------------------------------------------------------------------
// <copyright file="ExportSpec.cs" company="Hibernating Rhinos LTD">
//     Copyright (c) Hibernating Rhinos LTD. All rights reserved.
// </copyright>
//-----------------------------------------------------------------------
using System;
using System.Collections.Generic;
using System.IO;
using Raven.Abstractions.Data;
using Raven.Imports.Newtonsoft.Json;
using Raven.Imports.Newtonsoft.Json.Linq;
using Raven.Abstractions.Json;
using Raven.Json.Linq;
using System.Linq;

namespace Raven.Abstractions.Smuggler
{
    using System.Text.RegularExpressions;
    public class SmugglerOptions
<<<<<<< HEAD
    {
        public const int DefaultDocumentSizeInChunkLimitInBytes = 8 * 1024 * 1024;
	    private int chunkSize;
        private int batchSize;
	    private TimeSpan timeout;
	    private long? totalDocumentSizeInChunkLimitInBytes;

	    public SmugglerOptions()
        {
            Filters = new List<FilterSetting>();
            BatchSize = 1024;
		    ChunkSize = int.MaxValue;
            OperateOnTypes = ItemType.Indexes | ItemType.Documents | ItemType.Attachments | ItemType.Transformers;
            Timeout = TimeSpan.FromSeconds(30);
            ShouldExcludeExpired = false;
	        StartDocsDeletionEtag = StartAttachmentsDeletionEtag = StartAttachmentsEtag = StartDocsEtag = Etag.Empty;
            Limit = int.MaxValue;
=======
	{
		public string TransformScript { get; set; }

        /// <summary>
        /// Maximum number of steps that transform script can have
        /// </summary>
        public int MaxStepsForTransformScript { get; set; }

		public SmugglerOptions()
		{
			Filters = new List<FilterSetting>();
			OperateOnTypes = ItemType.Indexes | ItemType.Documents | ItemType.Attachments | ItemType.Transformers;
			Timeout = 30 * 1000; // 30 seconds
			BatchSize = 1024;
			ShouldExcludeExpired = false;
			Limit = 64*1024;
			LastAttachmentEtag = LastDocsEtag = Etag.Empty;
>>>>>>> d03d8165
		    MaxStepsForTransformScript = 10*1000;
	        ExportDeletions = false;
		    TotalDocumentSizeInChunkLimitInBytes = DefaultDocumentSizeInChunkLimitInBytes;
        }

		/// <summary>
		/// Limit total size of documents in each chunk
		/// </summary>
		public long? TotalDocumentSizeInChunkLimitInBytes
		{
			get { return totalDocumentSizeInChunkLimitInBytes; }
			set
			{
				if (value < 1024)
					throw new InvalidOperationException("Total document size in a chunk cannot be less than 1kb");

				totalDocumentSizeInChunkLimitInBytes = value;
			}
		}

		/// <summary>
		/// The number of documents to import before new connection will be opened.
		/// </summary>
		public int ChunkSize
		{
			get { return chunkSize; }
			set
			{
				if (value < 1)
					throw new InvalidOperationException("Chunk size cannot be zero or a negative number");
				chunkSize = value;
			}
		}

	    public bool ExportDeletions { get; set; }

        /// <summary>
        /// Start exporting from the specified documents etag
        /// </summary>
        public Etag StartDocsEtag { get; set; }

        /// <summary>
        /// Start exporting from the specified attachments etag
        /// </summary>
        public Etag StartAttachmentsEtag { get; set; }

        /// <summary>
        /// Start exporting from the specified document deletion etag
        /// </summary>
        public Etag StartDocsDeletionEtag { get; set; }

        /// <summary>
        /// Start exporting from the specified attachment deletion etag
        /// </summary>
        public Etag StartAttachmentsDeletionEtag { get; set; }

        /// <summary>
        /// The number of document or attachments or indexes or transformers to load in each call to the RavenDB database.
        /// </summary>
        public int BatchSize
        {
            get { return batchSize; }
            set
            {
                if (value < 1)
                    throw new InvalidOperationException("Batch size cannot be zero or a negative number");
                batchSize = value;
            }
        }

        /// <summary>
        /// Specify the types to operate on. You can specify more than one type by combining items with the OR parameter.
        /// Default is all items.
        /// Usage example: OperateOnTypes = ItemType.Indexes | ItemType.Transformers | ItemType.Documents | ItemType.Attachments.
        /// </summary>
        public ItemType OperateOnTypes { get; set; }

        public int Limit { get; set; }

        /// <summary>
        /// Filters to use to filter the documents that we will export/import.
        /// </summary>
        public List<FilterSetting> Filters { get; set; }

		public virtual bool MatchFilters(RavenJToken item)
		{
			foreach (var filter in Filters)
			{
			    bool anyRecords = false;
				bool matchedFilter = false;
				foreach (var tuple in item.SelectTokenWithRavenSyntaxReturningFlatStructure(filter.Path))
				{
					if (tuple == null || tuple.Item1 == null)
						continue;

				    anyRecords = true;

					var val = tuple.Item1.Type == JTokenType.String
								? tuple.Item1.Value<string>()
								: tuple.Item1.ToString(Formatting.None);
					matchedFilter |= filter.Values.Any(value => String.Equals(val, value, StringComparison.OrdinalIgnoreCase)) ==
									 filter.ShouldMatch;
				}

                if (filter.ShouldMatch == false && anyRecords == false) // RDBQA-7
                    return true;

				if (matchedFilter == false)
					return false;
			}
			return true;
		}

        /// <summary>
        /// Should we exclude any documents which have already expired by checking the expiration meta property created by the expiration bundle
        /// </summary>
        public bool ShouldExcludeExpired { get; set; }

        public virtual bool ExcludeExpired(RavenJToken item, DateTime now)
        {
            var metadata = item.Value<RavenJObject>("@metadata");

            const string RavenExpirationDate = "Raven-Expiration-Date";

            // check for expired documents and exclude them if expired
            if (metadata == null)
            {
                return false;
            }
            var property = metadata[RavenExpirationDate];
            if (property == null)
                return false;

            DateTime dateTime;
            try
            {
                dateTime = property.Value<DateTime>();
            }
            catch (FormatException)
            {
                return false;
            }

            return dateTime < now;
		}

	    /// <summary>
	    /// The timeout for requests
	    /// </summary>
	    public TimeSpan Timeout
	    {
		    get
		    {
				return timeout;
		    }
		    set
		    {
			    if (value < TimeSpan.FromSeconds(5))
			    {
				    throw new InvalidOperationException("Timout value cannot be less then 5 seconds.");
			    }
				timeout = value;
		    }
	    }

        public bool Incremental { get; set; }

        public string TransformScript { get; set; }

        /// <summary>
        /// Maximum number of steps that transform script can have
        /// </summary>
        public int MaxStepsForTransformScript { get; set; }
    }

    public class SmugglerBetweenOptions
    {
        public RavenConnectionStringOptions From { get; set; }

        public RavenConnectionStringOptions To { get; set; }

		/// <summary>
		/// You can give a key to the incremental last etag, in order to make incremental imports from a few export sources.
		/// </summary>
		public string IncrementalKey { get; set; }
    }

    public class SmugglerExportOptions
    {
        public RavenConnectionStringOptions From { get; set; }

        /// <summary>
        /// The path to write the export.
        /// </summary>
        public string ToFile { get; set; }

        /// <summary>
        /// The stream to write the export.
        /// </summary>
        public Stream ToStream { get; set; }
    }

    public class SmugglerImportOptions
    {
        public RavenConnectionStringOptions To { get; set; }

        /// <summary>
        /// The path to read from of the import data.
        /// </summary>
        public string FromFile { get; set; }

        /// <summary>
        /// The stream to read from of the import data.
        /// </summary>
        public Stream FromStream { get; set; }
    }

	[Flags]
	public enum ItemType
	{
		Documents = 0x1,
		Indexes = 0x2,
		Attachments = 0x4,
		Transformers = 0x8,

        RemoveAnalyzers = 0x8000,
	}

	public class FilterSetting
	{
		public string Path { get; set; }
		public List<string> Values { get; set; }
		public bool ShouldMatch { get; set; }

		public FilterSetting()
		{
			Values = new List<string>();
		}

        private static readonly Regex Regex = new Regex(@"('[^']+'|[^,]+)");

	    public static List<string> ParseValues(string value)
	    {
            var results = new List<string>();

            if (string.IsNullOrEmpty(value))
                return results;

	        var matches = Regex.Matches(value);
	        for (var i = 0; i < matches.Count; i++)
	        {
	            var match = matches[i].Value;
	            
	            if (match.StartsWith("'") && match.EndsWith("'"))
                    match = match.Substring(1, match.Length - 2);

                results.Add(match);
	        }

	        return results;
	    }
	}
}<|MERGE_RESOLUTION|>--- conflicted
+++ resolved
@@ -17,47 +17,27 @@
 {
     using System.Text.RegularExpressions;
     public class SmugglerOptions
-<<<<<<< HEAD
-    {
+	{
         public const int DefaultDocumentSizeInChunkLimitInBytes = 8 * 1024 * 1024;
 	    private int chunkSize;
         private int batchSize;
 	    private TimeSpan timeout;
 	    private long? totalDocumentSizeInChunkLimitInBytes;
 
-	    public SmugglerOptions()
-        {
-            Filters = new List<FilterSetting>();
-            BatchSize = 1024;
+		public SmugglerOptions()
+		{
+			Filters = new List<FilterSetting>();
+			BatchSize = 1024;
 		    ChunkSize = int.MaxValue;
             OperateOnTypes = ItemType.Indexes | ItemType.Documents | ItemType.Attachments | ItemType.Transformers;
             Timeout = TimeSpan.FromSeconds(30);
-            ShouldExcludeExpired = false;
-	        StartDocsDeletionEtag = StartAttachmentsDeletionEtag = StartAttachmentsEtag = StartDocsEtag = Etag.Empty;
-            Limit = int.MaxValue;
-=======
-	{
-		public string TransformScript { get; set; }
-
-        /// <summary>
-        /// Maximum number of steps that transform script can have
-        /// </summary>
-        public int MaxStepsForTransformScript { get; set; }
-
-		public SmugglerOptions()
-		{
-			Filters = new List<FilterSetting>();
-			OperateOnTypes = ItemType.Indexes | ItemType.Documents | ItemType.Attachments | ItemType.Transformers;
-			Timeout = 30 * 1000; // 30 seconds
-			BatchSize = 1024;
 			ShouldExcludeExpired = false;
 			Limit = 64*1024;
-			LastAttachmentEtag = LastDocsEtag = Etag.Empty;
->>>>>>> d03d8165
+	        StartDocsDeletionEtag = StartAttachmentsDeletionEtag = StartAttachmentsEtag = StartDocsEtag = Etag.Empty;
 		    MaxStepsForTransformScript = 10*1000;
 	        ExportDeletions = false;
 		    TotalDocumentSizeInChunkLimitInBytes = DefaultDocumentSizeInChunkLimitInBytes;
-        }
+		}
 
 		/// <summary>
 		/// Limit total size of documents in each chunk
@@ -90,9 +70,9 @@
 
 	    public bool ExportDeletions { get; set; }
 
-        /// <summary>
+		/// <summary>
         /// Start exporting from the specified documents etag
-        /// </summary>
+		/// </summary>
         public Etag StartDocsEtag { get; set; }
 
         /// <summary>
@@ -114,28 +94,28 @@
         /// The number of document or attachments or indexes or transformers to load in each call to the RavenDB database.
         /// </summary>
         public int BatchSize
-        {
+		{
             get { return batchSize; }
             set
-            {
+			{
                 if (value < 1)
                     throw new InvalidOperationException("Batch size cannot be zero or a negative number");
                 batchSize = value;
-            }
-        }
-
-        /// <summary>
+			}
+		}
+
+		/// <summary>
         /// Specify the types to operate on. You can specify more than one type by combining items with the OR parameter.
         /// Default is all items.
         /// Usage example: OperateOnTypes = ItemType.Indexes | ItemType.Transformers | ItemType.Documents | ItemType.Attachments.
-        /// </summary>
+		/// </summary>
         public ItemType OperateOnTypes { get; set; }
 
         public int Limit { get; set; }
 
-        /// <summary>
+		/// <summary>
         /// Filters to use to filter the documents that we will export/import.
-        /// </summary>
+		/// </summary>
         public List<FilterSetting> Filters { get; set; }
 
 		public virtual bool MatchFilters(RavenJToken item)
@@ -167,35 +147,35 @@
 			return true;
 		}
 
-        /// <summary>
-        /// Should we exclude any documents which have already expired by checking the expiration meta property created by the expiration bundle
-        /// </summary>
-        public bool ShouldExcludeExpired { get; set; }
-
-        public virtual bool ExcludeExpired(RavenJToken item, DateTime now)
-        {
-            var metadata = item.Value<RavenJObject>("@metadata");
-
-            const string RavenExpirationDate = "Raven-Expiration-Date";
-
-            // check for expired documents and exclude them if expired
-            if (metadata == null)
-            {
-                return false;
-            }
-            var property = metadata[RavenExpirationDate];
-            if (property == null)
-                return false;
-
-            DateTime dateTime;
-            try
-            {
-                dateTime = property.Value<DateTime>();
-            }
-            catch (FormatException)
-            {
-                return false;
-            }
+		/// <summary>
+		/// Should we exclude any documents which have already expired by checking the expiration meta property created by the expiration bundle
+		/// </summary>
+		public bool ShouldExcludeExpired { get; set; }
+
+		public virtual bool ExcludeExpired(RavenJToken item, DateTime now)
+		{
+			var metadata = item.Value<RavenJObject>("@metadata");
+
+			const string RavenExpirationDate = "Raven-Expiration-Date";
+
+			// check for expired documents and exclude them if expired
+			if (metadata == null)
+			{
+				return false;
+			}
+			var property = metadata[RavenExpirationDate];
+			if (property == null)
+				return false;
+
+			DateTime dateTime;
+			try
+			{
+				dateTime = property.Value<DateTime>();
+			}
+			catch (FormatException)
+			{
+				return false;
+			}
 
             return dateTime < now;
 		}
@@ -208,7 +188,7 @@
 		    get
 		    {
 				return timeout;
-		    }
+	}
 		    set
 		    {
 			    if (value < TimeSpan.FromSeconds(5))
