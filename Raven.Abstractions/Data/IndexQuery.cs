--- conflicted
+++ resolved
@@ -252,15 +252,10 @@
             if(IsDistinct)
                 path.Append("&distinct=true");
 
-<<<<<<< HEAD
 			if (ShowTimings)
 				path.Append("&showTimings=true");
 		    if (SkipDuplicateChecking)
 		        path.Append("&skipDuplicateChecking=true");
-=======
-            if (ShowTimings)
-                path.Append("&showTimings=true");
->>>>>>> b19bf61a
 
             FieldsToFetch.ApplyIfNotNull(field => path.Append("&fetch=").Append(Uri.EscapeDataString(field)));
             SortedFields.ApplyIfNotNull(
@@ -376,14 +371,9 @@
                    Equals(HighlighterPostTags, other.HighlighterPostTags) &&
                    Equals(HighlighterKeyName, other.HighlighterKeyName) && 
                    String.Equals(ResultsTransformer, other.ResultsTransformer) && 
-<<<<<<< HEAD
 				   ShowTimings == other.ShowTimings &&
                    DisableCaching.Equals(other.DisableCaching) && 
                    SkipDuplicateChecking == other.SkipDuplicateChecking;
-=======
-                   ShowTimings == other.ShowTimings &&
-                   DisableCaching.Equals(other.DisableCaching);
->>>>>>> b19bf61a
         }
 
         public override bool Equals(object obj)
@@ -418,12 +408,8 @@
                 hashCode = (hashCode * 397) ^ (HighlighterPostTags != null ? HighlighterPostTags.GetHashCode() : 0);
                 hashCode = (hashCode * 397) ^ (HighlighterKeyName != null ? HighlighterKeyName.GetHashCode() : 0);
                 hashCode = (hashCode * 397) ^ (ResultsTransformer != null ? ResultsTransformer.GetHashCode() : 0);
-<<<<<<< HEAD
 				hashCode = (hashCode * 397) ^ (ShowTimings ? 1 : 0);
                 hashCode = (hashCode * 397) ^ (SkipDuplicateChecking ? 1 : 0);
-=======
-                hashCode = (hashCode * 397) ^ (ShowTimings ? 1 : 0);
->>>>>>> b19bf61a
                 hashCode = (hashCode * 397) ^ DisableCaching.GetHashCode();
                 return hashCode;
             }
