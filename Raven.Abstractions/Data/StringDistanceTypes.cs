//-----------------------------------------------------------------------
// <copyright file="StringDistanceTypes.cs" company="Hibernating Rhinos LTD">
//     Copyright (c) Hibernating Rhinos LTD. All rights reserved.
// </copyright>
//-----------------------------------------------------------------------
namespace Raven.Abstractions.Data
{
	/// <summary>
	/// String distance algorithms used in suggestion query
	/// </summary>
	public enum StringDistanceTypes
	{
		/// <summary>
<<<<<<< HEAD
		/// Default, equivalent to Levenshtein
		/// </summary>
		Default = 0,
		/// <summary>
		/// JaroWinkler distance algorithm
		/// </summary>
		JaroWinkler,
=======
		/// Default, suggestion is not active
		/// </summary>
		None,

		/// <summary>
		/// Default, equivalent to Levenshtein
		/// </summary>
		Default,

>>>>>>> f2a050be
		/// <summary>
		/// Levenshtein distance algorithm (default)
		/// </summary>
		Levenshtein,
<<<<<<< HEAD
=======

		/// <summary>
		/// JaroWinkler distance algorithm
		/// </summary>
		JaroWinkler,
		
>>>>>>> f2a050be
		/// <summary>
		/// NGram distance algorithm
		/// </summary>
		NGram,
	}
}<|MERGE_RESOLUTION|>--- conflicted
+++ resolved
@@ -11,15 +11,6 @@
 	public enum StringDistanceTypes
 	{
 		/// <summary>
-<<<<<<< HEAD
-		/// Default, equivalent to Levenshtein
-		/// </summary>
-		Default = 0,
-		/// <summary>
-		/// JaroWinkler distance algorithm
-		/// </summary>
-		JaroWinkler,
-=======
 		/// Default, suggestion is not active
 		/// </summary>
 		None,
@@ -29,20 +20,16 @@
 		/// </summary>
 		Default,
 
->>>>>>> f2a050be
 		/// <summary>
 		/// Levenshtein distance algorithm (default)
 		/// </summary>
 		Levenshtein,
-<<<<<<< HEAD
-=======
 
 		/// <summary>
 		/// JaroWinkler distance algorithm
 		/// </summary>
 		JaroWinkler,
 		
->>>>>>> f2a050be
 		/// <summary>
 		/// NGram distance algorithm
 		/// </summary>
