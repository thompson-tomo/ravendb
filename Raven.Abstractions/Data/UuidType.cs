﻿using System;

namespace Raven.Abstractions.Data
{
    public enum UuidType : byte
    {
        Documents = 1,

        [Obsolete("Use RavenFS instead.")]
        Attachments = 2,
        DocumentTransactions = 3,
        MappedResults = 4,
        ReduceResults = 5,
        ScheduledReductions = 6,
        Queue = 7,
        Tasks = 8,
        Indexing = 9,
		DocumentReferences = 11,
		Subscriptions = 12,
<<<<<<< HEAD
		Cluster = 11,
=======
	    Transformers = 13
>>>>>>> c2c98fd6
    }
}<|MERGE_RESOLUTION|>--- conflicted
+++ resolved
@@ -17,10 +17,7 @@
         Indexing = 9,
 		DocumentReferences = 11,
 		Subscriptions = 12,
-<<<<<<< HEAD
-		Cluster = 11,
-=======
 	    Transformers = 13
->>>>>>> c2c98fd6
+                Cluster = 14,
     }
 }