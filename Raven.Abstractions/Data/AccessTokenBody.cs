using System;
using System.Collections.Generic;
using System.Linq;

namespace Raven.Abstractions.Data
{
<<<<<<< HEAD
	public class AccessTokenBody
	{
		public string UserId { get; set; }
		public List<ResourceAccess> AuthorizedDatabases { get; set; }
		public double Issued { get; set; }

		public bool IsExpired()
		{
			var issued = DateTime.MinValue.AddMilliseconds(Issued);
			return SystemTime.UtcNow.Subtract(issued).TotalMinutes > 30;
		}

		public bool IsAuthorized(string tenantId, bool writeAccess)
		{
		    if (AuthorizedDatabases == null)
		        return false;

			if (string.IsNullOrEmpty(tenantId) == false &&
			    (tenantId.StartsWith("fs/", StringComparison.OrdinalIgnoreCase) ||
			     tenantId.StartsWith("cs/", StringComparison.OrdinalIgnoreCase) ||
			     tenantId.StartsWith("ts/", StringComparison.OrdinalIgnoreCase)))
			{
				tenantId = tenantId.Substring(3);
			}

		    ResourceAccess db;
		    if (string.Equals(tenantId, "<system>") || string.IsNullOrWhiteSpace(tenantId))
		    {
		        db = AuthorizedDatabases.FirstOrDefault(access => string.Equals(access.TenantId, "<system>"));
		    }
		    else
		    {
		        db = AuthorizedDatabases.FirstOrDefault(a =>
		                                                string.Equals(a.TenantId, tenantId, StringComparison.OrdinalIgnoreCase) ||
		                                                string.Equals(a.TenantId, "*"));
		    }

		    if (db == null)
		        return false;

		    if (db.Admin)
		        return true;

		    if (writeAccess && db.ReadOnly)
		        return false;

		    return true;
		}
	}

	
=======
    public class AccessTokenBody
    {
        public string UserId { get; set; }
        public List<ResourceAccess> AuthorizedDatabases { get; set; }
        public double Issued { get; set; }

        public bool IsExpired()
        {
            var issued = DateTime.MinValue.AddMilliseconds(Issued);
            return SystemTime.UtcNow.Subtract(issued).TotalMinutes > 30;
        }

        public bool IsAuthorized(string tenantId, bool writeAccess)
        {
            if (AuthorizedDatabases == null)
                return false;

            if (string.IsNullOrEmpty(tenantId) == false && tenantId.StartsWith("fs/"))
                tenantId = tenantId.Substring(3);

            if (string.IsNullOrEmpty(tenantId) == false && tenantId.StartsWith("counters/"))
                tenantId = tenantId.Substring(9);

            ResourceAccess db;
            if (string.Equals(tenantId, "<system>") || string.IsNullOrWhiteSpace(tenantId))
            {
                db = AuthorizedDatabases.FirstOrDefault(access => string.Equals(access.TenantId, "<system>"));
            }
            else
            {
                db = AuthorizedDatabases.FirstOrDefault(a =>
                                                        string.Equals(a.TenantId, tenantId, StringComparison.OrdinalIgnoreCase) ||
                                                        string.Equals(a.TenantId, "*"));
            }

            if (db == null)
                return false;

            if (db.Admin)
                return true;

            if (writeAccess && db.ReadOnly)
                return false;

            return true;
        }
    }

    
>>>>>>> b19bf61a
}<|MERGE_RESOLUTION|>--- conflicted
+++ resolved
@@ -4,7 +4,6 @@
 
 namespace Raven.Abstractions.Data
 {
-<<<<<<< HEAD
 	public class AccessTokenBody
 	{
 		public string UserId { get; set; }
@@ -56,55 +55,4 @@
 	}
 
 	
-=======
-    public class AccessTokenBody
-    {
-        public string UserId { get; set; }
-        public List<ResourceAccess> AuthorizedDatabases { get; set; }
-        public double Issued { get; set; }
-
-        public bool IsExpired()
-        {
-            var issued = DateTime.MinValue.AddMilliseconds(Issued);
-            return SystemTime.UtcNow.Subtract(issued).TotalMinutes > 30;
-        }
-
-        public bool IsAuthorized(string tenantId, bool writeAccess)
-        {
-            if (AuthorizedDatabases == null)
-                return false;
-
-            if (string.IsNullOrEmpty(tenantId) == false && tenantId.StartsWith("fs/"))
-                tenantId = tenantId.Substring(3);
-
-            if (string.IsNullOrEmpty(tenantId) == false && tenantId.StartsWith("counters/"))
-                tenantId = tenantId.Substring(9);
-
-            ResourceAccess db;
-            if (string.Equals(tenantId, "<system>") || string.IsNullOrWhiteSpace(tenantId))
-            {
-                db = AuthorizedDatabases.FirstOrDefault(access => string.Equals(access.TenantId, "<system>"));
-            }
-            else
-            {
-                db = AuthorizedDatabases.FirstOrDefault(a =>
-                                                        string.Equals(a.TenantId, tenantId, StringComparison.OrdinalIgnoreCase) ||
-                                                        string.Equals(a.TenantId, "*"));
-            }
-
-            if (db == null)
-                return false;
-
-            if (db.Admin)
-                return true;
-
-            if (writeAccess && db.ReadOnly)
-                return false;
-
-            return true;
-        }
-    }
-
-    
->>>>>>> b19bf61a
 }