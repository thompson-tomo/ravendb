--- conflicted
+++ resolved
@@ -1,182 +1,3 @@
-<<<<<<< HEAD
-﻿using System;
-using System.Collections;
-using System.Collections.Generic;
-using System.IO;
-using Voron.Impl;
-
-namespace Voron.Trees
-{
-	public unsafe class TreeIterator : IIterator
-	{
-		private readonly Tree _tree;
-		private readonly Transaction _tx;
-		private readonly SliceComparer _cmp;
-		private Cursor _cursor;
-		private Page _currentPage;
-		private readonly Slice _currentKey = new Slice(SliceOptions.Key);
-
-		public TreeIterator(Tree tree, Transaction tx, SliceComparer cmp)
-		{
-			_tree = tree;
-			_tx = tx;
-			_cmp = cmp;
-		}
-
-
-		public int GetCurrentDataSize()
-		{
-			return NodeHeader.GetDataSize(_tx, Current);
-		}
-
-		public bool Seek(Slice key)
-		{
-			Lazy<Cursor> lazy;
-			_currentPage = _tree.FindPageFor(_tx, key, out lazy);
-			_cursor = lazy.Value;
-			_cursor.Pop();
-			var node = _currentPage.Search(key, _cmp);
-			if (node == null)
-			{
-				return false;
-			}
-			_currentKey.Set(node);
-			return this.ValidateCurrentKey(Current, _cmp);
-		}
-
-		public Slice CurrentKey
-		{
-			get
-			{
-				if (_currentPage == null || _currentPage.LastSearchPosition >= _currentPage.NumberOfEntries)
-					throw new InvalidOperationException("No current page was set");
-				return _currentKey;
-			}
-		}
-
-		public NodeHeader* Current
-		{
-			get
-			{
-				if (_currentPage == null || _currentPage.LastSearchPosition >= _currentPage.NumberOfEntries)
-					throw new InvalidOperationException("No current page was set");
-				return _currentPage.GetNode(_currentPage.LastSearchPosition);
-			}
-		}
-
-		public bool MovePrev()
-		{
-			while (true)
-			{
-				_currentPage.LastSearchPosition--;
-				if (_currentPage.LastSearchPosition >= 0)
-				{
-					// run out of entries, need to select the next page...
-					while (_currentPage.IsBranch)
-					{
-						_cursor.Push(_currentPage);
-						var node = _currentPage.GetNode(_currentPage.LastSearchPosition);
-						_currentPage = _tx.GetReadOnlyPage(node->PageNumber);
-						_currentPage.LastSearchPosition = _currentPage.NumberOfEntries - 1;
-					}
-					var current = _currentPage.GetNode(_currentPage.LastSearchPosition);
-					if (this.ValidateCurrentKey(current, _cmp) == false)
-						return false;
-					_currentKey.Set(current);
-					return true;// there is another entry in this page
-				}
-				if (_cursor.PageCount == 0)
-					break;
-				_currentPage = _cursor.Pop();
-			}
-			_currentPage = null;
-			return false;
-		}
-
-		public bool MoveNext()
-		{
-			while (true)
-			{
-				_currentPage.LastSearchPosition++;
-				if (_currentPage.LastSearchPosition < _currentPage.NumberOfEntries)
-				{
-					// run out of entries, need to select the next page...
-					while (_currentPage.IsBranch)
-					{
-						_cursor.Push(_currentPage);
-						var node = _currentPage.GetNode(_currentPage.LastSearchPosition);
-						_currentPage = _tx.GetReadOnlyPage(node->PageNumber);
-
-						_currentPage.LastSearchPosition = 0;
-					}
-					var current = _currentPage.GetNode(_currentPage.LastSearchPosition);
-					if (this.ValidateCurrentKey(current, _cmp) == false)
-						return false;
-					_currentKey.Set(current);
-					return true;// there is another entry in this page
-				}
-				if (_cursor.PageCount == 0)
-					break;
-				_currentPage = _cursor.Pop();
-			}
-			_currentPage = null;
-			return false;
-		}
-
-		public bool Skip(int count)
-		{
-			if (count != 0)
-			{
-				var moveMethod = (count > 0) ? (Func<bool>)MoveNext : MovePrev;
-
-				for (int i = 0; i < Math.Abs(count); i++)
-				{
-					if (!moveMethod()) break;
-				}
-			}
-
-			return _currentPage != null && this.ValidateCurrentKey(Current, _cmp);
-		}
-
-		public Stream CreateStreamForCurrent()
-		{
-			return NodeHeader.Stream(_tx, Current);
-		}
-
-		public void Dispose()
-		{
-		}
-
-		public Slice RequiredPrefix { get; set; }
-
-		public Slice MaxKey { get; set; }
-
-	    public long TreeRootPage
-	    {
-            get { return  this._tree.State.RootPageNumber; }
-	    }
-	}
-
-	public static class IteratorExtensions
-	{
-		public unsafe static bool ValidateCurrentKey(this IIterator self, NodeHeader* node, SliceComparer cmp)
-		{
-			if (self.RequiredPrefix != null)
-			{
-				var currentKey = new Slice(node);
-				if (currentKey.StartsWith(self.RequiredPrefix, cmp) == false)
-					return false;
-			}
-			if (self.MaxKey != null)
-			{
-				var currentKey = new Slice(node);
-				if (currentKey.Compare(self.MaxKey, cmp) >= 0)
-					return false;
-			}
-			return true;
-		}
-	}
-=======
 ﻿using System;
 using System.Collections;
 using System.Collections.Generic;
@@ -367,5 +188,4 @@
 			return true;
 		}
 	}
->>>>>>> d8897405
 }