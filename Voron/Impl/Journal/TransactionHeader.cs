<<<<<<< HEAD
﻿// -----------------------------------------------------------------------
//  <copyright file="TransactionHeader.cs" company="Hibernating Rhinos LTD">
//      Copyright (c) Hibernating Rhinos LTD. All rights reserved.
//  </copyright>
// -----------------------------------------------------------------------

using System.Runtime.InteropServices;
using Voron.Impl.FileHeaders;

namespace Voron.Impl.Journal
{
	[StructLayout(LayoutKind.Explicit, Pack = 1)]
	public struct TransactionHeader
	{
		[FieldOffset(0)]
		public ulong HeaderMarker;

		[FieldOffset(8)]
		public long TransactionId;

		[FieldOffset(16)]
		public long NextPageNumber;

		[FieldOffset(24)]
		public long LastPageNumber;

		[FieldOffset(32)]
		public int PageCount;

		[FieldOffset(36)]
		public int OverflowPageCount;

		[FieldOffset(40)]
		public uint Crc;

	    [FieldOffset(44)]
		public TreeRootHeader Root;

        [FieldOffset(106)]
        public TreeRootHeader FreeSpace;

        [FieldOffset(168)]
        public TransactionMarker TxMarker;
	}
=======
﻿// -----------------------------------------------------------------------
//  <copyright file="TransactionHeader.cs" company="Hibernating Rhinos LTD">
//      Copyright (c) Hibernating Rhinos LTD. All rights reserved.
//  </copyright>
// -----------------------------------------------------------------------

using System.Runtime.InteropServices;
using Voron.Impl.FileHeaders;

namespace Voron.Impl.Journal
{
	[StructLayout(LayoutKind.Explicit, Pack = 1)]
	public struct TransactionHeader
	{
		[FieldOffset(0)]
		public ulong HeaderMarker;

		[FieldOffset(8)]
		public long TransactionId;

		[FieldOffset(16)]
		public long NextPageNumber;

		[FieldOffset(24)]
		public long LastPageNumber;

		[FieldOffset(32)]
		public int PageCount;

		[FieldOffset(36)]
		public int OverflowPageCount;

		[FieldOffset(40)]
		public uint Crc;

	    [FieldOffset(44)]
		public TreeRootHeader Root;

        [FieldOffset(106)]
        public TreeRootHeader FreeSpace;

        [FieldOffset(168)]
        public TransactionMarker TxMarker;

		[FieldOffset(169)]
		public bool Compressed;

		[FieldOffset(170)]
		public int CompressedSize;

		[FieldOffset(174)]
		public int UncompressedSize;
	}
>>>>>>> d8897405
}<|MERGE_RESOLUTION|>--- conflicted
+++ resolved
@@ -1,49 +1,3 @@
-<<<<<<< HEAD
-﻿// -----------------------------------------------------------------------
-//  <copyright file="TransactionHeader.cs" company="Hibernating Rhinos LTD">
-//      Copyright (c) Hibernating Rhinos LTD. All rights reserved.
-//  </copyright>
-// -----------------------------------------------------------------------
-
-using System.Runtime.InteropServices;
-using Voron.Impl.FileHeaders;
-
-namespace Voron.Impl.Journal
-{
-	[StructLayout(LayoutKind.Explicit, Pack = 1)]
-	public struct TransactionHeader
-	{
-		[FieldOffset(0)]
-		public ulong HeaderMarker;
-
-		[FieldOffset(8)]
-		public long TransactionId;
-
-		[FieldOffset(16)]
-		public long NextPageNumber;
-
-		[FieldOffset(24)]
-		public long LastPageNumber;
-
-		[FieldOffset(32)]
-		public int PageCount;
-
-		[FieldOffset(36)]
-		public int OverflowPageCount;
-
-		[FieldOffset(40)]
-		public uint Crc;
-
-	    [FieldOffset(44)]
-		public TreeRootHeader Root;
-
-        [FieldOffset(106)]
-        public TreeRootHeader FreeSpace;
-
-        [FieldOffset(168)]
-        public TransactionMarker TxMarker;
-	}
-=======
 ﻿// -----------------------------------------------------------------------
 //  <copyright file="TransactionHeader.cs" company="Hibernating Rhinos LTD">
 //      Copyright (c) Hibernating Rhinos LTD. All rights reserved.
@@ -97,5 +51,4 @@
 		[FieldOffset(174)]
 		public int UncompressedSize;
 	}
->>>>>>> d8897405
 }