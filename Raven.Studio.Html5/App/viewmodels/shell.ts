/// <reference path="../../Scripts/typings/nprogress/nprogress.d.ts" />
/// <reference path="../../Scripts/typings/bootstrap/bootstrap.d.ts" />

import router = require("plugins/router");
import app = require("durandal/app");
import sys = require("durandal/system");

import database = require("models/database");
import filesystem = require("models/filesystem/filesystem");
import document = require("models/document");
import appUrl = require("common/appUrl");
import uploadQueueHelper = require("common/uploadQueueHelper");
import collection = require("models/collection");
import uploadItem = require("models/uploadItem");
import deleteDocuments = require("viewmodels/deleteDocuments");
import dialogResult = require("common/dialogResult");
import alertArgs = require("common/alertArgs");
import alertType = require("common/alertType");
import pagedList = require("common/pagedList");
import getDatabaseStatsCommand = require("commands/getDatabaseStatsCommand");
import getDatabasesCommand = require("commands/getDatabasesCommand");

import getServerBuildVersionCommand = require("commands/getServerBuildVersionCommand");
import getClientBuildVersionCommand = require("commands/getClientBuildVersionCommand");
import getLicenseStatusCommand = require("commands/getLicenseStatusCommand");
import dynamicHeightBindingHandler = require("common/dynamicHeightBindingHandler");
import autoCompleteBindingHandler = require("common/autoCompleteBindingHandler");
import viewModelBase = require("viewmodels/viewModelBase");
import getDocumentsMetadataByIDPrefixCommand = require("commands/getDocumentsMetadataByIDPrefixCommand");
import getDocumentWithMetadataCommand = require("commands/getDocumentWithMetadataCommand");
import changesApi = require("common/changesApi");
import changeSubscription = require("models/changeSubscription");

import getFilesystemsCommand = require("commands/filesystem/getFilesystemsCommand");
import getFilesystemStatsCommand = require("commands/filesystem/getFilesystemStatsCommand");
import resource = require("models/resource");

import counterStorage = require("models/counter/counterStorage");
import getCounterStoragesCommand = require("commands/counter/getCounterStoragesCommand");

class shell extends viewModelBase {
    private router = router;

    databases = ko.observableArray<database>();
    counterStorages = ko.observableArray<counterStorage>();
    currentAlert = ko.observable<alertArgs>();
    queuedAlert: alertArgs;
    databasesLoadedTask: JQueryPromise<any>;
    serverBuildVersion = ko.observable<serverBuildVersionDto>();
    clientBuildVersion = ko.observable<clientBuildVersionDto>();
    licenseStatus = ko.observable<licenseStatusDto>();
    windowHeightObservable: KnockoutObservable<number>;
    appUrls: computedAppUrls;
    recordedErrors = ko.observableArray<alertArgs>();
    newIndexUrl = appUrl.forCurrentDatabase().newIndex;
    newTransformerUrl = appUrl.forCurrentDatabase().newTransformer;
    filesystems = ko.observableArray<filesystem>();
    filesystemsLoadedTask: JQueryPromise<any>;
    canShowFilesystemNavbar = ko.computed(() => this.filesystems().length > 0 && this.appUrls.isAreaActive('filesystems'));
    canShowCountersNavbar = ko.computed(() => this.filesystems().length > 0 && this.appUrls.isAreaActive('counterstorages'));

    coutersLoadedTask:JQueryPromise<any>;
    currentRawUrl = ko.observable<string>("");
    rawUrlIsVisible = ko.computed(() => this.currentRawUrl().length > 0);
    activeArea = ko.observable<string>("Databases");
    goToDocumentSearch = ko.observable<string>();
    goToDocumentSearchResults = ko.observableArray<string>();
    refreshTimeoutFlag: boolean = true;
    isDatabaseDisabled: KnockoutComputed<boolean>;
    listedDatabases: KnockoutComputed<database[]>;

    static globalChangesApi: changesApi;
    static currentDbChangesApi = ko.observable<changesApi>(null);
    static currentFsChangesApi = ko.observable<changesApi>(null);

    globalDocPrefixChangesSubscription: changeSubscription;

    modelPollingTimeoutFlag: boolean = true;
    
    getCurrentActiveDBFeatureName() {
        if (this.appUrls.isAreaActive('filesystems')() === true) {
            return 'File Systems';
        } else if (this.appUrls.isAreaActive('counterstorages')() === true) {
            return 'Counter Storages';
        } else {
            return 'Databases';
        }
    }
    getCurrentActiveDBFeatureHref () {
        if (this.appUrls.isAreaActive('filesystems')() === true) {
            return this.appUrls.filesystems();
        } else if (this.appUrls.isAreaActive('counterstorages')() === true) {
            return this.appUrls.counterStorageManagement();
        } else {
            return this.appUrls.databases();
        }
    }
    
    constructor() {
        super();
        ko.postbox.subscribe("Alert", (alert: alertArgs) => this.showAlert(alert));
        ko.postbox.subscribe("LoadProgress", (alertType?: alertType) => this.dataLoadProgress(alertType));
        ko.postbox.subscribe("ActivateDatabaseWithName", (databaseName: string) => this.activateDatabaseWithName(databaseName));
        ko.postbox.subscribe("ActivateFilesystemWithName", (filesystemName: string) => this.activateFilesystemWithName(filesystemName));
        ko.postbox.subscribe("SetRawJSONUrl", (jsonUrl: string) => this.currentRawUrl(jsonUrl));
        ko.postbox.subscribe("ActivateDatabase", (db: database) => { console.log("ActivateDatabase"); this.updateDbChangesApi(db); this.fetchDbStats(db); });
        ko.postbox.subscribe("ActivateFilesystem", (fs: filesystem) => { console.log("ActivateFilesystem"); this.updateFsChangesApi(fs); });
        ko.postbox.subscribe("UploadFileStatusChanged", (uploadStatus: uploadItem) => this.uploadStatusChanged(uploadStatus));

        this.appUrls = appUrl.forCurrentDatabase();
        
        this.goToDocumentSearch.throttle(250).subscribe(search => this.fetchGoToDocSearchResults(search));
        dynamicHeightBindingHandler.install();
        autoCompleteBindingHandler.install();
        shell.globalChangesApi = new changesApi(appUrl.getSystemDatabase());

        this.isDatabaseDisabled = ko.computed(() => {
            var activeDb = this.activeDatabase();
            return !!activeDb ? activeDb.disabled() : false;
        });

        this.listedDatabases = ko.computed(() => {
            var currentDb = this.activeDatabase();
            if (!!currentDb) {
                return this.databases().filter(database => database.name != currentDb.name);
            }
            return this.databases();
        });
    }

    activate(args: any) {
        super.activate(args);

        NProgress.set(.7);
        router.map([
            { route: ['', 'databases'], title: 'Databases', moduleId: 'viewmodels/databases', nav: true, hash: this.appUrls.databasesManagement },
            { route: 'databases/documents', title: 'Documents', moduleId: 'viewmodels/documents', nav: true, hash: this.appUrls.documents },
            { route: 'databases/conflicts', title: 'Conflicts', moduleId: 'viewmodels/conflicts', nav: true, hash: this.appUrls.conflicts },
            { route: 'databases/patch', title: 'Patch', moduleId: 'viewmodels/patch', nav: true, hash: this.appUrls.patch },
            { route: 'databases/indexes*details', title: 'Indexes', moduleId: 'viewmodels/indexesShell', nav: true, hash: this.appUrls.indexes },
            { route: 'databases/transformers*details', title: 'Transformers', moduleId: 'viewmodels/transformersShell', nav: false, hash: this.appUrls.transformers },
            { route: 'databases/query*details', title: 'Query', moduleId: 'viewmodels/queryShell', nav: true, hash: this.appUrls.query(null) },
            { route: 'databases/tasks*details', title: 'Tasks', moduleId: 'viewmodels/tasks', nav: true, hash: this.appUrls.tasks, },
            { route: 'databases/settings*details', title: 'Settings', moduleId: 'viewmodels/settings', nav: true, hash: this.appUrls.settings },
            { route: 'databases/status*details', title: 'Status', moduleId: 'viewmodels/status', nav: true, hash: this.appUrls.status },
            { route: 'databases/edit', title: 'Edit Document', moduleId: 'viewmodels/editDocument', nav: false },
            { route: ['', 'filesystems'], title: 'File Systems', moduleId: 'viewmodels/filesystem/filesystems', nav: true, hash: this.appUrls.filesystemsManagement },
            { route: 'filesystems/files', title: 'Files', moduleId: 'viewmodels/filesystem/filesystemFiles', nav: true, hash: this.appUrls.filesystemFiles },
            { route: 'filesystems/search', title: 'Search', moduleId: 'viewmodels/filesystem/search', nav: true, hash: this.appUrls.filesystemSearch },
            { route: 'filesystems/synchronization*details', title: 'Synchronization', moduleId: 'viewmodels/filesystem/synchronization', nav: true, hash: this.appUrls.filesystemSynchronization },
            { route: 'filesystems/status*details', title: 'Status', moduleId: 'viewmodels/filesystem/status', nav: true, hash: this.appUrls.filesystemStatus },
            { route: 'filesystems/configuration', title: 'Configuration', moduleId: 'viewmodels/filesystem/configuration', nav: true, hash: this.appUrls.filesystemConfiguration },
            { route: 'filesystems/upload', title: 'Upload File', moduleId: 'viewmodels/filesystem/filesystemUploadFile', nav: false },
            { route: 'filesystems/edit', title: 'Upload File', moduleId: 'viewmodels/filesystem/filesystemEditFile', nav: false },
            { route: ['', 'counterstorages'], title: 'File Systems', moduleId: 'viewmodels/counter/counterStorages', nav: true, hash: this.appUrls.couterStorages},
            { route: 'counterstorages/counters', title: 'counters', moduleId: 'viewmodels/counter/counterStoragecounters', nav: true, hash: this.appUrls.counterStorageCounters },
            { route: 'counterstorages/replication', title: 'replication', moduleId: 'viewmodels/counter/counterStorageReplication', nav: true, hash: this.appUrls.counterStorageReplication },
            { route: 'counterstorages/stats', title: 'stats', moduleId: 'viewmodels/counter/counterStorageStats', nav: true, hash: this.appUrls.counterStorageStats },
            { route: 'counterstorages/configuration', title: 'configuration', moduleId: 'viewmodels/counter/counterStorageConfiguration', nav: true, hash: this.appUrls.counterStorageConfiguration }
        ]).buildNavigationModel();

        // Show progress whenever we navigate.
        router.isNavigating.subscribe(isNavigating => this.showNavigationProgress(isNavigating));
        this.connectToRavenServer();
    }

    // Called by Durandal when shell.html has been put into the DOM.
    attached() {
        // The view must be attached to the DOM before we can hook up keyboard shortcuts.
        jwerty.key("ctrl+alt+n", e=> {
            e.preventDefault();
            this.newDocument();
        });

        $("body").tooltip({
            delay: { show: 1000, hide: 100 },
            container: 'body',
            selector: '.use-bootstrap-tooltip',
            trigger: 'hover'
        });

        router.activeInstruction.subscribe(val => {
            if (val.config.route.split('/').length == 1) //if it's a root navigation item.
                this.activeArea(val.config.title);
        });

        shell.globalChangesApi.watchDocPrefix((e: documentChangeNotificationDto) => {
            if (!!e.Id && e.Id.indexOf("Raven/Databases") == 0 && 
                (e.Type == documentChangeType.Put || e.Type == documentChangeType.Delete)) {

                if (e.Type == documentChangeType.Delete) {
                    var deletedDbName = e.Id.substring(16, e.Id.length);
                    
                    this.databases.remove((dbToRemove: database) => {
                    
                        return dbToRemove.name === deletedDbName;
                    });
                    
                }

                if (this.refreshTimeoutFlag) {
                    setTimeout(() => this.modelPolling(), 5000);
                }
            }
        }, "Raven/Databases");
    }

    showNavigationProgress(isNavigating: boolean) {
        if (isNavigating) {
            NProgress.start();

            var currentProgress = parseFloat(NProgress.status);
            var newProgress = isNaN(currentProgress) ? 0.5 : currentProgress + (currentProgress / 2);
            NProgress.set(newProgress);
        } else {
            NProgress.done();
            this.activeArea(appUrl.checkIsAreaActive("filesystems") ? "File Systems" : "Databases");
            $('.tooltip.fade').remove(); // Fix for tooltips that are shown right before navigation - they get stuck and remain in the UI.
        }
    }

    createNotifications(): Array<changeSubscription> {
        return [
            shell.globalChangesApi.watchDocsStartingWith("Raven/Databases/", (e) => this.reloadDatabases()),
        ];
    }

    databasesLoaded(databases) {
        var systemDatabase = new database("<system>");
        systemDatabase.isSystem = true;
        systemDatabase.isVisible(false);
        this.databases(databases.concat([systemDatabase]));
        if (this.databases().length == 1) {
            systemDatabase.activate();
        } else {
            var urlDatabase = appUrl.getDatabase();
            var newSelectedDb;
            if (urlDatabase != null && (newSelectedDb = this.databases.first(x => x.name == urlDatabase.name)) != null) {
                newSelectedDb.activate();
            } else {
                this.databases.first(x => x.isVisible()).activate();
            }
        }
    }

    filesystemsLoaded(filesystems) {
        this.filesystems(filesystems);
        if (this.filesystems().length != 0) {
            this.filesystems.first(x=> x.isVisible()).activate();
        }
    }

    launchDocEditor(docId?: string, docsList?: pagedList) {
        var editDocUrl = appUrl.forEditDoc(docId, docsList ? docsList.collectionName : null, docsList ? docsList.currentItemIndex() : null, this.activeDatabase());
        this.navigate(editDocUrl);
    }

    connectToRavenServer() {
        this.databasesLoadedTask = new getDatabasesCommand()
            .execute()
            .fail(result => this.handleRavenConnectionFailure(result))
            .done(results => {
                this.databasesLoaded(results);
                this.fetchStudioConfig();
                this.fetchServerBuildVersion();
                this.fetchClientBuildVersion();
                this.fetchLicenseStatus();
                router.activate();
        });

        this.filesystemsLoadedTask = new getFilesystemsCommand()
            .execute()
            .done(results => this.filesystemsLoaded(results));


        this.coutersLoadedTask = new getCounterStoragesCommand()
            .execute()
            .done((results: counterStorage[]) => this.counterStoragesLoaded(results));
    }

    counterStoragesLoaded(results: counterStorage[]) {
        /*
         * 
         * this.filesystems(filesystems);
        if (this.filesystems().length != 0) {
            this.filesystems.first(x=> x.isVisible()).activate();
        }
         */
        
        this.counterStorages(results);
        if (this.counterStorages().length != 0) {
            this.counterStorages.first(x => x.isVisible()).activate();
        }
    }

    fetchStudioConfig() {
        new getDocumentWithMetadataCommand("Raven/StudioConfig", appUrl.getSystemDatabase())
            .execute()
            .done((doc: document) => {
              appUrl.warnWhenUsingSystemDatabase = doc["WarnWhenUsingSystemDatabase"];
            });
    }

    handleRavenConnectionFailure(result) {
        NProgress.done();
        sys.log("Unable to connect to Raven.", result);
        var tryAgain = 'Try again';
        var messageBoxResultPromise = app.showMessage("Couldn't connect to Raven. Details in the browser console.", ":-(", [tryAgain]);
        messageBoxResultPromise.done(messageBoxResult => {
            if (messageBoxResult === tryAgain) {
                NProgress.start();
                this.connectToRavenServer();
            }
        });
    }

    dataLoadProgress(splashType?: alertType) {
        if (!splashType) {
            NProgress.configure({ showSpinner: false });
            NProgress.done();
        } else if (splashType == alertType.warning) {
            NProgress.configure({ showSpinner: true });
            NProgress.start();
        } else {
            NProgress.done();
            NProgress.configure({ showSpinner: false });
            this.showAlert(new alertArgs(alertType.danger, "Database load time is too long", "The database server might not be responding."));
        }
    }

    showAlert(alert: alertArgs) {
        if (alert.type === alertType.danger || alert.type === alertType.warning) {
            this.recordedErrors.unshift(alert);
        }

        var currentAlert = this.currentAlert();
        if (currentAlert) {
            this.queuedAlert = alert;
            this.closeAlertAndShowNext(currentAlert);
        } else {
            this.currentAlert(alert);
            var fadeTime = 2000; // If there are no pending alerts, show it for 2 seconds before fading out.
            if (alert.type === alertType.danger || alert.type === alertType.warning) {
                fadeTime = 4000; // If there are no pending alerts, show the error alert for 4 seconds before fading out.
            }
            setTimeout(() => {
                this.closeAlertAndShowNext(alert);
            }, fadeTime);
        }
    }

    closeAlertAndShowNext(alertToClose: alertArgs) {
        var alertElement = $('#' + alertToClose.id);
        if (alertElement.length === 0) {
            return;
        }

        // If the mouse is over the alert, keep it around.
        if (alertElement.is(":hover")) {
            setTimeout(() => this.closeAlertAndShowNext(alertToClose), 1000);
        } else {
            alertElement.alert('close');
        }
    }

    onAlertHidden() {
        this.currentAlert(null);
        var nextAlert = this.queuedAlert;
        if (nextAlert) {
            this.queuedAlert = null;
            this.showAlert(nextAlert);
        }
    }

    newDocument() {
        this.launchDocEditor(null);
    }

    activateDatabaseWithName(databaseName: string) {
        if (this.databasesLoadedTask) {
            this.databasesLoadedTask.done(() => {
                var matchingDatabase = this.databases().first(d => d.name == databaseName);
                if (matchingDatabase && this.activeDatabase() !== matchingDatabase) {
                    ko.postbox.publish("ActivateDatabase", matchingDatabase);
                }
            });
        }
    }

    activateFilesystemWithName(filesystemName: string) {
        if (this.filesystemsLoadedTask) {
            this.filesystemsLoadedTask.done(() => {
                var matchingFilesystem = this.filesystems().first(d => d.name == filesystemName);
                if (matchingFilesystem && this.activeFilesystem() !== matchingFilesystem) {
                    ko.postbox.publish("ActivateFilesystem", matchingFilesystem);
                }
            });
        }
    }

<<<<<<< HEAD
    updateDbChangesApi(newResource: resource) {
        if (!newResource.disabled()) {
        if (shell.currentDbChangesApi()) {
            shell.currentDbChangesApi().dispose();
        }
        shell.currentDbChangesApi(new changesApi(newResource));

        shell.currentDbChangesApi().watchAllDocs((e: documentChangeNotificationDto) => {
            if (this.modelPollingTimeoutFlag === true) {
                this.modelPollingTimeoutFlag = false;
                setTimeout(() => this.modelPollingTimeoutFlag = true, 5000);
                this.modelPolling();
            } 
        });

        shell.currentDbChangesApi().watchAllIndexes((e: indexChangeNotificationDto) => {
            if (this.modelPollingTimeoutFlag === true) {
                this.modelPollingTimeoutFlag = false;
                this.modelPolling();
            } else {
                setTimeout(() => this.modelPollingTimeoutFlag = true, 5000);
                }
            });
        }
    }

    updateFsChangesApi(newResource: resource) {
        if (shell.currentFsChangesApi()) {
            shell.currentFsChangesApi().dispose();
=======
    fetchDBStatsBuffered() {
        //                if (this.modelPollingTimeoutFlag === true) {
        //                    this.modelPollingTimeoutFlag = false;
        //                    setTimeout(() => this.modelPollingTimeoutFlag = true, 5000);
        //                    this.modelPolling();
        //                }
        //prev impl for indexChangeNotificationDto was . recheck required
        //   shell.currentDbChangesApi().watchAllIndexes((e: indexChangeNotificationDto) => {
        //if (this.modelPollingTimeoutFlag === true) {
         //   this.modelPollingTimeoutFlag = false;
        //    this.modelPolling();
       // } else {
        //    setTimeout(() => this.modelPollingTimeoutFlag = true, 5000);
        //}
         //   });
        this.fetchDbStats(this.activeDatabase());
    }

    updateChangesApi(newDb: database) {
        if (!newDb.disabled()) {
            if (shell.currentDbChangesApi()) {
                shell.currentDbChangesApi().dispose();
            }

            shell.currentDbChangesApi(new changesApi(newDb));

            shell.currentDbChangesApi().watchAllDocs(() => this.fetchDBStatsBuffered());
            shell.currentDbChangesApi().watchAllIndexes(() => this.fetchDBStatsBuffered());
            shell.currentDbChangesApi().watchBulks(() => this.fetchDBStatsBuffered());
>>>>>>> dc268872
        }
        shell.currentFsChangesApi(new changesApi(newResource));
    }

    reloadDatabases() {
        new getDatabasesCommand()
            .execute()
            .done(results => {
                ko.utils.arrayForEach(results, (result:database) => {
                    var existingDb = this.databases().first(d=> {
                        return d.name == result.name;
                    });
                    if (!existingDb) {
                        this.databases.unshift(result);
                    }
                });
            });
                
        new getFilesystemsCommand()
            .execute()
            .done(results => {
                ko.utils.arrayForEach(results, (result: filesystem) => {
                    var existingFs = this.filesystems().first(d=> {
                        return d.name == result.name;
                });
                    if (!existingFs) {
                        this.filesystems.unshift(result);
                    }
                });
        });
    }

    fetchDbStats(db: database) {
        if (db && !db.disabled()) {
            new getDatabaseStatsCommand(db)
                .execute()
                .done(result=> db.statistics(result));
        }

        var fs = this.activeFilesystem();
        if (fs) {
            new getFilesystemStatsCommand(fs)
                .execute()
                .done(result=> fs.statistics(result));
        }
    }

    selectDatabase(db: database) {
        if (db.name != this.activeDatabase().name) {
            db.activate();
            var updatedUrl = appUrl.forCurrentPage(db);
            this.navigate(updatedUrl);
        }
    }

    selectFilesystem(fs: filesystem) {
        if (fs.name != this.activeFilesystem().name) {
            fs.activate();
            var updatedUrl = appUrl.forCurrentPage(fs);
            this.navigate(updatedUrl);
        }
    }

    goToDoc(doc: documentMetadataDto) {
        this.goToDocumentSearch("");
        this.navigate(appUrl.forEditDoc(doc['@metadata']['@id'], null, null, this.activeDatabase()));
    }

    getDocCssClass(doc: documentMetadataDto) {
        return collection.getCollectionCssClass(doc['@metadata']['Raven-Entity-Name']);
    }

    fetchServerBuildVersion() {
        new getServerBuildVersionCommand()
            .execute()
            .done((result: serverBuildVersionDto) => { this.serverBuildVersion(result); });
    }

    fetchClientBuildVersion() {
        new getClientBuildVersionCommand()
            .execute()
            .done((result: clientBuildVersionDto) => { this.clientBuildVersion(result); });
    }

    fetchLicenseStatus() {
        new getLicenseStatusCommand()
            .execute()
            .done((result: licenseStatusDto) => this.licenseStatus(result));
    }

    fetchGoToDocSearchResults(query: string) {
        if (query.length >= 2) {
            new getDocumentsMetadataByIDPrefixCommand(query, 10, this.activeDatabase())
                .execute()
                .done((results: string[]) => {
                    if (this.goToDocumentSearch() === query) {
                        this.goToDocumentSearchResults(results);
                    }
                });
        } else if (query.length == 0) {
            this.goToDocumentSearchResults.removeAll();
        }
    }

    showErrorsDialog() {
        require(["viewmodels/recentErrors"], ErrorDetails => {
            var dialog = new ErrorDetails(this.recordedErrors);
            app.showDialog(dialog);
        });
    }

    uploadStatusChanged(item: uploadItem) {
        var queue: uploadItem[] = uploadQueueHelper.parseUploadQueue(window.localStorage[uploadQueueHelper.localStorageUploadQueueKey + item.filesystem.name], item.filesystem);
        uploadQueueHelper.updateQueueStatus(item.id(), item.status(), queue);
        uploadQueueHelper.updateLocalStorage(queue, item.filesystem);
    }

    showLicenseStatusDialog() {
        require(["viewmodels/licensingStatus"], licensingStatus => {
            var dialog = new licensingStatus(this.licenseStatus());
            app.showDialog(dialog);
        });
    }

    
}

export = shell;<|MERGE_RESOLUTION|>--- conflicted
+++ resolved
@@ -398,37 +398,27 @@
         }
     }
 
-<<<<<<< HEAD
     updateDbChangesApi(newResource: resource) {
         if (!newResource.disabled()) {
-        if (shell.currentDbChangesApi()) {
-            shell.currentDbChangesApi().dispose();
-        }
-        shell.currentDbChangesApi(new changesApi(newResource));
-
-        shell.currentDbChangesApi().watchAllDocs((e: documentChangeNotificationDto) => {
-            if (this.modelPollingTimeoutFlag === true) {
-                this.modelPollingTimeoutFlag = false;
-                setTimeout(() => this.modelPollingTimeoutFlag = true, 5000);
-                this.modelPolling();
-            } 
-        });
-
-        shell.currentDbChangesApi().watchAllIndexes((e: indexChangeNotificationDto) => {
-            if (this.modelPollingTimeoutFlag === true) {
-                this.modelPollingTimeoutFlag = false;
-                this.modelPolling();
-            } else {
-                setTimeout(() => this.modelPollingTimeoutFlag = true, 5000);
-                }
-            });
+            if (shell.currentDbChangesApi()) {
+                shell.currentDbChangesApi().dispose();
+            }
+
+            shell.currentDbChangesApi(new changesApi(newResource));
+
+            shell.currentDbChangesApi().watchAllDocs(() => this.fetchDBStatsBuffered());
+            shell.currentDbChangesApi().watchAllIndexes(() => this.fetchDBStatsBuffered());
+            shell.currentDbChangesApi().watchBulks(() => this.fetchDBStatsBuffered());
         }
     }
 
     updateFsChangesApi(newResource: resource) {
         if (shell.currentFsChangesApi()) {
             shell.currentFsChangesApi().dispose();
-=======
+        }
+        shell.currentFsChangesApi(new changesApi(newResource));
+    }
+
     fetchDBStatsBuffered() {
         //                if (this.modelPollingTimeoutFlag === true) {
         //                    this.modelPollingTimeoutFlag = false;
@@ -447,22 +437,6 @@
         this.fetchDbStats(this.activeDatabase());
     }
 
-    updateChangesApi(newDb: database) {
-        if (!newDb.disabled()) {
-            if (shell.currentDbChangesApi()) {
-                shell.currentDbChangesApi().dispose();
-            }
-
-            shell.currentDbChangesApi(new changesApi(newDb));
-
-            shell.currentDbChangesApi().watchAllDocs(() => this.fetchDBStatsBuffered());
-            shell.currentDbChangesApi().watchAllIndexes(() => this.fetchDBStatsBuffered());
-            shell.currentDbChangesApi().watchBulks(() => this.fetchDBStatsBuffered());
->>>>>>> dc268872
-        }
-        shell.currentFsChangesApi(new changesApi(newResource));
-    }
-
     reloadDatabases() {
         new getDatabasesCommand()
             .execute()
