import app = require("durandal/app");
import document = require("models/document");
import dialog = require("plugins/dialog");
import createDatabaseCommand = require("commands/createDatabaseCommand");
import collection = require("models/collection");
import dialogViewModelBase = require("viewmodels/dialogViewModelBase");
import database = require("models/database");
import commandBase = require("commands/commandBase");

class createDatabase extends dialogViewModelBase {

    public creationTask = $.Deferred();
    creationTaskStarted = false;

    databaseName = ko.observable('');
    databaseNameFocus = ko.observable(true);
    isCompressionBundleEnabled = ko.observable(false);
    isEncryptionBundleEnabled = ko.observable(false);
    isExpirationBundleEnabled = ko.observable(false);
    isQuotasBundleEnabled = ko.observable(false);
    isReplicationBundleEnabled = ko.observable(false);
    isSqlReplicationBundleEnabled = ko.observable(false);
    isVersioningBundleEnabled = ko.observable(false);
    isPeriodicBackupBundleEnabled = ko.observable(true); // Old Raven Studio has this enabled by default
    isScriptedIndexBundleEnabled = ko.observable(false);

    private databases = ko.observableArray<database>();
    private newCommandBase = new commandBase();

    constructor(databases) {
        super();
        this.databases = databases;
    }

    cancel() {
        dialog.close(this);
    }

    attached() {
        super.attached();
        this.databaseNameFocus(true);
    }

    deactivate() {
        // If we were closed via X button or other dialog dismissal, reject the deletion task since
        // we never started it.
        if (!this.creationTaskStarted) {
            this.creationTask.reject();
        }
    }

    nextOrCreate() {
        // Next needs to configure bundle settings, if we've selected some bundles.
        // We haven't yet implemented bundle configuration, so for now we're just 
        // creating the database.

        var databaseName = this.databaseName();

        if (this.isClientSideInputOK(databaseName)) {
            this.creationTaskStarted = true;
            this.creationTask.resolve(databaseName, this.getActiveBundles());
            dialog.close(this);
        }
    }

    private isClientSideInputOK(databaseName): boolean {
        var errorMessage = "";

        if (databaseName == null) {
            errorMessage = "Please fill out the Database Name field";
        }
<<<<<<< HEAD
        else if (this.isDatabaseNameExists(databaseName, this.databases()) == true) {
            message = "Database Name Already Exists!";
        }
        else if (!this.isValidName(databaseName)) {
            message = "Please enter a valid database name!";
        } else {
            result = true;
=======
        else if (this.isDatabaseNameExists(databaseName, this.databases()) === true) {
            errorMessage = "Database Name Already Exists!";
>>>>>>> 85919a49
        }
        else if ((errorMessage = this.CheckInput(databaseName)) != null) { }

        if (errorMessage != null) {
            this.newCommandBase.reportError(errorMessage);
            this.databaseNameFocus(true);
            return false;
        }
        return true;
    }

    private CheckInput(name): string {
        var rg1 = /^[^\\/:\*\?"<>\|]+$/; // forbidden characters \ / : * ? " < > |
        var rg2 = /^\./; // cannot start with dot (.)
        var rg3 = /^(nul|prn|con|lpt[0-9]|com[0-9])(\.|$)/i; // forbidden file names
        var maxLength = 260 - 30;

        var message = null;
        if (name.length > maxLength) {
            message = "The database length can't exceed " + maxLength + " characters!";
        }
        else if (!rg1.test(name)) {
            message = "The database name can't contain any of the following characters: \ / : * ?" + ' " ' +"< > |";
        }
        else  if (rg2.test(name)) {
            message = "The database name can't start with a dot!";
        }
        else if (rg3.test(name)) {
            message = "The name '" + name + "' is forbidden for use!";
        }
        return message;
        //return rg1.test(name) && !rg2.test(name) && !rg3.test(name) && (name.length <= maxLength);
    }

    private isDatabaseNameExists(databaseName: string, databases: database[]): boolean {
        for (var i = 0; i < databases.length; i++) {
            if (databaseName == databases[i].name) {
                return true;
            }
        }
        return false;
    }

    toggleCompressionBundle() {
        this.isCompressionBundleEnabled.toggle();
    }

    toggleEncryptionBundle() {
        this.isEncryptionBundleEnabled.toggle();
    }

    toggleExpirationBundle() {
        this.isExpirationBundleEnabled.toggle();
    }

    toggleQuotasBundle() {
        this.isQuotasBundleEnabled.toggle();
    }

    toggleReplicationBundle() {
        this.isReplicationBundleEnabled.toggle();
    }

    toggleSqlReplicationBundle() {
        this.isSqlReplicationBundleEnabled.toggle();
    }

    toggleVersioningBundle() {
        this.isVersioningBundleEnabled.toggle();
    }

    togglePeriodicBackupBundle() {
        this.isPeriodicBackupBundleEnabled.toggle();
    }

    toggleScriptedIndexBundle() {
        this.isScriptedIndexBundleEnabled.toggle();
    }

    private getActiveBundles(): string[] {
        var activeBundles: string[] = [];
        if (this.isCompressionBundleEnabled()) {
            activeBundles.push("Compression");
        }

        if (this.isEncryptionBundleEnabled()) {
            activeBundles.push("Encryption");
        }

        if (this.isExpirationBundleEnabled()) {
            activeBundles.push("DocumentExpiration");
        }

        if (this.isQuotasBundleEnabled()) {
            activeBundles.push("Quotas");
        }

        if (this.isReplicationBundleEnabled()) {
            activeBundles.push("Replication"); // TODO: Replication also needs to store 2 documents containing information about replication. See http://ravendb.net/docs/2.5/server/scaling-out/replication?version=2.5
        }

        if (this.isSqlReplicationBundleEnabled()) {
            activeBundles.push("SqlReplication");
        }

        if (this.isVersioningBundleEnabled()) {
            activeBundles.push("Versioning");
        }

        if (this.isPeriodicBackupBundleEnabled()) {
            activeBundles.push("PeriodicBackups");
        }

        if (this.isScriptedIndexBundleEnabled()) {
            activeBundles.push("ScriptedIndexResults");
        }
        return activeBundles;
    }
}

export = createDatabase;<|MERGE_RESOLUTION|>--- conflicted
+++ resolved
@@ -69,18 +69,8 @@
         if (databaseName == null) {
             errorMessage = "Please fill out the Database Name field";
         }
-<<<<<<< HEAD
-        else if (this.isDatabaseNameExists(databaseName, this.databases()) == true) {
-            message = "Database Name Already Exists!";
-        }
-        else if (!this.isValidName(databaseName)) {
-            message = "Please enter a valid database name!";
-        } else {
-            result = true;
-=======
         else if (this.isDatabaseNameExists(databaseName, this.databases()) === true) {
             errorMessage = "Database Name Already Exists!";
->>>>>>> 85919a49
         }
         else if ((errorMessage = this.CheckInput(databaseName)) != null) { }
 
