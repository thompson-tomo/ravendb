﻿import app = require("durandal/app");
import getLogsCommand = require("commands/getLogsCommand");
import viewModelBase = require("viewmodels/viewModelBase");
import getDatabaseStatsCommand = require("commands/getDatabaseStatsCommand");
import onDemandLogsConfigureCommand = require("commands/onDemandLogsConfigureCommand");
import database = require("models/database");
import moment = require("moment");
import appUrl = require("common/appUrl");
import httpTraceClient = require("common/httpTraceClient");
import changeSubscription = require('models/changeSubscription');
import copyDocuments = require("viewmodels/copyDocuments");
import fileDownloader = require("common/fileDownloader");
import document = require("models/document");
import customLogging = require("viewmodels/customLogging");
import customLogConfig = require("models/customLogConfig");
import customLogEntry = require("models/customLogEntry");

import onDemandLogs = require("common/onDemandLogs");

class logs extends viewModelBase {

    onDemandLogging = ko.observable<onDemandLogs>(null);
    allLogs = ko.observableArray<logDto>();
    pendingLogs: logDto[] = [];
    rawLogs = ko.observable<logDto[]>([]);
    intervalId: number;
    maxEntries = ko.observable(0);
    filterLevel = ko.observable("All");
    selectedLog = ko.observable<logDto>();
    debugLogCount: KnockoutComputed<number>;
    infoLogCount: KnockoutComputed<number>;
    warningLogCount: KnockoutComputed<number>;
    errorLogCount: KnockoutComputed<number>;
    fatalLogCount: KnockoutComputed<number>;
    customLoggingEnabled: KnockoutComputed<boolean>;
    customLoggingInProgress = ko.observable(false);
    searchText = ko.observable("");
    searchTextThrottled: KnockoutObservable<string>;
    now = ko.observable<Moment>();
    updateNowTimeoutHandle = 0;
    filteredLoggers = ko.observableArray<string>();
    sortColumn = ko.observable<string>("TimeStamp");
    sortAsc = ko.observable<boolean>(true);
    filteredAndSortedLogs: KnockoutComputed<Array<logDto>>;
    columnWidths: Array<KnockoutObservable<number>>;
    logsMode = ko.observable<string>("Regular");
    logHttpTraceClient: httpTraceClient;
    httpTraceSubscription: changeSubscription;

    constructor() {
        super();

        this.debugLogCount = ko.computed(() => this.allLogs().count(l => l.Level === "Debug"));
        this.infoLogCount = ko.computed(() => this.allLogs().count(l => l.Level === "Info"));
        this.warningLogCount = ko.computed(() => this.allLogs().count(l => l.Level === "Warn"));
        this.errorLogCount = ko.computed(() => this.allLogs().count(l => l.Level === "Error"));
        this.fatalLogCount = ko.computed(() => this.allLogs().count(l => l.Level === "Fatal"));
        this.searchTextThrottled = this.searchText.throttle(400);
        this.activeDatabase.subscribe(() => this.fetchLogs());
        this.updateCurrentNowTime();

        this.filteredAndSortedLogs = ko.computed<Array<logDto>>(() => {
            var logs = this.allLogs();
            var column = this.sortColumn();
            var asc = this.sortAsc();

            var sortFunc = (left, right) => {
                if (left[column] === right[column]) { return 0; }
                var test = asc ? ((l, r) => l < r) : ((l, r) => l > r);
                return test(left[column], right[column]) ? 1 : -1;
            }

            return logs.sort(sortFunc);
        });
    }

    activate(args) {
        super.activate(args);
        this.columnWidths = [
            ko.observable<number>(100),
            ko.observable<number>(265),
            ko.observable<number>(300),
            ko.observable<number>(200),
            ko.observable<number>(360)
        ];
        this.registerColumnResizing();
        return this.fetchLogs();
    }

    attached() {
        var logsRecordsContainerWidth = $("#logRecordsContainer").width();
        var widthUnit = 0.08;
        this.columnWidths[0](100 * widthUnit);
        this.columnWidths[1](100 * widthUnit);
        this.columnWidths[2](100 * widthUnit * 6);
        this.columnWidths[3](100 * widthUnit * 2);
        this.columnWidths[4](100 * widthUnit * 2);
    }

    redraw() {
        if (this.pendingLogs.length > 0) {
            var pendingCopy = this.pendingLogs;
            this.pendingLogs = [];
            var logsAsText = "";
            pendingCopy.forEach(log => {
                var line = log.TimeStamp + ";" + log.Level.toUpperCase() + ";" + log.LoggerName + ";" + log.Message + (log.Exception || "") + "\n";
                logsAsText += line;
            });
            $("#rawLogsContainer pre").append(logsAsText); 
            this.rawLogs().pushAll(pendingCopy);  
            this.rawLogs.valueHasMutated();
        }
    }

    deactivate() {
        clearTimeout(this.updateNowTimeoutHandle);
        clearInterval(this.intervalId);
        this.unregisterColumnResizing();
        if (this.onDemandLogging()) {
            this.onDemandLogging().dispose();
        }
    }

    fetchLogs(): JQueryPromise<logDto[]> {
        var db = this.activeDatabase();
        if (db) {
            return new getLogsCommand(db)
                .execute()
                .done((results: logDto[]) => this.processLogResults(results));
        }

        return null;
    }

    processLogResults(results: logDto[], append:boolean=false) {
        var now = moment();
        results.forEach(r => {
            r['HumanizedTimestamp'] = this.createHumanReadableTime(r.TimeStamp,true,false);
            r['TimeStampText'] = this.createHumanReadableTime(r.TimeStamp,true,true);
            r['IsVisible'] = ko.computed(() => this.matchesFilterAndSearch(r) && !this.filteredLoggers.contains(r.LoggerName));
        });

        if (append === false) {
            this.allLogs(results.reverse());
        } else {
            if (results.length == 1) {
                this.allLogs.unshift((results[0]));
            } else {
                results.forEach(x=>this.allLogs.unshift(x));
            }
            
        }
    }

    matchesFilterAndSearch(log: logDto) {
        var searchTextThrottled = this.searchTextThrottled().toLowerCase();
        var filterLevel = this.filterLevel();
        var matchesLogLevel = filterLevel === "All" || log.Level === filterLevel;
        var matchesSearchText = !searchTextThrottled ||
            (log.Message && log.Message.toLowerCase().indexOf(searchTextThrottled) >= 0) ||
            (log.Exception && log.Exception.toLowerCase().indexOf(searchTextThrottled) >= 0);

        return matchesLogLevel && matchesSearchText;
    }

    createHumanReadableTime(time: string, chainHumanized: boolean= true, chainDateTime:boolean=true): KnockoutComputed<string> {
        if (time) {
            return ko.computed(() => {
                var dateMoment = moment(time);
                var humanized = "", formattedDateTime = "";
                var agoInMs = dateMoment.diff(this.now());
                if (chainHumanized == true)
                    humanized = moment.duration(agoInMs).humanize(true);
                if (chainDateTime == true)
                    formattedDateTime = dateMoment.format(" (MM/DD/YY, h:mma)");
                return humanized + formattedDateTime;
            });
        }

        return ko.computed(() => time);
    }

    selectLog(log: logDto) {
        this.selectedLog(log);
    }

    tableKeyDown(sender: any, e: KeyboardEvent) {
        var isKeyUp = e.keyCode === 38;
        var isKeyDown = e.keyCode === 40;
        if (isKeyUp || isKeyDown) {
            e.preventDefault();

            var oldSelection = this.selectedLog();
            if (oldSelection) {
                var oldSelectionIndex = this.allLogs.indexOf(oldSelection);
                var newSelectionIndex = oldSelectionIndex;
                if (isKeyUp && oldSelectionIndex > 0) {
                    newSelectionIndex--;
                } else if (isKeyDown && oldSelectionIndex < this.allLogs().length - 1) {
                    newSelectionIndex++;
                }

                this.selectedLog(this.allLogs()[newSelectionIndex]);
                var newSelectedRow = $("#logsContainer table tbody tr:nth-child(" + (newSelectionIndex + 1) + ")");
                if (newSelectedRow) {
                    this.ensureRowVisible(newSelectedRow);
                }
            }
        }
    }

    showContextMenu() {
        //alert("this");
    }

    ensureRowVisible(row: JQuery) {
        var table = $("#logTableContainer");
        var scrollTop = table.scrollTop();
        var scrollBottom = scrollTop + table.height();
        var scrollHeight = scrollBottom - scrollTop;

        var rowPosition = row.position();
        var rowTop = rowPosition.top;
        var rowBottom = rowTop + row.height();

        if (rowTop < 0) {
            table.scrollTop(scrollTop + rowTop);
        } else if (rowBottom > scrollHeight) {
            table.scrollTop(scrollTop + (rowBottom - scrollHeight));
        }
    }

    setFilterAll() {
        this.filterLevel("All");
    }

    setFilterDebug() {
        this.filterLevel("Debug");
    }

    setFilterInfo() {
        this.filterLevel("Info");
    }

    setFilterWarning() {
        this.filterLevel("Warn");
    }

    setFilterError() {
        this.filterLevel("Error");
    }

    setFilterFatal() {
        this.filterLevel("Fatal");
    }

    updateCurrentNowTime() {
        this.now(moment());
        this.updateNowTimeoutHandle = setTimeout(() => this.updateCurrentNowTime(), 60000);
    }

    hideLogType(log: logDto) {
        if (!this.filteredLoggers.contains(log.LoggerName)) {
            this.filteredLoggers.push(log.LoggerName);
        }
    }

    unHidelogType(loggerName: string) {
        if (this.filteredLoggers.contains(loggerName)) {
            this.filteredLoggers.remove(loggerName);
        }
    }

    sortBy(columnName, logs, event) {
        if (this.sortColumn() === columnName) {
            this.sortAsc( !this.sortAsc() );
        }
        else {
            this.sortColumn(columnName);
            this.sortAsc(true);
        }
    }
    
    registerColumnResizing() {
        var resizingColumn = false;
        var startX = 0;
        var startingWidth = 0;
        var columnIndex = 0;

        $(document).on("mousedown.logTableColumnResize", ".column-handle", (e: any) => {
            columnIndex = parseInt( $(e.currentTarget).attr("column"));
            startingWidth = this.columnWidths[columnIndex]();
            startX = e.pageX;
            resizingColumn = true;
        });

        $(document).on("mouseup.logTableColumnResize", "", (e: any) => {
            resizingColumn = false;
        });

        $(document).on("mousemove.logTableColumnResize", "", (e: any) => {
            if (resizingColumn) {
                var logsRecordsContainerWidth = $("#logRecordsContainer").width();
                var targetColumnSize = startingWidth + 100*(e.pageX - startX)/logsRecordsContainerWidth;
                this.columnWidths[columnIndex](targetColumnSize);

                // Stop propagation of the event so the text selection doesn't fire up
                if (e.stopPropagation) e.stopPropagation();
                if (e.preventDefault) e.preventDefault();
                e.cancelBubble = true;
                e.returnValue = false;

                return false;
            }
        });
    }

    unregisterColumnResizing() {
        $(document).off("mousedown.logTableColumnResize");
        $(document).off("mouseup.logTableColumnResize");
        $(document).off("mousemove.logTableColumnResize");
    }

    switchToRegularMode() {
        this.logsMode("Regular");
        this.allLogs.removeAll();
        this.fetchLogs();
        this.disposeHttpTraceClient();
        this.disposeOnDemandLogsClient();
    }

    switchToHttpTraceMode() {
        var tracedDB = appUrl.getResource();
        this.disposeOnDemandLogsClient();
<<<<<<< HEAD
       /* this.logHttpTraceClient= new httpTraceClient(tracedDB.name!=="<system>"?tracedDB:null);
=======
        this.logHttpTraceClient= new httpTraceClient(tracedDB);
>>>>>>> 1588dbf2
        this.logHttpTraceClient.connectToChangesApiTask
            .done(() => {
                this.logsMode("Http Trace");
                this.allLogs.removeAll();
                this.httpTraceSubscription =
                    this.logHttpTraceClient.watchLogs((e: logNotificationDto) => this.processHttpTraceMessage(e));
            })
            .fail((e) => {
                if (!!e && !!e.status && e.status == 401) {
                    app.showMessage("You do not have the sufficient permissions", "Http-Trace failed to start");
                } else {
                    app.showMessage("Could not open connection", "Http-Trace failed to start");
                }
            });*/
    }

    switchToCustomLogsMode() {
        this.intervalId = setInterval(function () { this.redraw(); }.bind(this), 1000);
        this.allLogs.removeAll();
        this.disposeHttpTraceClient();
        

        var logConfig = new customLogConfig();
        logConfig.maxEntries(10000);
        logConfig.entries.push(new customLogEntry("Raven.", "Info"));
        var customLoggingViewModel = new customLogging(logConfig);
        app.showDialog(customLoggingViewModel);
        customLoggingViewModel.onExit().done((config: customLogConfig) => {
            this.maxEntries(config.maxEntries());
            this.onDemandLogging(new onDemandLogs(this.activeDatabase(), entry => this.onLogMessage(entry)));
            this.onDemandLogging().connectToLogsTask.done(() => {
                this.logsMode("Custom Logger");
                this.customLoggingInProgress(true);
            })
            .fail((e) => {
                if (!!e && !!e.status && e.status == 401) {
                    app.showMessage("You do not have the sufficient permissions", "Custom logging failed to start");
                } else {
                    app.showMessage("Could not open connection", "Custom logging failed to start");
                }
            });

            var categoriesConfig = config.entries().map(e => e.toDto());
            this.onDemandLogging().configureCategories(categoriesConfig);
            this.onDemandLogging().onExit(() => this.customLoggingInProgress(false));
        });
    }

    detached() {
        super.detached();
        this.disposeHttpTraceClient();
        this.disposeOnDemandLogsClient();
    }

    processHttpTraceMessage(e: logNotificationDto) {
        var logObject: logDto;
        logObject = {
            Exception: null,
            Level: e.Level,
            TimeStamp: e.TimeStamp,
            LoggerName: e.LoggerName,
            Message: !e.CustomInfo ? this.formatLogRecord(e) : e.CustomInfo
        };
        this.processLogResults([logObject], true);
    }

    disposeHttpTraceClient() {
//        if (!!this.httpTraceSubscription) {
//            this.httpTraceSubscription.off();
//            this.httpTraceSubscription = null;
//        }
//
//        if (!!this.logHttpTraceClient) {
//            this.logHttpTraceClient.dispose();
//            this.logHttpTraceClient = null;
//        }
    }

    disposeOnDemandLogsClient() {
        var onDemand = this.onDemandLogging();
        if (onDemand) {
            onDemand.dispose();
        }
        this.customLoggingInProgress(false);
        this.onDemandLogging(null);
        this.rawLogs([]);
        this.pendingLogs = [];
        $("#rawLogsContainer pre").empty();
    }


    formatLogRecord(logRecord: logNotificationDto) {
        return 'Request #' + logRecord.RequestId.toString().paddingRight(' ', 4) + ' ' + logRecord.HttpMethod.paddingLeft(' ', 7) + ' - ' + logRecord.ElapsedMilliseconds.toString().paddingRight(' ', 5) + ' ms - ' + logRecord.TenantName.paddingLeft(' ', 10) + ' - ' + logRecord.ResponseStatusCode + ' - ' + logRecord.RequestUri;
    }
    
    onLogMessage(entry: logDto) {
        if (this.rawLogs.length + this.pendingLogs.length < this.maxEntries()) {
            this.pendingLogs.push(entry);
        } else {
            // stop logging
            var onDemand = this.onDemandLogging();
            this.customLoggingInProgress(false);
            onDemand.dispose();
        }
    }

    saveLogs() {
        fileDownloader.downloadAsJson(this.rawLogs(), "logs.json");
    }
}

export = logs;<|MERGE_RESOLUTION|>--- conflicted
+++ resolved
@@ -6,7 +6,6 @@
 import database = require("models/database");
 import moment = require("moment");
 import appUrl = require("common/appUrl");
-import httpTraceClient = require("common/httpTraceClient");
 import changeSubscription = require('models/changeSubscription');
 import copyDocuments = require("viewmodels/copyDocuments");
 import fileDownloader = require("common/fileDownloader");
@@ -44,8 +43,6 @@
     filteredAndSortedLogs: KnockoutComputed<Array<logDto>>;
     columnWidths: Array<KnockoutObservable<number>>;
     logsMode = ko.observable<string>("Regular");
-    logHttpTraceClient: httpTraceClient;
-    httpTraceSubscription: changeSubscription;
 
     constructor() {
         super();
@@ -325,39 +322,12 @@
         this.logsMode("Regular");
         this.allLogs.removeAll();
         this.fetchLogs();
-        this.disposeHttpTraceClient();
         this.disposeOnDemandLogsClient();
-    }
-
-    switchToHttpTraceMode() {
-        var tracedDB = appUrl.getResource();
-        this.disposeOnDemandLogsClient();
-<<<<<<< HEAD
-       /* this.logHttpTraceClient= new httpTraceClient(tracedDB.name!=="<system>"?tracedDB:null);
-=======
-        this.logHttpTraceClient= new httpTraceClient(tracedDB);
->>>>>>> 1588dbf2
-        this.logHttpTraceClient.connectToChangesApiTask
-            .done(() => {
-                this.logsMode("Http Trace");
-                this.allLogs.removeAll();
-                this.httpTraceSubscription =
-                    this.logHttpTraceClient.watchLogs((e: logNotificationDto) => this.processHttpTraceMessage(e));
-            })
-            .fail((e) => {
-                if (!!e && !!e.status && e.status == 401) {
-                    app.showMessage("You do not have the sufficient permissions", "Http-Trace failed to start");
-                } else {
-                    app.showMessage("Could not open connection", "Http-Trace failed to start");
-                }
-            });*/
     }
 
     switchToCustomLogsMode() {
         this.intervalId = setInterval(function () { this.redraw(); }.bind(this), 1000);
         this.allLogs.removeAll();
-        this.disposeHttpTraceClient();
-        
 
         var logConfig = new customLogConfig();
         logConfig.maxEntries(10000);
@@ -387,32 +357,7 @@
 
     detached() {
         super.detached();
-        this.disposeHttpTraceClient();
         this.disposeOnDemandLogsClient();
-    }
-
-    processHttpTraceMessage(e: logNotificationDto) {
-        var logObject: logDto;
-        logObject = {
-            Exception: null,
-            Level: e.Level,
-            TimeStamp: e.TimeStamp,
-            LoggerName: e.LoggerName,
-            Message: !e.CustomInfo ? this.formatLogRecord(e) : e.CustomInfo
-        };
-        this.processLogResults([logObject], true);
-    }
-
-    disposeHttpTraceClient() {
-//        if (!!this.httpTraceSubscription) {
-//            this.httpTraceSubscription.off();
-//            this.httpTraceSubscription = null;
-//        }
-//
-//        if (!!this.logHttpTraceClient) {
-//            this.logHttpTraceClient.dispose();
-//            this.logHttpTraceClient = null;
-//        }
     }
 
     disposeOnDemandLogsClient() {
@@ -425,11 +370,6 @@
         this.rawLogs([]);
         this.pendingLogs = [];
         $("#rawLogsContainer pre").empty();
-    }
-
-
-    formatLogRecord(logRecord: logNotificationDto) {
-        return 'Request #' + logRecord.RequestId.toString().paddingRight(' ', 4) + ' ' + logRecord.HttpMethod.paddingLeft(' ', 7) + ' - ' + logRecord.ElapsedMilliseconds.toString().paddingRight(' ', 5) + ' ms - ' + logRecord.TenantName.paddingLeft(' ', 10) + ' - ' + logRecord.ResponseStatusCode + ' - ' + logRecord.RequestUri;
     }
     
     onLogMessage(entry: logDto) {
