--- conflicted
+++ resolved
@@ -14,11 +14,8 @@
 class viewModelBase {
     activeDatabase = ko.observable<database>().subscribeTo("ActivateDatabase", true);
     private keyboardShortcutDomContainers: string[] = [];
-<<<<<<< HEAD
     private modelPollingHandle: number;
-=======
     public static dirtyFlag = new ko.DirtyFlag([]);
->>>>>>> 627d21e0
 
     /*
      * Called by Durandal when checking whether this navigation is allowed. 
@@ -46,14 +43,10 @@
         if (!currentDb || currentDb.name !== db.name) {
             ko.postbox.publish("ActivateDatabaseWithName", db.name);
         }
-<<<<<<< HEAD
-
-        this.modelPollingStart();
-=======
+		
         this.modelPollingStart();
         
-        var self = this;
-        window.onbeforeunload = function (e: any) {
+        window.onbeforeunload = (e: any) => {
             self.saveInObservable();
             var isDirty = viewModelBase.dirtyFlag().isDirty();
             if (isDirty) {
@@ -89,7 +82,6 @@
             return app.showMessage('You have unsaved data. Are you sure you want to close?', 'Unsaved Data', ['Yes', 'No']);
         }
         return true;
->>>>>>> 627d21e0
     }
 
     /*
@@ -140,7 +132,6 @@
         router.navigate(url, options);
     }
 
-<<<<<<< HEAD
     modelPolling() {
     }
 
@@ -149,19 +140,11 @@
     }
 
     private modelPollingStart() {
-=======
-    //#region Model Polling
-
-    modelPollingHandle: number;
-
-    modelPollingStart() {
->>>>>>> 627d21e0
         this.modelPolling();
         this.modelPollingHandle = setInterval(() => this.modelPolling(), 5000);
         this.activeDatabase.subscribe(() => this.forceModelPolling());
     }
 
-<<<<<<< HEAD
     private modelPollingStop() {
         clearInterval(this.modelPollingHandle);
     }
@@ -181,7 +164,10 @@
                 });
             app.showDialog(systemDbConfirm);
         }));
-=======
+		
+		return canNavTask;
+    }
+	
     modelPollingStop() {
         clearInterval(this.modelPollingHandle);
     }
@@ -192,10 +178,6 @@
     forceModelPolling() {
         this.modelPolling();
     }
->>>>>>> 627d21e0
-
-        return canNavTask;
-    }
 }
 
 export = viewModelBase;