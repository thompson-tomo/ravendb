--- conflicted
+++ resolved
@@ -13,20 +13,20 @@
             <div class="collapse navbar-collapse" id="topNavBarCollapse">
                 <div data-bind="visible: appUrls.isAreaActive('databases')">
                     <ul class="nav navbar-nav">
-                        <li class="dropdown">
+                    <li class="dropdown">
                             <a class="dropdown-toggle" data-toggle="dropdown" href="#">
-                                <span data-bind="text: activeArea"></span>
-                                <b class="caret"></b>
-                            </a>
-                            <ul class="dropdown-menu">
-                                <li>
-                                    <a data-bind="attr: { href: appUrls.databases }">Databases</a>
-                                </li>
-                                <li>
-                                    <a data-bind="attr: { href: appUrls.filesystems }">File Systems</a>
-                                </li>
-                            </ul>
-                        </li>
+                            <span data-bind="text: activeArea"></span>
+                            <b class="caret"></b>
+                        </a>
+                        <ul class="dropdown-menu">
+                            <li>
+                                <a data-bind="attr: { href: appUrls.databases }">Databases</a>
+                            </li>
+                            <li>
+                                <a data-bind="attr: { href: appUrls.filesystems }">File Systems</a>
+                            </li>
+                        </ul>
+                    </li>
                         <li class="navbar-splitbutton" data-bind="css: { active: appUrls.isActive('Documents') }">
                             <a data-bind="attr: { href: appUrls.documents }">Documents</a>
                         </li>
@@ -161,16 +161,10 @@
                         </li>
                     </ul>
                 </div>
-<<<<<<< HEAD
-
-                <div id="databaseSelectNavbar" data-bind="visible: appUrls.isAreaActive('databases')">
-                    <ul class="nav navbar-nav pull-right hidden-xs hidden-sm databases col-md-3">
-                        <li class="hidden-xs hidden-sm pull-right">
-=======
+
                 <div data-bind="visible: appUrls.isAreaActive('databases')">
                     <ul class="nav navbar-nav navbar-right hidden-xs hidden-sm databases col-md-3">
                         <li class="navbar-right" style="padding-left: 5px;">
->>>>>>> 4c7b8d5e
                             <a class="navbar-brand" href="http://ravendb.net" target="_blank">
                                 <img style="height: 24px" src="content/images/raven.png" />
                             </a>
@@ -240,13 +234,8 @@
 <footer style="z-index: 999" id="shellFooter">
     <div class="navbar navbar-fixed-bottom navbar-inverse">
         <div class="navbar-inner">
-<<<<<<< HEAD
             <ul class="nav navbar-nav" data-bind="with: activeDatabase, visible: appUrls.isAreaActive('databases')">
-                <li><a data-bind="text:'Status'" class="navbar-link" href="#/status"></a></li>
-=======
-            <ul class="nav navbar-nav">
                 <li><a data-bind="attr: { href: $root.appUrls.status }" class="navbar-link">Status</a></li>
->>>>>>> 4c7b8d5e
                 <!-- ko with: statistics -->
                 <li><a class="navbar-link" data-bind="text: CountOfDocuments + ' documents', attr: { href: $parents[1].appUrls.documents }"></a></li>
                 <li><a class="navbar-link" data-bind="text: CountOfIndexes + ' indexes', attr: { href: $parents[1].appUrls.indexes }"></a></li>
