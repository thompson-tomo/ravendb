﻿@selectionColor: #ffc;

html, body {
    height: 100%;
}

.not-implemented-yet {
  position: relative;
}

.not-implemented-yet:after {
  content: " ";
  z-index: 10;
  display: block;
  position: absolute;
  height: 100%;
  width: 100%;
  top: 0;
  left: 0;
  right: 0;  
}

.table-no-borders td
{
    border-top: none !important;
}

.page-host {
    padding: 20px 20px 50px 20px;
    position: relative;
    top: 40px;
}

.splash {
    text-align: center;
    margin: 10% 0 0 0;

    .message {
        font-size: 5em;
        line-height: 1.5em;
        -webkit-text-shadow: rgba(0, 0, 0, 0.5) 0px 0px 15px;
        text-shadow: rgba(0, 0, 0, 0.5) 0px 0px 15px;
        text-transform: uppercase;
    }
}

.navbar-fixed-top {
    .navbar-inner {
        padding-left: 1em;
        padding-right: 1em;
    }

    .icon-home {
        font-size: 18px;
    }
}

.loader {
    margin: 6px 8px 4px 8px;
    visibility: hidden;

    &.active {
        visibility: visible;
    }
}

.replicationError{
    color:red;
}

.side-panel {
    li {
        max-width: 20%;
        margin-top: 5%;
        margin-bottom: 5%;
        padding-top: 5%;
        padding-bottom: 5%;
        overflow: hidden;
        white-space: nowrap;
        -ms-text-overflow: ellipsis;
        -o-text-overflow: ellipsis;
        text-overflow: ellipsis;
    }
}

/// taken from https://github.com/ajaxorg/ace-demos/blob/master/scrolling-editor.html
/*
.ace_editor {
		border: 1px solid lightgray;
		margin: auto;
		height: 200px;
		width: 80%;
		position: relative !important
	}*/

.fullScreen .fullScreen-editor{ 
	height: auto!important;
	width: auto!important;
	border: 0;
    margin: 0;
    position: fixed !important;
    top: 0;
    bottom: 0;
    left: 0;
    right: 0;
	z-index: 10000
}

.fullScreen {
	overflow: hidden
}
///

.dropdown-menu{
    .selected{
        color: #555;
        background-color: #e7e7e7;
    }
}

.vertical-bottom-container{    
    width: 10%!important;
    padding: 0 40% 0 40% !important;    
}

.vertical-navbar-menu-item{    
        float: none!important;
        display: block;
        padding:0 0 0 0;
        a{
            padding:0 0 0 0;
        }
    
}

.panel span {
    overflow: hidden;
    -ms-text-overflow: ellipsis;
    -o-text-overflow: ellipsis;
    text-overflow: ellipsis;
    white-space: nowrap;
    width: auto;
}

.page {
    padding: 0 10px 20px 10px;
    width: 98%;
}

.database-page {

    .btn-toolbar {
        margin-bottom: 20px;
    }

    .databases-container {
        margin-top: 10px;

        .database {
            cursor: pointer;
            border-radius: 10px;
            -webkit-box-shadow: 0 0 5px 1px silver;
            box-shadow: 0 0 5px 1px silver;
            min-width: 140px;
            min-height: 60px;
            display: inline-block;
            padding: 8px;
            margin: 0 10px 14px 0;

            @selectColor: rgb(66, 139, 202);
            @hoverColor: lighten(@selectColor, 10%);

            &:hover {
                background-color: white;
                -webkit-box-shadow: 0 0 5px 0 @hoverColor;
                box-shadow: 0 0 5px 0 @hoverColor;
            }

            &.selected {
                -webkit-box-shadow: 0 0 6px 0 @selectColor;
                box-shadow: 0 0 6px 0 @selectColor;
                background-color: @selectColor;

                a, .text-muted {
                    color: white;
                }
            }

            &.system-database {
                @systemDbColor: rgba(192, 192, 192, 0.21);
                background-color: @systemDbColor;

                &.selected {
                    background-color: darken(@systemDbColor, 70%);

                    a, .text-muted {
                        color: darken(@selectColor, 10%);
                    }
                }
            }
        }
    }
}

.document-collections {

    li {
        outline: none;
    }

        li:not(:first-child) {
            // All collections except the first one ("All Documents") are indented.
            padding-left: 15px;
        }
}

.index-panel{
    overflow:visible!important;
}

.index-dropdown {
    right: 0;
    left: auto;

    li > a {
        text-align: left;      
    }

    li > a.active{
         -webkit-box-shadow: inset 0 0 0 rgba(0, 0, 0, .125)!important;
         box-shadow: inset 0 0 0 rgba(0, 0, 0, .125)!important;
         text-decoration: underline!important;
         font-weight:bold;
    }
}

.indexes-container {
    margin-top: 10px;
        
    .index-group {
        .panel-heading {
            padding-top: 0;

            .panel-title {
                padding-top: 15px;
            }

            .indexGroup-actions-container {
                display: none;
                padding-top: 5px;
            }

            &:hover {
                .indexGroup-actions-container {
                    display: inline-block;
                }
            }
        }
    }
}


#logsContainer .logRecord {
    .logName .logName-actions-container {
        display: none;
    }

    &:hover {
        .logName-actions-container {
            display: inline-block;
        }
    }
}


.settings-container {
    margin-top: 10px;

    .api-key-card, .win-auth-card {
        display: inline-block;
        width: 500px;
        margin-right: 20px;
    }

    .replication-destination-card {
        display: inline-table;
        width: 500px;
        margin-right: 20px;
    }

    .win-auth-tabs {
        padding: 15px;

        .win-auth-panels-container {
            margin-top: 15px;
        }
    }

    .database-table {
        margin-bottom: 0px;

        td {
            padding: 3px;
        }
    }

    .table-sql-replication-tables {
        margin-bottom: 0px;
    }

    .database-header, .sql-replication-tables-header {
        .narrow-column {
            width: 75px;
        }

        .narrowest-column {
            width: 1px;
        }
    }

    .database-row {
        .form-control {
            border-radius: 3px;
            height: 26px;
            font-size: 12px;
        }
    }

    .sql-replication-panel-body {
        padding-bottom: 0px;
    }

    .sql-replication-script-container {
        .editor {
            height: 100px;
        }
    }
}

.collection-style-0 {
    background-color: rgb(0, 199, 0);
}

.collection-style-1 {
    background-color: rgb(199, 0, 154);
}

.collection-style-2 {
    background-color: red;
}

.collection-style-3 {
    background-color: rgb(0, 149, 239);
}

.collection-style-4 {
    background-color: rgb(167, 0, 104);
}

.collection-style-5 {
    background-color: rgb(0, 100, 100);
}

.collection-style-6 {
    background-color: rgb(120, 50, 199);
}

.collection-style-7 {
    background-color: rgb(199, 40, 40);
}

.collection-style-8 {
    background-color: rgb(199,199,0);
}

.collection-style-9 {
    background-color: rgb(199, 0, 199);
}

.collection-style-10 {
    background-color: rgb(254, 128, 0);
}

.collection-style-11 {
    background-color: rgb(0, 149, 254);
}

.collection-style-12 {
    background-color: rgb(149, 254, 199);
}

.collection-style-13 {
    background-color: rgb(149, 0, 254);
}

.collection-style-14 {
    background-color: rgb(149, 0, 0);
}

.collection-style-15 {
    background-color: rgb(149, 254, 0);
}

.system-documents-collection {
    background-color: rgb(18, 60, 101);
}

.all-documents-collection {
    background: rgb(2,6,255); /* Old browsers */
    background: -moz-linear-gradient(top, rgba(255,2,2,1) 0%, rgba(255,242,2,1) 27%, rgba(2,255,27,1) 54%, rgba(2,6,255,1) 79%, rgba(246,2,255,1) 100%); /* FF3.6+ */
    background: -webkit-gradient(linear, left top, left bottom, color-stop(0%,rgba(255,2,2,1)), color-stop(27%,rgba(255,242,2,1)), color-stop(54%,rgba(2,255,27,1)), color-stop(79%,rgba(2,6,255,1)), color-stop(100%,rgba(246,2,255,1))); /* Chrome,Safari4+ */
    background: -webkit-linear-gradient(top, rgba(255,2,2,1) 0%,rgba(255,242,2,1) 27%,rgba(2,255,27,1) 54%,rgba(2,6,255,1) 79%,rgba(246,2,255,1) 100%); /* Chrome10+,Safari5.1+ */
    background: -o-linear-gradient(top, rgba(255,2,2,1) 0%,rgba(255,242,2,1) 27%,rgba(2,255,27,1) 54%,rgba(2,6,255,1) 79%,rgba(246,2,255,1) 100%); /* Opera 11.10+ */
    background: -ms-linear-gradient(top, rgba(255,2,2,1) 0%,rgba(255,242,2,1) 27%,rgba(2,255,27,1) 54%,rgba(2,6,255,1) 79%,rgba(246,2,255,1) 100%); /* IE10+ */
    background: linear-gradient(to bottom, rgba(255,2,2,1) 0%,rgba(255,242,2,1) 27%,rgba(2,255,27,1) 54%,rgba(2,6,255,1) 79%,rgba(246,2,255,1) 100%); /* W3C */
    filter: progid:DXImageTransform.Microsoft.gradient( startColorstr='#ff0202', endColorstr='#f602ff',GradientType=0 ); /* IE6-9 */
}

#nprogress {
    position: absolute;
    z-index: 9999;
}

.documents-page {
    margin-top: 10px;

    @media(max-device-height:1024px) {
        a {
            font-size: 12px !important;
            overflow: hidden;
            -ms-text-overflow: ellipsis;
            -o-text-overflow: ellipsis;
            text-overflow: ellipsis;
            white-space: nowrap;
        }
    }
}
.fieldControl{
    text-align:left!important;
    @media(max-device-height:1024px) {
        padding-left:1%;
        padding-right:1%;        
        font-size:95%;
    }
}
.control-label-additional-link{
    display: block;
    font-size: 80%;
}

.collection-color-strip {
    height: 20px;
    width: 4px;
    display: inline-block;
    vertical-align: middle;
}

#editIndex {
    .map {
        height: 120px;
    }
}

.popover {
            max-width: 30%;     
    }

#queryContainer {
    .editor {
        height: 60px;
    }

    .popover {
        max-width: 450px;
        width: 450px;
    }

    .form-horizontal {
        overflow: hidden auto;
    }

    .side-panel {

        li {
            max-width: 100% !important;
            margin-top: 5%;
            margin-bottom: 5%;
            padding-top: 5%;
            padding-bottom: 5%;
            overflow: hidden;
            white-space: nowrap;
            -ms-text-overflow: ellipsis;
            -o-text-overflow: ellipsis;
            text-overflow: ellipsis;
        }
    }
}

.ko-grid {
    &:focus {
        outline: 0;
    }

    .ko-grid-column-container {
        white-space: nowrap;
        overflow: hidden;

        .ko-grid-column-header {
            display: inline-block;
            font-weight: bold;
            padding: 8px;
            overflow: hidden;
            white-space: nowrap;
            -ms-text-overflow: ellipsis;
            -o-text-overflow: ellipsis;
            text-overflow: ellipsis;
        }
    }

    .ko-grid-viewport-container {
        position: relative;
        overflow-y: auto;
    }

    .ko-grid-viewport {
    }

    .ko-grid-row {
        position: absolute;
        background-color: rgb(249, 249, 249);
        border-top: 1px solid rgb(221, 221, 221);
        -moz-box-sizing: border-box;
        -webkit-box-sizing: border-box;
        box-sizing: border-box;
        overflow: hidden;

        &.even {
            background-color: white;
        }

        &.checked {
            background-color: @selectionColor;
        }
    }

    .ko-grid-cell {
        -ms-text-overflow: ellipsis;
        -o-text-overflow: ellipsis;
        text-overflow: ellipsis;
        white-space: nowrap;
        overflow: hidden;
        display: inline-block;
        padding: 8px;
        font-family: 'Helvetica Neue', Helvetica, Arial, sans-serif;
        font-size: 14px;
        font-weight: normal;
    }
}

.code-keyword {
    color: blue;
}

.help-cursor {
    cursor: help;
}

.breadcrumb {

    @media(max-device-height:1024px) {

        h3 {
            font-size: 16px !important;
            display: inline-block !important;
        }

        a {
            font-size: 14px !important;
            display: inline-block !important;
        }

        span {
            font-size: 14px !important;
            display: inline-block !important;
        }

        i {
            font-size: 15px !important;
            display: inline-block !important;
        }
    }
}

.studio-alerts {
    position: fixed;
    top: 60px;
    left: 40%;
    z-index: 2000;
    width: 400px;
}

#editDocumentContainer {

    &:focus {
        outline: 0;
    }

    #docEditor {
        height: 500px;
    }

    .document-addition-data {
        margin-top: 95px;
        padding-top: 10px;
        padding-bottom: 40px;
    }

    hr {
        border-color: red;
        margin-top: 5px;
    }

    .query-metadata {
        padding-top: 20px;
    }


    .documents-links-container {
        -webkit-column-count: 2; /* Chrome, Safari, Opera */
        -moz-column-count: 2; /* Firefox */
        column-count: 2;

        -webkit-column-gap: 30px; /* Chrome, Safari, Opera */
        -moz-column-gap: 30px; /* Firefox */
        column-gap: 30px;

        -moz-column-width: 10px;
        -webkit-column-width: 10px;
        column-width: 10px;

        .document-link{
            width:80%;
            overflow: hidden;
            white-space: nowrap;
            -ms-text-overflow: ellipsis;
            -o-text-overflow: ellipsis;
            text-overflow: ellipsis;
        }
    }
}

.keyboard-shortcut {
    margin-left: 20px;
}

.single-line-row-table {
    table-layout: fixed;
    width: 100%;
    overflow-x: hidden;
    -ms-word-break: break-all;
    word-break: break-all;
    cursor: pointer;

    tbody {
        td {
            overflow: hidden;
            white-space: nowrap;
            -ms-word-wrap: break-word;
            word-wrap: break-word;
            -ms-text-overflow: ellipsis;
            -o-text-overflow: ellipsis;
            text-overflow: ellipsis;
        }
    }
}

#shellHeader {
    .container-fluid {
        padding-right: 15px;
        padding-left: 5px;
    }

    #goToDocInput {
        width: 10em;
    } 

    /* When the screen width < 1150, shrink down the padding between the nav bar items. */ 
    @media (max-width: 1150px) {
        .nav {
            li {
                a {
                    padding-left: 8px;
                    padding-right: 8px;
                }
            }
        }

        .databases {
            padding-right: 0px;
        }

        .navbar-form {
            padding-left: 5px;
            padding-right: 5px;

            #goToDocInput {
                width: 8em;
            } 
        }
    }

    /* Tiny screens (phones, etc) will collapse the navbar into a drop down. */
    @media(max-width: 767px) {
        #topNavBarCollapse {
            padding-left: 40px;
        }
    }

    .navbar-splitbutton {
        > a {
            padding-right: 5px !important;
        }

        + .dropdown {
            cursor: pointer;

            > a {
                padding-left: 0;
                padding-right: 8px;
            }
        }
    }
}

#shellFooter {
    @media(max-width: 767px) {
        display: none;
    }

    @media(max-width: 1150px) {
        // When we're in a small width window, we don't have enough space to show everything in the footer.
        // Hide the status link and the server build link.
        .status-link {
            display: none;
        }

        .server-build-link {
            display: none;
        }
    }

    /*ul {
        width: 100% !important;
    }

    li {
        max-width: 20% !important;
        margin: 0;
        padding: 0;
        overflow: hidden;
        white-space: nowrap;
        -ms-text-overflow: ellipsis;
        -o-text-overflow: ellipsis;
        text-overflow: ellipsis;

        a {
            padding-top: 0 !important;
            padding-bottom: 0 !important;
            padding-left: 5% !important;
            padding-right: 5% !important;
            font-size: 100% !important;
        }
    }

    span {
        overflow: hidden;
        white-space: nowrap;
        -ms-text-overflow: ellipsis;
        -o-text-overflow: ellipsis;
        text-overflow: ellipsis;
    }*/
}

#editTransformerContainer .transformer {
    height: 600px;
}


.auto-complete {
    background-color: white;
}

#logsContainer, #alertsContainer, #indexErrorsContainer {
    table {
        outline: none;

        .selected {
            td {
                background-color: @selectionColor;
            }
        }
    }

    .log-details, .alerts-details, .index-errors-details {
        padding: 10px;
        overflow-y: auto;
        overflow-x: hidden;
    }

    .unread {
        td {
            font-weight: bold;
        }
    }
}

#databaseSettingsContainer {
    #dbDocEditor {
        height: 500px;
    }

    .btn-toolbar {
        margin-bottom: 10px;
    }
}

.text-ellipsis {
    overflow: hidden;
    -ms-text-overflow: ellipsis;
    -o-text-overflow: ellipsis;
    text-overflow: ellipsis;
    white-space: nowrap;
}

footer {
    position: fixed;
    bottom: 0;
    margin-top: 50px;
    background-color: silver;
    color: black;
    border-top: 2px solid black;
    width: 100%;

    ul {
        height: 32px;
    }
}

.splash .message {
    font-size: 5em;
    line-height: 1.5em;
    -webkit-text-shadow: rgba(0, 0, 0, 0.5) 0 0 15px;
    text-shadow: rgba(0, 0, 0, 0.5) 0 0 15px;
    text-transform: uppercase;
}

.splash .icon-spinner {
    text-align: center;
    display: inline-block;
    font-size: 5em;
    margin-top: 50px;
}

.navbar-fixed-top .navbar-inner {
    padding-left: 1em;
    padding-right: 1em;
}

.navbar-fixed-top .icon-home {
    font-size: 18px;
}

#recentErrorsDialog {
    height: 500px;
    width: 600px;

    .modal-body {
        height: 350px;
        overflow-y: auto;
    }

    .error-details, .http-status {
        width: 100%;
    }
}

#scriptedIndex {
    .map {
        height: 160px;
    }
}

.advanced-replication-settings {
    cursor: pointer;
}

.popover-lg
{
    max-width: 800px;
    width: 600px;
}

.license-error {
    color: #d2322d;
}

// Start of icons
.remove-icon{
    color: #d2322d;
    border-color: #ac2925;
    cursor: pointer;
}

.remove-icon:hover{
    color: #d2322d;
}

.fa-plus{
    color: #58cc46;
}
// End of icons

// Start of Filesystems
// TODO: as this styles are apparently the same than .database-page, consider renaming the original ones to a generic name
.filesystem-page {

    .btn-toolbar {
        margin-bottom: 20px;
    }

    .filesystems-container {
        margin-top: 10px;

        .filesystem {
            cursor: pointer;
            border-radius: 10px;
            -webkit-box-shadow: 0 0 5px 1px silver;
            box-shadow: 0 0 5px 1px silver;
            min-width: 140px;
            min-height: 60px;
            display: inline-block;
            padding: 8px;
            margin: 0 10px 14px 0;

            @selectColor: rgb(66, 139, 202);
            @hoverColor: lighten(@selectColor, 10%);

            &:hover {
                background-color: white;
                -webkit-box-shadow: 0 0 5px 0 @hoverColor;
                box-shadow: 0 0 5px 0 @hoverColor;
            }

            &.selected {
                -webkit-box-shadow: 0 0 6px 0 @selectColor;
                box-shadow: 0 0 6px 0 @selectColor;
                background-color: @selectColor;

                a, .text-muted {
                    color: white;
                }
            }

            &.default-filesystem {
                @systemDbColor: rgba(192, 192, 192, 0.21);
                background-color: @systemDbColor;

                &.selected {
                    background-color: darken(@systemDbColor, 70%);

                    a, .text-muted {
                        color: darken(@selectColor, 10%);
                    }
                }
            }
        }
    }

    .systemButton {
        color: grey;
        margin-top: 50px;
        position: absolute;
        top: -40px;
        right: 25px;
    }
}

#editFileContainer {

    &:focus {
        outline: 0;
    }

    #fileMetadataEditor {
        height: 500px;
    }

    .document-addition-data {
        margin-top: 95px;
        padding-top: 10px;
        padding-bottom: 40px;
    }

    hr {
        border-color: red;
        margin-top: 5px;
    }
}
<<<<<<< HEAD

.remove-icon{
    color: #d2322d;
    border-color: #ac2925;
    cursor: pointer;
}

.remove-icon:hover{
    color: #d2322d;
}

.fa-plus{
    color: #58cc46;
}

:invalid {
    box-shadow: none; /* FF */
    outline: 0;       /* IE 10 */
}
=======
>>>>>>> 00473903
// End of Filesystems

<|MERGE_RESOLUTION|>--- conflicted
+++ resolved
@@ -1006,27 +1006,5 @@
         margin-top: 5px;
     }
 }
-<<<<<<< HEAD
-
-.remove-icon{
-    color: #d2322d;
-    border-color: #ac2925;
-    cursor: pointer;
-}
-
-.remove-icon:hover{
-    color: #d2322d;
-}
-
-.fa-plus{
-    color: #58cc46;
-}
-
-:invalid {
-    box-shadow: none; /* FF */
-    outline: 0;       /* IE 10 */
-}
-=======
->>>>>>> 00473903
 // End of Filesystems
 
