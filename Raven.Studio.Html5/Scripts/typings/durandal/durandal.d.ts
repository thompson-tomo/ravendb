--- conflicted
+++ resolved
@@ -1380,13 +1380,8 @@
 interface DurandalRouteConfiguration {
     title?: string;
     moduleId?: string;
-<<<<<<< HEAD
-    hash?: string;
-    route?: string;
-=======
     hash?: any; // Can be string or ko.observable<string>
     route?: any; // Can be a string or an array of strings
->>>>>>> b30ba92e
     routePattern?: RegExp;
     isActive?: KnockoutComputed<boolean>;
     nav:any;
