--- conflicted
+++ resolved
@@ -10,15 +10,11 @@
     SetTeamCityEnvironmentVariable 'env.BUILT_AT' $($builtAt.ToString('o'))
 }
 
-<<<<<<< HEAD
-$DEV_BUILD_NUMBER = 54
-=======
 function SetTagInTeamCity ($tag) {
     Write-Host "##teamcity[addBuildTag '$tag']"
 }
 
-$DEV_BUILD_NUMBER = 52
->>>>>>> b41f42d3
+$DEV_BUILD_NUMBER = 54
 function GetBuildNumber () {
     if ($env:BUILD_NUMBER) {
         $result = $env:BUILD_NUMBER
