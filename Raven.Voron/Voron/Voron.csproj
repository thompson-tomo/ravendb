--- conflicted
+++ resolved
@@ -47,15 +47,12 @@
     <Reference Include="Microsoft.CompilerServices.AsyncTargetingPack.Net4">
       <HintPath>..\..\packages\Microsoft.CompilerServices.AsyncTargetingPack.1.0.0\lib\net40\Microsoft.CompilerServices.AsyncTargetingPack.Net4.dll</HintPath>
     </Reference>
-<<<<<<< HEAD
     <Reference Include="Microsoft.Threading.Tasks">
       <HintPath>..\..\packages\Microsoft.Bcl.Async.1.0.16\lib\net40\Microsoft.Threading.Tasks.dll</HintPath>
     </Reference>
     <Reference Include="Microsoft.Threading.Tasks.Extensions">
       <HintPath>..\..\packages\Microsoft.Bcl.Async.1.0.16\lib\net40\Microsoft.Threading.Tasks.Extensions.dll</HintPath>
     </Reference>
-=======
->>>>>>> 42397533
     <Reference Include="System" />
     <Reference Include="System.Core" />
     <Reference Include="System.Data" />
