﻿using System;
using System.Threading;
using Voron.Tests.Backups;
using System.IO;
using Voron.Platform.Posix;
using Mono.Unix.Native;
using System.Runtime.InteropServices;
using System.Diagnostics;
using Voron.Tests.ScratchBuffer;
using Voron.Impl.Paging;
using Voron.Tests.Journal;
<<<<<<< HEAD
=======
using System.Linq;
using Voron.Tests;
using Xunit;
using System.Threading.Tasks;
>>>>>>> 2555a1ef
using Voron.Tests.Bugs;

namespace Voron.Tryout
{
	public unsafe class Program
	{
		public static void Main()
		{
			Console.WriteLine ("pid = " + Process.GetCurrentProcess ().Id);
<<<<<<< HEAD
			using (var test = new LargeValues ()) {
				test.ShouldProperlyRecover ();
			}
			Console.WriteLine ("done..");
=======
			Console.WriteLine ("press any key");
			Console.ReadKey ();

		    RunAllTests ();

			//TestEdgeCases ();
>>>>>>> 2555a1ef

			//ScratchBufferGrowthTest ();

			//TestMemoryPager ();
			//TestPageFileBacked ();

		}

<<<<<<< HEAD
=======
		static void RunAllTests ()
		{
			using (var fileWriter = new StreamWriter ("unit-tests.txt", append: false)) {
				var testAssembly = typeof(StorageTest).Assembly;
				var allTestClassTypes = testAssembly.GetTypes ().Where (t => t.IsSubclassOf (typeof(StorageTest))).ToList ();
				var allTestMethods = allTestClassTypes.SelectMany (t => t.GetMethods ().Where (mt => mt.GetCustomAttributes (true).OfType<FactAttribute> ().Any ())).ToList ();
				var total = allTestMethods.Count;
				var failed = 0;
				Console.Clear ();
				fileWriter.WriteLine ("found " + total + " tests to run..");
				Console.WriteLine ("found " + total + " tests to run..");
				foreach (var classType in allTestClassTypes) {
					foreach (var testMethod in classType.GetMethods ()
					         							.Where (mt => 
					        								mt.GetCustomAttributes (true).OfType<FactAttribute> ().Any())
					         							.ToList())
					{
						Console.Write ("Running test: " + testMethod.Name + "...");
						bool isFailed = false;
						//create new test class instance for each unit test method - just like unit test runner does
						var testClassInstance = classType.GetConstructor (Type.EmptyTypes).Invoke (null);
						try{
						var sw = Stopwatch.StartNew ();
						fileWriter.Write ("Running test: " + testMethod.Name + "...");
						try {
								var testMethodTask = Task.Run (() => testMethod.Invoke (testClassInstance, null));
							if (!testMethodTask.Wait (10000)) {
								throw new TimeoutException ("The test " + testMethod + " has timed-out. Aborting execution");
							}
						} catch (Exception e) {
							fileWriter.WriteLine ("Test failed. \n Reason: " + e);
							failed++;
								isFailed = true;
						}
						fileWriter.WriteLine ("done. " + sw.ElapsedMilliseconds + "ms");
						fileWriter.WriteLine ("-----------------------------------------------------------");
						}
						finally{
							classType.GetMethod ("Dispose").Invoke (testClassInstance, null);
						}
						if (isFailed)
							Console.WriteLine ("failed");
						else
							Console.WriteLine ("succeeded");
					}
				}
				fileWriter.WriteLine ("------------------------------------------------");
				fileWriter.WriteLine ("------------------------------------------------");
				fileWriter.WriteLine ("Out of total " + total + ", failed: " + failed);
				fileWriter.Close ();
			}
			Console.WriteLine ("done");
		}

		static void TestEdgeCases ()
		{
			using (var test = new EdgeCases ()) {
				test.TransactionCommitShouldSetCurrentLogFileToNullIfItIsFull ();
			}
			Console.WriteLine ("done..");
		}

>>>>>>> 2555a1ef
		static void TestPageFileBacked ()
		{
			if (File.Exists ("test.map"))
				File.Delete ("test.map");
			long initial = 4096;
			using (var pager = new PosixPageFileBackedMemoryMapPager ("test.map", initial)) {
				for (long size = initial; size < initial * 10000; size += 4096) {
					Console.WriteLine (size);
					pager.AllocateMorePages (null, size);
					pager.EnsureContinuous (null, 0, (int)size / AbstractPager.PageSize);
					var p = pager.AcquirePagePointer (0);
					for (int i = 0; i < size; i++) {
						*(p + i) = 1;
					}
				}
			}
		}

		static void ScratchBufferGrowthTest ()
		{
			using (var test = new MutipleScratchBuffersUsage ()) {
				test.CanAddContinuallyGrowingValue ();
			}
			Console.WriteLine ("done..");
		}

		static void TestMemoryPager ()
		{
			if (File.Exists ("test.p"))
				File.Delete ("test.p");
			var pager = new PosixMemoryMapPager ("test.p");
			pager.EnsureContinuous (null, 0, 150);
			var p = pager.AcquirePagePointer (0);
			for (int i = 0; i < 4096 * 150; i++) {
				*(p + i) = 1;
			}
			Console.WriteLine ("don");
		}
	}
}<|MERGE_RESOLUTION|>--- conflicted
+++ resolved
@@ -9,13 +9,10 @@
 using Voron.Tests.ScratchBuffer;
 using Voron.Impl.Paging;
 using Voron.Tests.Journal;
-<<<<<<< HEAD
-=======
 using System.Linq;
 using Voron.Tests;
 using Xunit;
 using System.Threading.Tasks;
->>>>>>> 2555a1ef
 using Voron.Tests.Bugs;
 
 namespace Voron.Tryout
@@ -25,29 +22,15 @@
 		public static void Main()
 		{
 			Console.WriteLine ("pid = " + Process.GetCurrentProcess ().Id);
-<<<<<<< HEAD
-			using (var test = new LargeValues ()) {
-				test.ShouldProperlyRecover ();
-			}
+	
 			Console.WriteLine ("done..");
-=======
 			Console.WriteLine ("press any key");
 			Console.ReadKey ();
 
 		    RunAllTests ();
 
-			//TestEdgeCases ();
->>>>>>> 2555a1ef
-
-			//ScratchBufferGrowthTest ();
-
-			//TestMemoryPager ();
-			//TestPageFileBacked ();
-
 		}
 
-<<<<<<< HEAD
-=======
 		static void RunAllTests ()
 		{
 			using (var fileWriter = new StreamWriter ("unit-tests.txt", append: false)) {
@@ -110,7 +93,6 @@
 			Console.WriteLine ("done..");
 		}
 
->>>>>>> 2555a1ef
 		static void TestPageFileBacked ()
 		{
 			if (File.Exists ("test.map"))
