param(
    $Repo = "ravendb/ravendb",
    $ArtifactsDir = "..\artifacts",
    $RavenDockerSettingsPath = "..\src\Raven.Server\Properties\Settings\settings.docker.posix.json",
    $Arch = "x64",
    $DockerfileDir = "./ravendb-ubuntu")

$ErrorActionPreference = "Stop"

. ".\common.ps1"

function BuildUbuntuDockerImage ($version, $arch) {
    switch ($arch) {
        "arm32v7" { 
            $packageFileName = "RavenDB-$version-raspberry-pi.tar.bz2"
            break;
        }
        "x64" {
            $packageFileName = "RavenDB-$version-linux-x64.tar.bz2"
            break;
        }
        Default {
            throw "Arch not supported (currently x64 and arm32v7 are supported)"
        }
    }

    $artifactsPackagePath = Join-Path -Path $ArtifactsDir -ChildPath $packageFileName

    if ([string]::IsNullOrEmpty($artifactsPackagePath)) {
        throw "PackagePath cannot be empty."
    }

    if ($(Test-Path $artifactsPackagePath) -eq $False) {
        throw "Package file does not exist."
    }
    
    $dockerPackagePath = Join-Path -Path $DockerfileDir -ChildPath "RavenDB.tar.bz2"
    Copy-Item -Path $artifactsPackagePath -Destination $dockerPackagePath -Force
    Copy-Item -Path $RavenDockerSettingsPath -Destination $(Join-Path -Path $DockerfileDir -ChildPath "settings.json") -Force

    write-host "Build docker image: $version"
<<<<<<< HEAD
    write-host "Tags: $($repo):$version-ubuntu.18.04-x64 $($repo):5.0-ubuntu-latest"

    docker build $DockerfileDir `
        -t "$($repo):$version-ubuntu.18.04-x64" `
        -t "$($repo):5.0-ubuntu-latest"
        #-t "$($repo):latest" `
        #-t "$($repo):ubuntu-latest" `
=======
    $tags = GetUbuntuImageTags $repo $version $arch
    write-host "Tags: $tags"

    $fullNameTag = $tags[0]

    docker build $DockerfileDir -f "$($DockerfileDir)/Dockerfile.$($arch)" -t "$fullNameTag"
    CheckLastExitCode
    
    foreach ($tag in $tags[1..$tags.Length]) {
        write-host "Tag $fullNameTag as $tag"
        docker tag "$fullNameTag" $tag
        CheckLastExitCode
    }
>>>>>>> f6786604

    Remove-Item -Path $dockerPackagePath
}

BuildUbuntuDockerImage $(GetVersionFromArtifactName) $Arch<|MERGE_RESOLUTION|>--- conflicted
+++ resolved
@@ -16,7 +16,7 @@
             break;
         }
         "x64" {
-            $packageFileName = "RavenDB-$version-linux-x64.tar.bz2"
+    $packageFileName = "RavenDB-$version-linux-x64.tar.bz2"
             break;
         }
         Default {
@@ -39,15 +39,6 @@
     Copy-Item -Path $RavenDockerSettingsPath -Destination $(Join-Path -Path $DockerfileDir -ChildPath "settings.json") -Force
 
     write-host "Build docker image: $version"
-<<<<<<< HEAD
-    write-host "Tags: $($repo):$version-ubuntu.18.04-x64 $($repo):5.0-ubuntu-latest"
-
-    docker build $DockerfileDir `
-        -t "$($repo):$version-ubuntu.18.04-x64" `
-        -t "$($repo):5.0-ubuntu-latest"
-        #-t "$($repo):latest" `
-        #-t "$($repo):ubuntu-latest" `
-=======
     $tags = GetUbuntuImageTags $repo $version $arch
     write-host "Tags: $tags"
 
@@ -61,7 +52,6 @@
         docker tag "$fullNameTag" $tag
         CheckLastExitCode
     }
->>>>>>> f6786604
 
     Remove-Item -Path $dockerPackagePath
 }
