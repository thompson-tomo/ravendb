using System;
using System.Collections.Specialized;
using System.IO;
using System.Linq;
using System.Net;
using System.Net.Http;
using System.Text;
using System.Threading.Tasks;

using Raven.Abstractions.Connection;
using Raven.Abstractions.Data;
using Raven.Abstractions.Exceptions;
using Raven.Abstractions.Extensions;
using Raven.Abstractions.FileSystem;
using Raven.Abstractions.Util;
using Raven.Client.Connection;
using Raven.Client.Connection.Async;
using Raven.Client.Connection.Implementation;
using Raven.Client.Connection.Profiling;
using Raven.Client.Extensions;
using Raven.Client.FileSystem.Connection;
using Raven.Client.FileSystem.Extensions;
using Raven.Client.FileSystem.Listeners;
using Raven.Imports.Newtonsoft.Json;
using Raven.Json.Linq;

namespace Raven.Client.FileSystem
{

    public class AsyncFilesServerClient : AsyncServerClientBase<FilesConvention, IFilesReplicationInformer>, IAsyncFilesCommandsImpl
    {
        private readonly IFilesConflictListener[] conflictListeners;
        private bool resolvingConflict = false;


        /// <summary>
        /// Notify when the failover status changed
        /// </summary>
        public event EventHandler<FailoverStatusChangedEventArgs> FailoverStatusChanged
        {
            add { ReplicationInformer.FailoverStatusChanged += value; }
            remove { ReplicationInformer.FailoverStatusChanged -= value; }
        }

        public AsyncFilesServerClient(string serverUrl, string fileSystemName, FilesConvention conventions, OperationCredentials credentials, HttpJsonRequestFactory requestFactory = null, Guid? sessionId = null, Func<string, IFilesReplicationInformer> replicationInformerGetter = null, IFilesConflictListener[] conflictListeners = null, NameValueCollection operationsHeaders = null)
            : base(serverUrl, conventions, credentials, requestFactory, sessionId, operationsHeaders, replicationInformerGetter, fileSystemName)
        {
            try
            {                
                FileSystemName = fileSystemName;
                ApiKey = credentials.ApiKey;
                this.conflictListeners = conflictListeners ?? new IFilesConflictListener[0];
<<<<<<< HEAD
                if (replicationInformerGetter != null && ReplicationInformer!= null)
					ReplicationInformer.UpdateReplicationInformationIfNeeded(this);
=======
                if (replicationInformerGetter != null)
                    ReplicationInformer.UpdateReplicationInformationIfNeeded(this);
>>>>>>> b19bf61a

                SecurityExtensions.InitializeSecurity(Conventions, RequestFactory, ServerUrl, credentials.Credentials);
            }
            catch (Exception)
            {
                Dispose();
                throw;
            }
        }

        public AsyncFilesServerClient(string serverUrl, string fileSystemName, ICredentials credentials = null, string apiKey = null)
            : this(serverUrl, fileSystemName, null, new OperationCredentials(apiKey, credentials ?? CredentialCache.DefaultNetworkCredentials))
        {
        }

        protected override Func<string, IFilesReplicationInformer> DefaultReplicationInformerGetter()
        {
            return name => new FilesReplicationInformer(Conventions, RequestFactory);
        }

        protected override string BaseUrl
        {
            get { return UrlFor(); }
        }

        public override string UrlFor(string fileSystem = null)
        {
            if (string.IsNullOrWhiteSpace(fileSystem))
                fileSystem = FileSystemName;

            return ServerUrl + "/fs/" + Uri.EscapeDataString(fileSystem);
        }

        public string FileSystemName { get; private set; }

        public IAsyncFilesCommands ForFileSystem(string fileSystemName)
        {
            return new AsyncFilesServerClient(ServerUrl, fileSystemName, Conventions, PrimaryCredentials, RequestFactory, SessionId, ReplicationInformerGetter, conflictListeners, OperationsHeaders);
        }

        public IAsyncFilesCommands With(ICredentials credentials)
        {
            var primaryCredentials = new OperationCredentials(ApiKey, credentials);
            return new AsyncFilesServerClient(ServerUrl, FileSystemName, Conventions, primaryCredentials, RequestFactory, SessionId, ReplicationInformerGetter, conflictListeners, OperationsHeaders);
        }

        public IAsyncFilesCommands With(OperationCredentials credentials)
        {
            return new AsyncFilesServerClient(ServerUrl, FileSystemName, Conventions, credentials, RequestFactory, SessionId, ReplicationInformerGetter, conflictListeners, OperationsHeaders);
        }

        public string ApiKey { get; private set; }

<<<<<<< HEAD
		private async Task<RavenJToken> GetOperationStatusAsync(long id)
		{
			using (var request = RequestFactory.CreateHttpJsonRequest(new CreateHttpJsonRequestParams(this, BaseUrl + "/operation/status?id=" + id, HttpMethods.Get, CredentialsThatShouldBeUsedOnlyInOperationsWithoutReplication, Conventions).AddOperationHeaders(OperationsHeaders)))
			{
				try
				{
					return await request.ReadResponseJsonAsync().ConfigureAwait(false);
				}
				catch (ErrorResponseException e)
				{
					if (e.StatusCode == HttpStatusCode.NotFound) return null;
					throw;
				}
			}
		}
=======
        private async Task<RavenJToken> GetOperationStatusAsync(long id)
        {
            using (var request = RequestFactory.CreateHttpJsonRequest(new CreateHttpJsonRequestParams(this, BaseUrl + "/operation/status?id=" + id, "GET", CredentialsThatShouldBeUsedOnlyInOperationsWithoutReplication, Conventions).AddOperationHeaders(OperationsHeaders)))
            {
                try
                {
                    return await request.ReadResponseJsonAsync().ConfigureAwait(false);
                }
                catch (ErrorResponseException e)
                {
                    if (e.StatusCode == HttpStatusCode.NotFound) return null;
                    throw;
                }
            }
        }
>>>>>>> b19bf61a

        public Task<FileSystemStats> GetStatisticsAsync()
        {
            return ExecuteWithReplication(HttpMethods.Get, async operation =>
            {
                var requestUriString = operation.Url + "/stats";
<<<<<<< HEAD
	            using (var request = RequestFactory.CreateHttpJsonRequest(new CreateHttpJsonRequestParams(this, requestUriString, HttpMethods.Get, operation.Credentials, Conventions)).AddOperationHeaders(OperationsHeaders))
	            {
					try
					{
						var response = (RavenJObject)await request.ReadResponseJsonAsync().ConfigureAwait(false);
						return response.JsonDeserialization<FileSystemStats>();
					}
					catch (ErrorResponseException)
					{
						throw;
					}
					catch (Exception e)
					{
						throw e.SimplifyException();
					}
	            }
=======
                using (var request = RequestFactory.CreateHttpJsonRequest(new CreateHttpJsonRequestParams(this, requestUriString, "GET", operation.Credentials, Conventions)).AddOperationHeaders(OperationsHeaders))
                {
                    try
                    {
                        var response = (RavenJObject)await request.ReadResponseJsonAsync().ConfigureAwait(false);
                        return response.JsonDeserialization<FileSystemStats>();
                    }
                    catch (ErrorResponseException)
                    {
                        throw;
                    }
                    catch (Exception e)
                    {
                        throw e.SimplifyException();
                    }
                }
>>>>>>> b19bf61a
            });
        }

        public Task DeleteAsync(string filename, Etag etag = null)
        {
            return ExecuteWithReplication(HttpMethods.Delete, async operation =>
            {
                var requestUriString = operation.Url + "/files/" + Uri.EscapeDataString(filename);

<<<<<<< HEAD
	            using (var request = RequestFactory.CreateHttpJsonRequest(new CreateHttpJsonRequestParams(this, requestUriString, HttpMethods.Delete, operation.Credentials, Conventions)).AddOperationHeaders(OperationsHeaders))
	            {
					AsyncFilesServerClientExtension.AddEtagHeader(request, etag);
					try
					{
						await request.ExecuteRequestAsync().ConfigureAwait(false);
					}
					catch (Exception e)
					{
						throw e.SimplifyException();
					}
	            }
=======
                using (var request = RequestFactory.CreateHttpJsonRequest(new CreateHttpJsonRequestParams(this, requestUriString, "DELETE", operation.Credentials, Conventions)).AddOperationHeaders(OperationsHeaders))
                {
                    AsyncFilesServerClientExtension.AddEtagHeader(request, etag);
                    try
                    {
                        await request.ExecuteRequestAsync().ConfigureAwait(false);
                    }
                    catch (Exception e)
                    {
                        throw e.SimplifyException();
                    }
                }
>>>>>>> b19bf61a
            });
        }

        public Task RenameAsync(string filename, string rename, Etag etag = null)
        {
            return ExecuteWithReplication(HttpMethods.Patch, async operation =>
            {
                var requestUriString = operation.Url + "/files/" + Uri.EscapeDataString(filename) + "?rename=" + Uri.EscapeDataString(rename);

<<<<<<< HEAD
				using (var request = RequestFactory.CreateHttpJsonRequest(new CreateHttpJsonRequestParams(this, requestUriString, HttpMethods.Patch, operation.Credentials, Conventions)).AddOperationHeaders(OperationsHeaders))
	            {
					AsyncFilesServerClientExtension.AddEtagHeader(request, etag);
					try
					{
						await request.ExecuteRequestAsync().ConfigureAwait(false);
					}
					catch (Exception e)
					{
						throw e.SimplifyException();
					}
	            }
            });
        }

		public Task CopyAsync(string sourceName, string targetName, Etag etag = null)
		{
			return ExecuteWithReplication(HttpMethods.Post, async operation =>
			{
				var requestUriString = operation.Url + "/files/copy/" + Uri.EscapeDataString(sourceName) + "?targetFilename=" + Uri.EscapeDataString(targetName);

				using (var request = RequestFactory.CreateHttpJsonRequest(new CreateHttpJsonRequestParams(this, requestUriString, HttpMethods.Post, operation.Credentials, Conventions)).AddOperationHeaders(OperationsHeaders))
				{
					AsyncFilesServerClientExtension.AddEtagHeader(request, etag);
					try
					{
						await request.ExecuteRequestAsync().ConfigureAwait(false);
					}
					catch (Exception e)
					{
						throw e.SimplifyException();
					}
				}
			});
		}

	    public Task<FileHeader[]> BrowseAsync(int start = 0, int pageSize = 25)
=======
                using (var request = RequestFactory.CreateHttpJsonRequest(new CreateHttpJsonRequestParams(this, requestUriString, "PATCH", operation.Credentials, Conventions)).AddOperationHeaders(OperationsHeaders))
                {
                    AsyncFilesServerClientExtension.AddEtagHeader(request, etag);
                    try
                    {
                        await request.ExecuteRequestAsync().ConfigureAwait(false);
                    }
                    catch (Exception e)
                    {
                        throw e.SimplifyException();
                    }
                }
            });
        }

        public Task<FileHeader[]> BrowseAsync(int start = 0, int pageSize = 25)
>>>>>>> b19bf61a
        {
            return ExecuteWithReplication(HttpMethods.Get, async operation =>
            {
<<<<<<< HEAD
	            using (var request = RequestFactory.CreateHttpJsonRequest(new CreateHttpJsonRequestParams(this, operation.Url + "/files?start=" + start + "&pageSize=" + pageSize, HttpMethods.Get, operation.Credentials, Conventions)).AddOperationHeaders(OperationsHeaders))
	            {
					try
					{
						var response = (RavenJArray)await request.ReadResponseJsonAsync().ConfigureAwait(false);
						return response.JsonDeserialization<FileHeader>();
					}
					catch (Exception e)
					{
						throw e.SimplifyException();
					}
	            }
=======
                using (var request = RequestFactory.CreateHttpJsonRequest(new CreateHttpJsonRequestParams(this, operation.Url + "/files?start=" + start + "&pageSize=" + pageSize, "GET", operation.Credentials, Conventions)).AddOperationHeaders(OperationsHeaders))
                {
                    try
                    {
                        var response = (RavenJArray)await request.ReadResponseJsonAsync().ConfigureAwait(false);
                        return response.JsonDeserialization<FileHeader>();
                    }
                    catch (Exception e)
                    {
                        throw e.SimplifyException();
                    }
                }
>>>>>>> b19bf61a
            });
        }

        public Task<string[]> GetSearchFieldsAsync(int start = 0, int pageSize = 25)
        {
            return ExecuteWithReplication(HttpMethods.Get, async operation =>
            {
                var requestUriString = string.Format("{0}/search/terms?start={1}&pageSize={2}", operation.Url, start, pageSize);
<<<<<<< HEAD
	            using (var request = RequestFactory.CreateHttpJsonRequest(new CreateHttpJsonRequestParams(this, requestUriString, HttpMethods.Get, operation.Credentials, Conventions).AddOperationHeaders(OperationsHeaders)))
	            {
					try
					{
						var response = (RavenJArray)await request.ReadResponseJsonAsync().ConfigureAwait(false);
						return response.JsonDeserialization<string>();
					}
					catch (Exception e)
					{
						throw e.SimplifyException();
					}
	            }
=======
                using (var request = RequestFactory.CreateHttpJsonRequest(new CreateHttpJsonRequestParams(this, requestUriString, "GET", operation.Credentials, Conventions).AddOperationHeaders(OperationsHeaders)))
                {
                    try
                    {
                        var response = (RavenJArray)await request.ReadResponseJsonAsync().ConfigureAwait(false);
                        return response.JsonDeserialization<string>();
                    }
                    catch (Exception e)
                    {
                        throw e.SimplifyException();
                    }
                }
>>>>>>> b19bf61a
            });
        }

        public Task<SearchResults> SearchAsync(string query, string[] sortFields = null, int start = 0, int pageSize = 25)
        {
            return ExecuteWithReplication(HttpMethods.Get, async operation =>
            {
                var requestUriBuilder = new StringBuilder(operation.Url)
                    .Append("/search/?query=")
                    .Append(Uri.EscapeUriString(query))
                    .Append("&start=")
                    .Append(start)
                    .Append("&pageSize=")
                    .Append(pageSize);

                if (sortFields != null)
                {
                    foreach (var sortField in sortFields)
                    {
                        requestUriBuilder.Append("&sort=").Append(sortField);
                    }
                }

<<<<<<< HEAD
	            using (var request = RequestFactory.CreateHttpJsonRequest(new CreateHttpJsonRequestParams(this, requestUriBuilder.ToString(), HttpMethods.Get, operation.Credentials, Conventions)).AddOperationHeaders(OperationsHeaders))
	            {
					try
					{
						var response = (RavenJObject)await request.ReadResponseJsonAsync().ConfigureAwait(false);
						return response.JsonDeserialization<SearchResults>();
					}
					catch (Exception e)
					{
						throw e.SimplifyException();
					}
	            }
            });
        }

		public Task DeleteByQueryAsync(string query)
		{
			return ExecuteWithReplication(HttpMethods.Delete, async operation =>
			{
				var requestUriString = string.Format("{0}/search?query={1}", operation.Url, query);

				using (var request = RequestFactory.CreateHttpJsonRequest(new CreateHttpJsonRequestParams(this, requestUriString, HttpMethods.Delete, operation.Credentials, Conventions)).AddOperationHeaders(OperationsHeaders))
				{
					try
					{
						var json = await request.ReadResponseJsonAsync().ConfigureAwait(false);
						var operationId = json.Value<long>("OperationId");
						var op = new Operation(GetOperationStatusAsync, operationId);
						await op.WaitForCompletionAsync().ConfigureAwait(false);
					}
					catch (Exception e)
					{
						throw e.SimplifyException();
					}
				}
			});
		}

        public Task<RavenJObject> GetMetadataForAsync(string filename)
        {
			return ExecuteWithReplication(HttpMethod.Head, operation => AsyncFilesServerClientExtension.GetMetadataForAsyncImpl(this, RequestFactory, Conventions, OperationsHeaders, filename, operation.Url, operation.Credentials));
=======
                using (var request = RequestFactory.CreateHttpJsonRequest(new CreateHttpJsonRequestParams(this, requestUriBuilder.ToString(), "GET", operation.Credentials, Conventions)).AddOperationHeaders(OperationsHeaders))
                {
                    try
                    {
                        var response = (RavenJObject)await request.ReadResponseJsonAsync().ConfigureAwait(false);
                        return response.JsonDeserialization<SearchResults>();
                    }
                    catch (Exception e)
                    {
                        throw e.SimplifyException();
                    }
                }
            });
        }

        public Task DeleteByQueryAsync(string query)
        {
            return ExecuteWithReplication("DELETE", async operation =>
            {
                var requestUriString = string.Format("{0}/search?query={1}", operation.Url, query);

                using (var request = RequestFactory.CreateHttpJsonRequest(new CreateHttpJsonRequestParams(this, requestUriString, "DELETE", operation.Credentials, Conventions)).AddOperationHeaders(OperationsHeaders))
                {
                    try
                    {
                        var json = await request.ReadResponseJsonAsync().ConfigureAwait(false);
                        var operationId = json.Value<long>("OperationId");
                        var op = new Operation(GetOperationStatusAsync, operationId);
                        await op.WaitForCompletionAsync().ConfigureAwait(false);
                    }
                    catch (Exception e)
                    {
                        throw e.SimplifyException();
                    }
                }
            });
        }

        public Task<RavenJObject> GetMetadataForAsync(string filename)
        {
            return ExecuteWithReplication("HEAD", operation => AsyncFilesServerClientExtension.GetMetadataForAsyncImpl(this, RequestFactory, Conventions, OperationsHeaders, filename, operation.Url, operation.Credentials));
>>>>>>> b19bf61a
        }

        public Task<FileHeader[]> GetAsync(string[] filename)
        {
            return ExecuteWithReplication(HttpMethods.Get, operation => GetAsyncImpl(filename, operation));
        }

<<<<<<< HEAD
	    public Task<FileHeader[]> StartsWithAsync(string prefix, string matches, int start, int pageSize)
	    {
			return ExecuteWithReplication(HttpMethods.Get, operation => StartsWithAsyncImpl(prefix, matches, start, pageSize, operation));
	    }
=======
        public Task<FileHeader[]> StartsWithAsync(string prefix, string matches, int start, int pageSize)
        {
            return ExecuteWithReplication("GET", operation => StartsWithAsyncImpl(prefix, matches, start, pageSize, operation));
        }
>>>>>>> b19bf61a

        public async Task<IAsyncEnumerator<FileHeader>> StreamFileHeadersAsync(Etag fromEtag, int pageSize = int.MaxValue)
        {
            if (fromEtag == null)
                throw new ArgumentException("fromEtag");

            var operationMetadata = new OperationMetadata(this.BaseUrl, this.CredentialsThatShouldBeUsedOnlyInOperationsWithoutReplication, null);

            if ( pageSize != int.MaxValue )
            {
                return new EtagStreamResults(this, fromEtag, pageSize);
            }
            else
            {
                var sb = new StringBuilder(operationMetadata.Url)
                    .Append("/streams/files?etag=")
                    .Append(fromEtag)
                    .Append("&pageSize=")
                    .Append(pageSize);

                var request = RequestFactory.CreateHttpJsonRequest(new CreateHttpJsonRequestParams(this, sb.ToString(), HttpMethods.Get, operationMetadata.Credentials, this.Conventions)
                                            .AddOperationHeaders(OperationsHeaders));

                var response = await request.ExecuteRawResponseAsync()
                                            .ConfigureAwait(false);

                await response.AssertNotFailingResponse().ConfigureAwait(false);

                return new YieldStreamResults(request, await response.GetResponseStreamWithHttpDecompression().ConfigureAwait(false));
            }
        }

        internal class EtagStreamResults : IAsyncEnumerator<FileHeader>
        {
            private readonly AsyncFilesServerClient client;
            private readonly OperationMetadata operationMetadata;
            private readonly NameValueCollection headers;
            private readonly Etag startEtag;
            private readonly int pageSize;
            private readonly FilesConvention conventions;
            private readonly HttpJsonRequestFactory requestFactory;

            private bool complete;
            private bool wasInitialized;

            private FileHeader current;
            private YieldStreamResults currentStream;

            private Etag currentEtag;
            private int currentPageCount = 0;


            public EtagStreamResults(AsyncFilesServerClient client, Etag startEtag, int pageSize)
            {
                this.client = client;
                this.startEtag = startEtag;
                this.pageSize = pageSize;

                this.requestFactory = client.RequestFactory;
                this.operationMetadata = new OperationMetadata(client.BaseUrl, client.CredentialsThatShouldBeUsedOnlyInOperationsWithoutReplication, null);
                this.headers = client.OperationsHeaders;
                this.conventions = client.Conventions;
            }

            private async Task RequestPage(Etag etag)
            {
                if (currentStream != null)
                    currentStream.Dispose();

                var sb = new StringBuilder(operationMetadata.Url)
                       .Append("/streams/files?etag=")
                       .Append(etag)
                       .Append("&pageSize=")
                       .Append(pageSize);

                var request = requestFactory.CreateHttpJsonRequest(new CreateHttpJsonRequestParams(client, sb.ToString(), HttpMethods.Get, operationMetadata.Credentials, conventions)
                                            .AddOperationHeaders(headers));

                var response = await request.ExecuteRawResponseAsync()
                                            .ConfigureAwait(false);

                await response.AssertNotFailingResponse().ConfigureAwait(false);

                currentPageCount = 0;
                currentEtag = etag;
                currentStream = new YieldStreamResults(request, await response.GetResponseStreamWithHttpDecompression().ConfigureAwait(false));
            }

            public async Task<bool> MoveNextAsync()
            {
                if (complete)
                {
                    // to parallel IEnumerable<T>, subsequent calls to MoveNextAsync after it has returned false should
                    // also return false, rather than throwing
                    return false;
                }

                if (wasInitialized == false)
                {
                    await RequestPage(startEtag).ConfigureAwait(false);
                    wasInitialized = true;
                }

                if (await currentStream.MoveNextAsync().ConfigureAwait(false) == false)
                {
                    // We didn't finished the page, so there is no more data to retrieve.
                    if (currentPageCount < pageSize)
                    {
                        complete = true;
                        return false;
                    }
                    else
                    {
                        await RequestPage(current.Etag).ConfigureAwait(false);
                        return await this.MoveNextAsync().ConfigureAwait(false);
                    }
                }
                else
                {
                    current = currentStream.Current;
                    currentPageCount++;

                    return true;
                }                
            }

            public FileHeader Current
            {
                get { return current; }
            }

            public void Dispose()
            {
                if (currentStream != null)
                    currentStream.Dispose();
            }
        }

        internal class YieldStreamResults : IAsyncEnumerator<FileHeader>
        {
            private readonly HttpJsonRequest request;

            private readonly Stream stream;
            private readonly StreamReader streamReader;
            private readonly JsonTextReaderAsync reader;
            private bool complete;

            private bool wasInitialized;

            public YieldStreamResults(HttpJsonRequest request, Stream stream)
            {
                this.request = request;
                this.stream = stream;
                streamReader = new StreamReader(stream);
                reader = new JsonTextReaderAsync(streamReader);
            }

            private async Task InitAsync()
            {
                if (await reader.ReadAsync().ConfigureAwait(false) == false || reader.TokenType != JsonToken.StartObject)
                    throw new InvalidOperationException("Unexpected data at start of stream");

                if (await reader.ReadAsync().ConfigureAwait(false) == false || reader.TokenType != JsonToken.PropertyName || Equals("Results", reader.Value) == false)
                    throw new InvalidOperationException("Unexpected data at stream 'Results' property name");

                if (await reader.ReadAsync().ConfigureAwait(false) == false || reader.TokenType != JsonToken.StartArray)
                    throw new InvalidOperationException("Unexpected data at 'Results', could not find start results array");
            }

            public void Dispose()
            {
                reader.Close();
                streamReader.Close();
                stream.Close();
                request.Dispose();
            }

            public async Task<bool> MoveNextAsync()
            {
                if (complete)
                {
                    // to parallel IEnumerable<T>, subsequent calls to MoveNextAsync after it has returned false should
                    // also return false, rather than throwing
                    return false;
                }

                if (wasInitialized == false)
                {
                    await InitAsync().ConfigureAwait(false);
                    wasInitialized = true;
                }

                if (await reader.ReadAsync().ConfigureAwait(false) == false)
                    throw new InvalidOperationException("Unexpected end of data");

                if (reader.TokenType == JsonToken.EndArray)
                {
                    complete = true;

                    await TryReadNextPageStart().ConfigureAwait(false);

                    await EnsureValidEndOfResponse().ConfigureAwait(false);
                    this.Dispose();
                    return false;
                }

                var receivedObject = (RavenJObject)await RavenJToken.ReadFromAsync(reader).ConfigureAwait(false);
                Current = receivedObject.JsonDeserialization<FileHeader>();
                return true;
            }

            private async Task TryReadNextPageStart()
            {
                if (!(await reader.ReadAsync().ConfigureAwait(false)) || reader.TokenType != JsonToken.PropertyName)
                    return;

                switch ((string)reader.Value)
                {
                    case "Error":
                        var err = await reader.ReadAsString().ConfigureAwait(false);
                        throw new InvalidOperationException("Server error" + Environment.NewLine + err);
                    default:
                        throw new InvalidOperationException("Unexpected property name: " + reader.Value);
                }

            }

            private async Task EnsureValidEndOfResponse()
            {
                if (reader.TokenType != JsonToken.EndObject && await reader.ReadAsync().ConfigureAwait(false) == false)
                    throw new InvalidOperationException("Unexpected end of response - missing EndObject token");

                if (reader.TokenType != JsonToken.EndObject)
                    throw new InvalidOperationException(string.Format("Unexpected token type at the end of the response: {0}. Error: {1}", reader.TokenType, streamReader.ReadToEnd()));

                var remainingContent = streamReader.ReadToEnd();

                if (string.IsNullOrEmpty(remainingContent) == false)
                    throw new InvalidOperationException("Server error: " + remainingContent);
            }

            public FileHeader Current { get; private set; }
        }

<<<<<<< HEAD
		private async Task<FileHeader[]> StartsWithAsyncImpl(string prefix, string matches, int start, int pageSize, OperationMetadata operation)
		{
			var uri = string.Format("/files?startsWith={0}&matches={1}&start={2}&pageSize={3}", string.IsNullOrEmpty(prefix) ? null : Uri.EscapeDataString(prefix), string.IsNullOrEmpty(matches) ? null : Uri.EscapeDataString(matches), start, pageSize);

			using (var request = RequestFactory.CreateHttpJsonRequest(new CreateHttpJsonRequestParams(this, operation.Url + uri, HttpMethods.Get, operation.Credentials, Conventions)).AddOperationHeaders(OperationsHeaders))
			{
				try
				{
					var response = (RavenJArray)await request.ReadResponseJsonAsync().ConfigureAwait(false);
					return response.JsonDeserialization<FileHeader>();
				}
				catch (Exception e)
				{
					throw e.SimplifyException();
				}
			}
		}
=======
        private async Task<FileHeader[]> StartsWithAsyncImpl(string prefix, string matches, int start, int pageSize, OperationMetadata operation)
        {
            var uri = string.Format("/files?startsWith={0}&matches={1}&start={2}&pageSize={3}", string.IsNullOrEmpty(prefix) ? null : Uri.EscapeDataString(prefix), string.IsNullOrEmpty(matches) ? null : Uri.EscapeDataString(matches), start, pageSize);

            using (var request = RequestFactory.CreateHttpJsonRequest(new CreateHttpJsonRequestParams(this, operation.Url + uri, "GET", operation.Credentials, Conventions)).AddOperationHeaders(OperationsHeaders))
            {
                try
                {
                    var response = (RavenJArray)await request.ReadResponseJsonAsync().ConfigureAwait(false);
                    return response.JsonDeserialization<FileHeader>();
                }
                catch (Exception e)
                {
                    throw e.SimplifyException();
                }
            }
        }
>>>>>>> b19bf61a

        private async Task<FileHeader[]> GetAsyncImpl(string[] filenames, OperationMetadata operation)
        {
            var requestUriBuilder = new StringBuilder("/files?");
            for( int i = 0; i < filenames.Length; i++ )
            {
                requestUriBuilder.Append("fileNames=" + Uri.EscapeDataString(filenames[i]));
                if (i < filenames.Length - 1)
                    requestUriBuilder.Append("&");
            }

<<<<<<< HEAD
	        using (var request = RequestFactory.CreateHttpJsonRequest(new CreateHttpJsonRequestParams(this, operation.Url + requestUriBuilder.ToString(), HttpMethods.Get, operation.Credentials, Conventions)).AddOperationHeaders(OperationsHeaders))
	        {
				try
				{
					var response = (RavenJArray) await request.ReadResponseJsonAsync().ConfigureAwait(false);
=======
            using (var request = RequestFactory.CreateHttpJsonRequest(new CreateHttpJsonRequestParams(this, operation.Url + requestUriBuilder.ToString(), "GET", operation.Credentials, Conventions)).AddOperationHeaders(OperationsHeaders))
            {
                try
                {
                    var response = (RavenJArray) await request.ReadResponseJsonAsync().ConfigureAwait(false);
>>>>>>> b19bf61a

                    var results = response.JsonDeserialization<FileHeader>();

                    results.ForEach(x =>
                    {
                        if (x == null)
                            return;

                        x.Metadata = new RavenJObject(x.Metadata, StringComparer.OrdinalIgnoreCase); // ensure metadata keys aren't case sensitive
                    });

                    return results;
                }
                catch (Exception e)
                {
                    throw e.SimplifyException();
                }
            }
        }

        public Task<Stream> DownloadAsync(string filename, Reference<RavenJObject> metadataRef = null, long? from = null, long? to = null)
        {
            return ExecuteWithReplication(HttpMethod.Get, async operation => await AsyncFilesServerClientExtension.DownloadAsyncImpl(this, RequestFactory, Conventions, OperationsHeaders, "/files/", filename, metadataRef, from, to, operation.Url, operation.Credentials).ConfigureAwait(false));
        }

        public Task UpdateMetadataAsync(string filename, RavenJObject metadata, Etag etag = null)
        {
            return ExecuteWithReplication(HttpMethods.Post, async operation =>
            {
<<<<<<< HEAD
				using (var request = RequestFactory.CreateHttpJsonRequest(new CreateHttpJsonRequestParams(this, operation.Url + "/files/" + filename, HttpMethods.Post, operation.Credentials, Conventions)).AddOperationHeaders(OperationsHeaders))
	            {
					AddHeaders(metadata, request);
					AsyncFilesServerClientExtension.AddEtagHeader(request, etag);
					try
					{
						await request.ExecuteRequestAsync().ConfigureAwait(false);
					}
					catch (Exception e)
					{
						throw e.SimplifyException();
					}
	            }
=======
                using (var request = RequestFactory.CreateHttpJsonRequest(new CreateHttpJsonRequestParams(this, operation.Url + "/files/" + filename, "POST", operation.Credentials, Conventions)).AddOperationHeaders(OperationsHeaders))
                {
                    AddHeaders(metadata, request);
                    AsyncFilesServerClientExtension.AddEtagHeader(request, etag);
                    try
                    {
                        await request.ExecuteRequestAsync().ConfigureAwait(false);
                    }
                    catch (Exception e)
                    {
                        throw e.SimplifyException();
                    }
                }
>>>>>>> b19bf61a
            });
        }

        public Task UploadAsync(string filename, Stream source, RavenJObject metadata = null, Etag etag = null)
        {
            if (source.CanRead == false)
                throw new Exception("Stream does not support reading");

            bool streamConsumed = false;
            long start = -1;

            if (source.CanSeek)
                start = source.Position;

            return UploadAsync(filename, source.CopyTo, () =>
            {
                if (streamConsumed)
                {
                    // If the content needs to be written to a target stream a 2nd time, then the stream must support
                    // seeking, otherwise the stream can't be copied a second time to a target stream (e.g. a NetworkStream).
                    if (source.CanSeek)
                        source.Position = start;
                    else
                        throw new InvalidOperationException("We need to resend the request body while the stream was already consumed. It cannot be read again because it's not seekable");
                }

                streamConsumed = true;
            }, source.Length, metadata, etag);
        }

<<<<<<< HEAD
		public Task UploadAsync(string filename, Action<Stream> source, Action prepareStream, long size, RavenJObject metadata = null, Etag etag = null)
=======
        public Task UploadAsync(string filename, Action<Stream> source, Action prepareStream, long size, RavenJObject metadata = null, Etag etag = null)
>>>>>>> b19bf61a
        {
            if (metadata == null)
                metadata = new RavenJObject();

<<<<<<< HEAD
			return ExecuteWithReplication(HttpMethods.Put, async operation =>
            {
				await UploadAsyncImpl(operation, filename, source, prepareStream, metadata, false, size, etag).ConfigureAwait(false);
=======
            return ExecuteWithReplication("PUT", async operation =>
            {
                await UploadAsyncImpl(operation, filename, source, prepareStream, metadata, false, size, etag).ConfigureAwait(false);
>>>>>>> b19bf61a
            });
        }

        public Task UploadRawAsync(string filename, Stream source, RavenJObject metadata, long size, Etag etag = null)
        {
            var operationMetadata = new OperationMetadata(this.BaseUrl, this.CredentialsThatShouldBeUsedOnlyInOperationsWithoutReplication, null);
            return UploadAsyncImpl(operationMetadata, filename, source.CopyTo, () => { }, metadata, true, size, etag);
        }

        private async Task UploadAsyncImpl(OperationMetadata operation, string filename, Action<Stream> source, Action prepareStream, RavenJObject metadata, bool preserveTimestamps, long size, Etag etag)
        {
            var operationUrl = operation.Url + "/files?name=" + Uri.EscapeDataString(filename);
            if (preserveTimestamps)
                operationUrl += "&preserveTimestamps=true";

<<<<<<< HEAD
	        var createHttpJsonRequestParams = new CreateHttpJsonRequestParams(this, operationUrl, HttpMethod.Put, operation.Credentials, Conventions, timeout: TimeSpan.FromHours(12))
	        {
		        DisableRequestCompression = true
	        };

	        using (var request = RequestFactory.CreateHttpJsonRequest(createHttpJsonRequestParams).AddOperationHeaders(OperationsHeaders))
			using (ConnectionOptions.Expect100Continue(request.Url))
	        {
				metadata[Constants.FileSystem.RavenFsSize] = new RavenJValue(size);

		        AddHeaders(metadata, request);
				AsyncFilesServerClientExtension.AddEtagHeader(request, etag);

		        var response = await request.ExecuteRawRequestAsync((netStream, t) =>
				{
					try
					{
						if (prepareStream != null)
							prepareStream();

						source(netStream);
						netStream.Flush();

						t.TrySetResult(null);
					}
					catch (Exception e)
					{
						t.TrySetException(e);
					}
				}).ConfigureAwait(false);

		        if (request.ResponseStatusCode == HttpStatusCode.BadRequest)
		        {
			        throw new BadRequestException("There is a mismatch between the size reported in the RavenFS-Size header and the data read server side.");
		        }

		        try
		        {
			        await response.AssertNotFailingResponse().ConfigureAwait(false);
		        }
		        catch (Exception e)
		        {
			        var simplified = e.SimplifyException();

			        if (simplified != e)
				        throw simplified;

			        throw;
		        }
	        }
=======
            var createHttpJsonRequestParams = new CreateHttpJsonRequestParams(this, operationUrl, "PUT", operation.Credentials, Conventions, timeout: TimeSpan.FromHours(12))
            {
                DisableRequestCompression = true
            };

            using (var request = RequestFactory.CreateHttpJsonRequest(createHttpJsonRequestParams).AddOperationHeaders(OperationsHeaders))
            using (ConnectionOptions.Expect100Continue(request.Url))
            {
                metadata[Constants.FileSystem.RavenFsSize] = new RavenJValue(size);

                AddHeaders(metadata, request);
                AsyncFilesServerClientExtension.AddEtagHeader(request, etag);

                var response = await request.ExecuteRawRequestAsync((netStream, t) =>
                {
                    try
                    {
                        if (prepareStream != null)
                            prepareStream();

                        source(netStream);
                        netStream.Flush();

                        t.TrySetResult(null);
                    }
                    catch (Exception e)
                    {
                        t.TrySetException(e);
                    }
                }).ConfigureAwait(false);

                if (request.ResponseStatusCode == HttpStatusCode.BadRequest)
                {
                    throw new BadRequestException("There is a mismatch between the size reported in the RavenFS-Size header and the data read server side.");
                }

                try
                {
                    await response.AssertNotFailingResponse().ConfigureAwait(false);
                }
                catch (Exception e)
                {
                    var simplified = e.SimplifyException();

                    if (simplified != e)
                        throw simplified;

                    throw;
                }
            }
>>>>>>> b19bf61a
        }

        internal async Task<bool> TryResolveConflictByUsingRegisteredListenersAsync(string filename, FileHeader remote, string sourceServerUri, Action beforeConflictResolution)
        {
            var files = await this.GetAsync(new[] { filename }).ConfigureAwait(false);
            FileHeader local = files.FirstOrDefault();
            
            // File does not exists anymore on the server.
            if (local == null)
                return false;

            if (conflictListeners.Length > 0 && resolvingConflict == false)
            {
                resolvingConflict = true;
                try
                {
                    var resolutionStrategy = ConflictResolutionStrategy.NoResolution;
                    foreach (var conflictListener in conflictListeners)
                    {
                        var strategy = conflictListener.ConflictDetected(local, remote, sourceServerUri);
                        if (strategy != ConflictResolutionStrategy.NoResolution)
                        {
                            resolutionStrategy = strategy;
                            break;
                        }
                    }

                    // We execute an external action before conflict resolution starts.
                    beforeConflictResolution();

                    if (resolutionStrategy == ConflictResolutionStrategy.NoResolution)
                        return false;

                    // We resolve the conflict.
                    try
                    {
                        var client = new SynchronizationClient(this, Conventions);
                        await client.ResolveConflictAsync(filename, resolutionStrategy).ConfigureAwait(false);

                        // Refreshing the file information.
                        files = await this.GetAsync(new[] { filename }).ConfigureAwait(false);                        
                        files.ApplyIfNotNull ( x => 
                        {
                            // We notify the listeners.
                            foreach (var conflictListener in conflictListeners)
                                conflictListener.ConflictResolved(x);
                        });

                        return true;
                    }
                    catch { }
                }
                finally
                {
                    resolvingConflict = false;
                }
            }
            else // No resolution listeners, therefore we notify the subscribers.
            {                
                beforeConflictResolution();
            }

            return false;
        }

        public IAsyncFilesSynchronizationCommands Synchronization
        {
            get { return new SynchronizationClient(this, Conventions); }
        }

        public IAsyncFilesConfigurationCommands Configuration
        {
            get { return new ConfigurationClient(this, Conventions); }
        }

        public IAsyncFilesStorageCommands Storage
        {
            get { return new StorageClient(this, Conventions); }
        }

        public IAsyncFilesAdminCommands Admin
        {
            get { return new AdminClient(this, Conventions); }
        }

        private static void AddHeaders(RavenJObject metadata, HttpJsonRequest request)
        {
            foreach( var item in metadata )
            {
                var value = item.Value is RavenJValue ? item.Value.ToString() : item.Value.ToString(Formatting.None);
                request.AddHeader(item.Key, value);     
            }
        }

        public Task<string[]> GetDirectoriesAsync(string from = null, int start = 0, int pageSize = 25)
        {
            return ExecuteWithReplication(HttpMethods.Get, async operation =>
            {
                var path = @from ?? "";
                if (path.StartsWith("/"))
                    path = path.Substring(1);

                var requestUriString = operation.Url + "/folders/subdirectories/" + Uri.EscapeUriString(path) + "?pageSize=" +
                                       pageSize + "&start=" + start;

<<<<<<< HEAD
	            using (var request = RequestFactory.CreateHttpJsonRequest(new CreateHttpJsonRequestParams(this, requestUriString, HttpMethods.Get, operation.Credentials, Conventions)).AddOperationHeaders(OperationsHeaders))
	            {
					try
					{
						var response = (RavenJArray)await request.ReadResponseJsonAsync().ConfigureAwait(false);
						return response.JsonDeserialization<string>();
					}
					catch (Exception e)
					{
						throw e.SimplifyException();
					}
	            }
=======
                using (var request = RequestFactory.CreateHttpJsonRequest(new CreateHttpJsonRequestParams(this, requestUriString, "GET", operation.Credentials, Conventions)).AddOperationHeaders(OperationsHeaders))
                {
                    try
                    {
                        var response = (RavenJArray)await request.ReadResponseJsonAsync().ConfigureAwait(false);
                        return response.JsonDeserialization<string>();
                    }
                    catch (Exception e)
                    {
                        throw e.SimplifyException();
                    }
                }
>>>>>>> b19bf61a
            });
        }

        public Task<SearchResults> SearchOnDirectoryAsync(string folder, FilesSortOptions options = FilesSortOptions.Default,
                                                     string fileNameSearchPattern = "", int start = 0, int pageSize = 25)
        {
            var folderQueryPart = GetFolderQueryPart(folder);

            if (string.IsNullOrEmpty(fileNameSearchPattern) == false && fileNameSearchPattern.Contains("*") == false && fileNameSearchPattern.Contains("?") == false)
            {
                fileNameSearchPattern = fileNameSearchPattern + "*";
            }
            var fileNameQueryPart = GetFileNameQueryPart(fileNameSearchPattern);

            return SearchAsync(folderQueryPart + fileNameQueryPart, GetSortFields(options), start, pageSize);
        }

        public Task<Guid> GetServerIdAsync()
        {
            return ExecuteWithReplication(HttpMethods.Get, async operation =>
            {
                var requestUriString = operation.Url + "/static/id";

<<<<<<< HEAD
	            using (var request = RequestFactory.CreateHttpJsonRequest(new CreateHttpJsonRequestParams(this, requestUriString, HttpMethods.Get, operation.Credentials, Conventions)).AddOperationHeaders(OperationsHeaders))
	            {
					try
					{
						var response = (RavenJValue)await request.ReadResponseJsonAsync().ConfigureAwait(false);
						return response.Value<Guid>();
					}
					catch (Exception e)
					{
						throw e.SimplifyException();
					}
	            }
=======
                using (var request = RequestFactory.CreateHttpJsonRequest(new CreateHttpJsonRequestParams(this, requestUriString, "GET", operation.Credentials, Conventions)).AddOperationHeaders(OperationsHeaders))
                {
                    try
                    {
                        var response = (RavenJValue)await request.ReadResponseJsonAsync().ConfigureAwait(false);
                        return response.Value<Guid>();
                    }
                    catch (Exception e)
                    {
                        throw e.SimplifyException();
                    }
                }
>>>>>>> b19bf61a
            });
        }

        private static string GetFileNameQueryPart(string fileNameSearchPattern)
        {
            if (string.IsNullOrEmpty(fileNameSearchPattern))
                return "";

            if (fileNameSearchPattern.StartsWith("*") || (fileNameSearchPattern.StartsWith("?")))
                return " AND __rfileName:" + Reverse(fileNameSearchPattern);

            return " AND __fileName:" + fileNameSearchPattern;
        }

        private static string Reverse(string value)
        {
            var characters = value.ToCharArray();
            Array.Reverse(characters);

            return new string(characters);
        }

        private static string GetFolderQueryPart(string folder)
        {
            if (folder == null) throw new ArgumentNullException("folder");
            if (folder.StartsWith("/") == false)
                throw new ArgumentException("folder must starts with a /", "folder");

            int level;
            if (folder == "/")
                level = 1;
            else
                level = folder.Count(ch => ch == '/') + 1;

            var folderQueryPart = "__directoryName:" + folder + " AND __level:" + level;
            return folderQueryPart;
        }

        private static string[] GetSortFields(FilesSortOptions options)
        {
            string sort = null;
            switch (options & ~FilesSortOptions.Desc)
            {
                case FilesSortOptions.Name:
                    sort = "__key";
                    break;
                case FilesSortOptions.Size:
                    sort = "__size";
                    break;
                case FilesSortOptions.LastModified:
                    sort = "__modified";
                    break;
            }

            if (options.HasFlag(FilesSortOptions.Desc))
            {
                if (string.IsNullOrEmpty(sort))
                    throw new ArgumentException("databaseOptions");
                sort = "-" + sort;
            }

            var sortFields = string.IsNullOrEmpty(sort) ? null : new[] { sort };
            return sortFields;
        }

        private class ConfigurationClient : IAsyncFilesConfigurationCommands, IHoldProfilingInformation
        {
            private readonly AsyncFilesServerClient client;
            private readonly FilesConvention convention;

            public IAsyncFilesCommands Commands
            {
                get { return this.client; }
            }

            public ConfigurationClient(AsyncFilesServerClient client, FilesConvention convention)
            {
                this.client = client;
                this.convention = convention;
            }

            public Task<string[]> GetKeyNamesAsync(int start = 0, int pageSize = 25)
            {
                return client.ExecuteWithReplication(HttpMethods.Get, async operation =>
                {
                    var requestUriString = operation.Url + "/config?start=" + start + "&pageSize=" + pageSize;

<<<<<<< HEAD
	                using (var request = client.RequestFactory.CreateHttpJsonRequest(new CreateHttpJsonRequestParams(this, requestUriString, HttpMethods.Get, operation.Credentials, convention)).AddOperationHeaders(client.OperationsHeaders))
	                {
						try
						{
							var response = (RavenJArray)await request.ReadResponseJsonAsync().ConfigureAwait(false);
							return response.JsonDeserialization<string>();
						}
						catch (Exception e)
						{
							throw e.SimplifyException();
						}
	                }
=======
                    using (var request = client.RequestFactory.CreateHttpJsonRequest(new CreateHttpJsonRequestParams(this, requestUriString, "GET", operation.Credentials, convention)).AddOperationHeaders(client.OperationsHeaders))
                    {
                        try
                        {
                            var response = (RavenJArray)await request.ReadResponseJsonAsync().ConfigureAwait(false);
                            return response.JsonDeserialization<string>();
                        }
                        catch (Exception e)
                        {
                            throw e.SimplifyException();
                        }
                    }
>>>>>>> b19bf61a
                });
            }

            public Task SetKeyAsync<T>(string name, T data)
            {
				return client.ExecuteWithReplication(HttpMethods.Put, async operation =>
                {
                    var requestUriString = operation.Url + "/config?name=" + Uri.EscapeDataString(name);
<<<<<<< HEAD
					using (var request = client.RequestFactory.CreateHttpJsonRequest(new CreateHttpJsonRequestParams(this, requestUriString, HttpMethods.Put, operation.Credentials, convention)).AddOperationHeaders(client.OperationsHeaders))
	                {
						var jsonData = data as RavenJObject;
						if (jsonData != null)
						{
							await request.WriteAsync(jsonData).ConfigureAwait(false);
						}
						else if (data is NameValueCollection)
						{
							throw new ArgumentException("NameValueCollection objects are not supported to be stored in RavenFS configuration");
						}
						else
						{
							await request.WriteWithObjectAsync(data).ConfigureAwait(false);
						}
	                }
=======
                    using (var request = client.RequestFactory.CreateHttpJsonRequest(new CreateHttpJsonRequestParams(this, requestUriString, "PUT", operation.Credentials, convention)).AddOperationHeaders(client.OperationsHeaders))
                    {
                        var jsonData = data as RavenJObject;
                        if (jsonData != null)
                        {
                            await request.WriteAsync(jsonData).ConfigureAwait(false);
                        }
                        else if (data is NameValueCollection)
                        {
                            throw new ArgumentException("NameValueCollection objects are not supported to be stored in RavenFS configuration");
                        }
                        else
                        {
                            await request.WriteWithObjectAsync(data).ConfigureAwait(false);
                        }
                    }
>>>>>>> b19bf61a
                });
            }

            public Task DeleteKeyAsync(string name)
            {
                return client.ExecuteWithReplication(HttpMethods.Delete, async operation =>
                {
                    var requestUriString = operation.Url + "/config?name=" + Uri.EscapeDataString(name);

<<<<<<< HEAD
	                using (var request = client.RequestFactory.CreateHttpJsonRequest(new CreateHttpJsonRequestParams(this, requestUriString, HttpMethods.Delete, operation.Credentials, convention)).AddOperationHeaders(client.OperationsHeaders))
	                {
						await request.ExecuteRequestAsync().ConfigureAwait(false);
	                }
=======
                    using (var request = client.RequestFactory.CreateHttpJsonRequest(new CreateHttpJsonRequestParams(this, requestUriString, "DELETE", operation.Credentials, convention)).AddOperationHeaders(client.OperationsHeaders))
                    {
                        await request.ExecuteRequestAsync().ConfigureAwait(false);
                    }
>>>>>>> b19bf61a
                });
            }

            public Task<T> GetKeyAsync<T>(string name)
            {
                return client.ExecuteWithReplication(HttpMethods.Get, async operation =>
                {
                    var requestUriString = operation.Url + "/config?name=" + Uri.EscapeDataString(name);

<<<<<<< HEAD
	                using (var request = client.RequestFactory.CreateHttpJsonRequest(new CreateHttpJsonRequestParams(this, requestUriString, HttpMethods.Get, operation.Credentials, convention)).AddOperationHeaders(client.OperationsHeaders))
	                {
						try
						{
							var response = (RavenJObject)await request.ReadResponseJsonAsync().ConfigureAwait(false);
							return response.JsonDeserialization<T>();
						}
						catch (Exception e)
						{
							var responseException = e as ErrorResponseException;
							if (responseException == null)
								throw;

							if (responseException.StatusCode == HttpStatusCode.NotFound)
								return default(T);

							throw;
						}
	                }
=======
                    using (var request = client.RequestFactory.CreateHttpJsonRequest(new CreateHttpJsonRequestParams(this, requestUriString, "GET", operation.Credentials, convention)).AddOperationHeaders(client.OperationsHeaders))
                    {
                        try
                        {
                            var response = (RavenJObject)await request.ReadResponseJsonAsync().ConfigureAwait(false);
                            return response.JsonDeserialization<T>();
                        }
                        catch (Exception e)
                        {
                            var responseException = e as ErrorResponseException;
                            if (responseException == null)
                                throw;

                            if (responseException.StatusCode == HttpStatusCode.NotFound)
                                return default(T);

                            throw;
                        }
                    }
>>>>>>> b19bf61a
                });
            }

            public Task<ConfigurationSearchResults> SearchAsync(string prefix, int start = 0, int pageSize = 25)
            {
                return client.ExecuteWithReplication(HttpMethods.Get, async operation =>
                {
                    var requestUriBuilder = new StringBuilder(operation.Url)
                        .Append("/config/search/?prefix=")
                        .Append(Uri.EscapeUriString(prefix))
                        .Append("&start=")
                        .Append(start)
                        .Append("&pageSize=")
                        .Append(pageSize);

<<<<<<< HEAD
	                using (var request = client.RequestFactory.CreateHttpJsonRequest(new CreateHttpJsonRequestParams(this, requestUriBuilder.ToString(), HttpMethods.Get, operation.Credentials, convention)).AddOperationHeaders(client.OperationsHeaders))
	                {
						try
						{
							var response = (RavenJObject)await request.ReadResponseJsonAsync().ConfigureAwait(false);
							return response.JsonDeserialization<ConfigurationSearchResults>();
						}
						catch (Exception e)
						{
							throw e.SimplifyException();
						}
	                }
=======
                    using (var request = client.RequestFactory.CreateHttpJsonRequest(new CreateHttpJsonRequestParams(this, requestUriBuilder.ToString(), "GET", operation.Credentials, convention)).AddOperationHeaders(client.OperationsHeaders))
                    {
                        try
                        {
                            var response = (RavenJObject)await request.ReadResponseJsonAsync().ConfigureAwait(false);
                            return response.JsonDeserialization<ConfigurationSearchResults>();
                        }
                        catch (Exception e)
                        {
                            throw e.SimplifyException();
                        }
                    }
>>>>>>> b19bf61a
                });
            }

            public void Dispose()
            {
            }

            public ProfilingInformation ProfilingInformation { get; private set; }
        }

        private class SynchronizationClient : SynchronizationServerClient, IAsyncFilesSynchronizationCommands
        {
            private readonly OperationCredentials credentials;
            private readonly FilesConvention convention;
            private readonly AsyncFilesServerClient client;

            public IAsyncFilesCommands Commands
            {
                get { return client; }
            }

            public SynchronizationClient(AsyncFilesServerClient client, FilesConvention convention)
                : base(client.ServerUrl, client.FileSystemName, client.ApiKey, client.PrimaryCredentials.Credentials,
                    client.Conventions, client.PrimaryCredentials, client.RequestFactory, client.OperationsHeaders)
            {
                credentials = client.PrimaryCredentials;
                this.convention = convention;
                this.client = client;
            }

<<<<<<< HEAD
			public Task<SynchronizationDestination[]> GetDestinationsAsync()
			{
                return client.ExecuteWithReplication(HttpMethods.Get, async operation =>
				{
					var requestUriString = operation.Url + "/config?name=" + Uri.EscapeDataString(SynchronizationConstants.RavenSynchronizationDestinations);
					using (var request = RequestFactory.CreateHttpJsonRequest(new CreateHttpJsonRequestParams(this, requestUriString, HttpMethod.Get, operation.Credentials, convention)).AddOperationHeaders(OperationsHeaders))
					{
						try
						{
							var response = (RavenJObject)await request.ReadResponseJsonAsync().ConfigureAwait(false);
							var rawDestinations = (RavenJArray)response["Destinations"];
							return rawDestinations.JsonDeserialization<SynchronizationDestination>();
						}
						catch (Exception e)
						{
							throw e.SimplifyException();
						}
					}
				});
			}

			public Task SetDestinationsAsync(params SynchronizationDestination[] destinations)
			{
				return client.ExecuteWithReplication(HttpMethods.Put, async operation =>
				{
					var requestUriString = operation.Url + "/config?name=" + Uri.EscapeDataString(SynchronizationConstants.RavenSynchronizationDestinations);
					using (var request = RequestFactory.CreateHttpJsonRequest(new CreateHttpJsonRequestParams(this, requestUriString, HttpMethod.Put, operation.Credentials, convention)).AddOperationHeaders(OperationsHeaders))
					{
						var data = new { Destinations = destinations };

						try
						{
							await request.WriteWithObjectAsync(data).ConfigureAwait(false);
						}
						catch (Exception e)
						{
							throw e.SimplifyException();
						}
					}
				});
			}

			public async Task<ItemsPage<ConflictItem>> GetConflictsAsync(int start = 0, int pageSize = 25)
			{
				var requestUriString = string.Format("{0}/synchronization/conflicts?start={1}&pageSize={2}", BaseUrl, start,
														 pageSize);

				using (var request = RequestFactory.CreateHttpJsonRequest(new CreateHttpJsonRequestParams(this, requestUriString, HttpMethod.Get, credentials, convention)).AddOperationHeaders(OperationsHeaders))
				{
					try
					{
						var response = (RavenJObject)await request.ReadResponseJsonAsync().ConfigureAwait(false);
						return response.JsonDeserialization<ItemsPage<ConflictItem>>();
					}
					catch (Exception e)
					{
						throw e.SimplifyException();
					}
				}
			}

			public async Task<SynchronizationReport> GetSynchronizationStatusForAsync(string fileName)
			{
				var requestUriString = string.Format("{0}/synchronization/status?fileName={1}", BaseUrl, Uri.EscapeDataString(fileName));

				using (var request = RequestFactory.CreateHttpJsonRequest(new CreateHttpJsonRequestParams(this, requestUriString, HttpMethod.Get, credentials, convention)).AddOperationHeaders(OperationsHeaders))
				{
					try
					{
						var response = (RavenJObject)await request.ReadResponseJsonAsync().ConfigureAwait(false);
						return response.JsonDeserialization<SynchronizationReport>();
					}
					catch (Exception e)
					{
						throw e.SimplifyException();
					}
				}
			}

			public async Task<ItemsPage<SynchronizationReport>> GetFinishedAsync(int start = 0, int pageSize = 25)
			{
				var requestUriString = string.Format("{0}/synchronization/finished?start={1}&pageSize={2}", BaseUrl, start, pageSize);

				using (var request = RequestFactory.CreateHttpJsonRequest(new CreateHttpJsonRequestParams(this, requestUriString, HttpMethod.Get, credentials, convention)).AddOperationHeaders(OperationsHeaders))
				{
					try
					{
						var response = (RavenJObject)await request.ReadResponseJsonAsync().ConfigureAwait(false);
						return response.JsonDeserialization<ItemsPage<SynchronizationReport>>();
					}
					catch (Exception e)
					{
						throw e.SimplifyException();
					}
				}
			}

			public async Task<ItemsPage<SynchronizationDetails>> GetActiveAsync(int start = 0, int pageSize = 25)
			{
				var requestUriString = string.Format("{0}/synchronization/active?start={1}&pageSize={2}", BaseUrl, start, pageSize);

				using (var request = RequestFactory.CreateHttpJsonRequest(new CreateHttpJsonRequestParams(this, requestUriString, HttpMethod.Get, credentials, convention)).AddOperationHeaders(OperationsHeaders))
				{
					try
					{
						var response = (RavenJObject)await request.ReadResponseJsonAsync().ConfigureAwait(false);
						return response.JsonDeserialization<ItemsPage<SynchronizationDetails>>();
					}
					catch (Exception e)
					{
						throw e.SimplifyException();
					}
				}
			}

			public async Task<ItemsPage<SynchronizationDetails>> GetPendingAsync(int start = 0, int pageSize = 25)
			{
				var requestUriString = string.Format("{0}/synchronization/pending?start={1}&pageSize={2}", BaseUrl, start, pageSize);

				using (var request = RequestFactory.CreateHttpJsonRequest(new CreateHttpJsonRequestParams(this, requestUriString, HttpMethod.Get, credentials, convention)).AddOperationHeaders(OperationsHeaders))
				{
					try
					{
						var response = (RavenJObject)await request.ReadResponseJsonAsync().ConfigureAwait(false);
						return response.JsonDeserialization<ItemsPage<SynchronizationDetails>>();
					}
					catch (Exception e)
					{
						throw e.SimplifyException();
					}
				}
			}
=======
            public Task<SynchronizationDestination[]> GetDestinationsAsync()
            {
                return client.ExecuteWithReplication("GET", async operation =>
                {
                    var requestUriString = operation.Url + "/config?name=" + Uri.EscapeDataString(SynchronizationConstants.RavenSynchronizationDestinations);
                    using (var request = RequestFactory.CreateHttpJsonRequest(new CreateHttpJsonRequestParams(this, requestUriString, "GET", operation.Credentials, convention)).AddOperationHeaders(OperationsHeaders))
                    {
                        try
                        {
                            var response = (RavenJObject)await request.ReadResponseJsonAsync().ConfigureAwait(false);
                            var rawDestinations = (RavenJArray)response["Destinations"];
                            return rawDestinations.JsonDeserialization<SynchronizationDestination>();
                        }
                        catch (Exception e)
                        {
                            throw e.SimplifyException();
                        }
                    }
                });
            }

            public Task SetDestinationsAsync(params SynchronizationDestination[] destinations)
            {
                return client.ExecuteWithReplication("PUT", async operation =>
                {
                    var requestUriString = operation.Url + "/config?name=" + Uri.EscapeDataString(SynchronizationConstants.RavenSynchronizationDestinations);
                    using (var request = RequestFactory.CreateHttpJsonRequest(new CreateHttpJsonRequestParams(this, requestUriString, "PUT", operation.Credentials, convention)).AddOperationHeaders(OperationsHeaders))
                    {
                        var data = new { Destinations = destinations };

                        try
                        {
                            await request.WriteWithObjectAsync(data).ConfigureAwait(false);
                        }
                        catch (Exception e)
                        {
                            throw e.SimplifyException();
                        }
                    }
                });
            }

            public async Task<ItemsPage<ConflictItem>> GetConflictsAsync(int start = 0, int pageSize = 25)
            {
                var requestUriString = string.Format("{0}/synchronization/conflicts?start={1}&pageSize={2}", BaseUrl, start,
                                                         pageSize);

                using (var request = RequestFactory.CreateHttpJsonRequest(new CreateHttpJsonRequestParams(this, requestUriString, "GET", credentials, convention)).AddOperationHeaders(OperationsHeaders))
                {
                    try
                    {
                        var response = (RavenJObject)await request.ReadResponseJsonAsync().ConfigureAwait(false);
                        return response.JsonDeserialization<ItemsPage<ConflictItem>>();
                    }
                    catch (Exception e)
                    {
                        throw e.SimplifyException();
                    }
                }
            }

            public async Task<SynchronizationReport> GetSynchronizationStatusForAsync(string fileName)
            {
                var requestUriString = string.Format("{0}/synchronization/status?fileName={1}", BaseUrl, Uri.EscapeDataString(fileName));

                using (var request = RequestFactory.CreateHttpJsonRequest(new CreateHttpJsonRequestParams(this, requestUriString, "GET", credentials, convention)).AddOperationHeaders(OperationsHeaders))
                {
                    try
                    {
                        var response = (RavenJObject)await request.ReadResponseJsonAsync().ConfigureAwait(false);
                        return response.JsonDeserialization<SynchronizationReport>();
                    }
                    catch (Exception e)
                    {
                        throw e.SimplifyException();
                    }
                }
            }

            public async Task<ItemsPage<SynchronizationReport>> GetFinishedAsync(int start = 0, int pageSize = 25)
            {
                var requestUriString = string.Format("{0}/synchronization/finished?start={1}&pageSize={2}", BaseUrl, start, pageSize);

                using (var request = RequestFactory.CreateHttpJsonRequest(new CreateHttpJsonRequestParams(this, requestUriString, "GET", credentials, convention)).AddOperationHeaders(OperationsHeaders))
                {
                    try
                    {
                        var response = (RavenJObject)await request.ReadResponseJsonAsync().ConfigureAwait(false);
                        return response.JsonDeserialization<ItemsPage<SynchronizationReport>>();
                    }
                    catch (Exception e)
                    {
                        throw e.SimplifyException();
                    }
                }
            }

            public async Task<ItemsPage<SynchronizationDetails>> GetActiveAsync(int start = 0, int pageSize = 25)
            {
                var requestUriString = string.Format("{0}/synchronization/active?start={1}&pageSize={2}", BaseUrl, start, pageSize);

                using (var request = RequestFactory.CreateHttpJsonRequest(new CreateHttpJsonRequestParams(this, requestUriString, "GET", credentials, convention)).AddOperationHeaders(OperationsHeaders))
                {
                    try
                    {
                        var response = (RavenJObject)await request.ReadResponseJsonAsync().ConfigureAwait(false);
                        return response.JsonDeserialization<ItemsPage<SynchronizationDetails>>();
                    }
                    catch (Exception e)
                    {
                        throw e.SimplifyException();
                    }
                }
            }

            public async Task<ItemsPage<SynchronizationDetails>> GetPendingAsync(int start = 0, int pageSize = 25)
            {
                var requestUriString = string.Format("{0}/synchronization/pending?start={1}&pageSize={2}", BaseUrl, start, pageSize);

                using (var request = RequestFactory.CreateHttpJsonRequest(new CreateHttpJsonRequestParams(this, requestUriString, "GET", credentials, convention)).AddOperationHeaders(OperationsHeaders))
                {
                    try
                    {
                        var response = (RavenJObject)await request.ReadResponseJsonAsync().ConfigureAwait(false);
                        return response.JsonDeserialization<ItemsPage<SynchronizationDetails>>();
                    }
                    catch (Exception e)
                    {
                        throw e.SimplifyException();
                    }
                }
            }
>>>>>>> b19bf61a

            public async Task<DestinationSyncResult[]> StartAsync(bool forceSyncingAll = false)
            {
                var requestUriString = string.Format("{0}/synchronization/ToDestinations?forceSyncingAll={1}", BaseUrl, forceSyncingAll);

<<<<<<< HEAD
				using (var request = RequestFactory.CreateHttpJsonRequest(new CreateHttpJsonRequestParams(this, requestUriString, HttpMethod.Post, credentials, convention)).AddOperationHeaders(OperationsHeaders))
	            {
					try
					{
						var response = (RavenJArray)await request.ReadResponseJsonAsync().ConfigureAwait(false);
						return response.JsonDeserialization<DestinationSyncResult>();
					}
					catch (Exception e)
					{
						throw e.SimplifyException();
					}
	            }
=======
                using (var request = RequestFactory.CreateHttpJsonRequest(new CreateHttpJsonRequestParams(this, requestUriString, "POST", credentials, convention)).AddOperationHeaders(OperationsHeaders))
                {
                    try
                    {
                        var response = (RavenJArray)await request.ReadResponseJsonAsync().ConfigureAwait(false);
                        return response.JsonDeserialization<DestinationSyncResult>();
                    }
                    catch (Exception e)
                    {
                        throw e.SimplifyException();
                    }
                }
>>>>>>> b19bf61a
            }

            public Task<SynchronizationReport> StartAsync(string fileName, IAsyncFilesCommands destination)
            {
                return StartAsync(fileName, destination.ToSynchronizationDestination());
            }

            public async Task<SynchronizationReport> StartAsync(string fileName, SynchronizationDestination destination)
            {
                var requestUriString = string.Format("{0}/synchronization/start/{1}", BaseUrl, Uri.EscapeDataString(fileName));

<<<<<<< HEAD
				using (var request = RequestFactory.CreateHttpJsonRequest(new CreateHttpJsonRequestParams(this, requestUriString, HttpMethod.Post, credentials, convention)).AddOperationHeaders(OperationsHeaders))
	            {
					try
					{
						await request.WriteWithObjectAsync(destination).ConfigureAwait(false);
=======
                using (var request = RequestFactory.CreateHttpJsonRequest(new CreateHttpJsonRequestParams(this, requestUriString, "POST", credentials, convention)).AddOperationHeaders(OperationsHeaders))
                {
                    try
                    {
                        await request.WriteWithObjectAsync(destination).ConfigureAwait(false);
>>>>>>> b19bf61a

                        var response = (RavenJObject)await request.ReadResponseJsonAsync().ConfigureAwait(false);
                        return response.JsonDeserialization<SynchronizationReport>();
                    }
                    catch (Exception e)
                    {
                        throw e.SimplifyException();
                    }
                }
            }

            public void Dispose()
            {
            }
        }

        private class StorageClient : IAsyncFilesStorageCommands, IHoldProfilingInformation
        {
            private readonly AsyncFilesServerClient client;
            private readonly FilesConvention convention;

            public IAsyncFilesCommands Commands
            {
                get { return this.client; }
            }

            public StorageClient(AsyncFilesServerClient ravenFileSystemClient, FilesConvention convention)
            {
                this.client = ravenFileSystemClient;
                this.convention = convention;
            }

            public Task CleanUpAsync()
            {
				return client.ExecuteWithReplication(HttpMethods.Post, async operation =>
                {
                    var requestUriString = string.Format("{0}/storage/cleanup", operation.Url);

<<<<<<< HEAD
					using (var request = client.RequestFactory.CreateHttpJsonRequest(new CreateHttpJsonRequestParams(this, requestUriString, HttpMethods.Post, operation.Credentials, convention)).AddOperationHeaders(client.OperationsHeaders))
	                {
						try
						{
							await request.ExecuteRequestAsync().ConfigureAwait(false);
						}
						catch (Exception e)
						{
							throw e.SimplifyException();
						}
	                }
=======
                    using (var request = client.RequestFactory.CreateHttpJsonRequest(new CreateHttpJsonRequestParams(this, requestUriString, "POST", operation.Credentials, convention)).AddOperationHeaders(client.OperationsHeaders))
                    {
                        try
                        {
                            await request.ExecuteRequestAsync().ConfigureAwait(false);
                        }
                        catch (Exception e)
                        {
                            throw e.SimplifyException();
                        }
                    }
>>>>>>> b19bf61a
                });
            }

            public Task RetryRenamingAsync()
            {
				return client.ExecuteWithReplication(HttpMethods.Post, async operation =>
                {
                    var requestUriString = string.Format("{0}/storage/retryrenaming", operation.Url);

<<<<<<< HEAD
					using (var request = client.RequestFactory.CreateHttpJsonRequest(new CreateHttpJsonRequestParams(this, requestUriString, HttpMethods.Post, operation.Credentials, convention)).AddOperationHeaders(client.OperationsHeaders))
	                {
						try
						{
							await request.ExecuteRequestAsync().ConfigureAwait(false);
						}
						catch (Exception e)
						{
							throw e.SimplifyException();
						}
	                }
=======
                    using (var request = client.RequestFactory.CreateHttpJsonRequest(new CreateHttpJsonRequestParams(this, requestUriString, "POST", operation.Credentials, convention)).AddOperationHeaders(client.OperationsHeaders))
                    {
                        try
                        {
                            await request.ExecuteRequestAsync().ConfigureAwait(false);
                        }
                        catch (Exception e)
                        {
                            throw e.SimplifyException();
                        }
                    }
>>>>>>> b19bf61a
                });
            }

			public Task RetryCopyingAsync()
			{
				return client.ExecuteWithReplication(HttpMethod.Post, async operation =>
				{
					var requestUriString = String.Format("{0}/storage/retrycopying", operation.Url);

					using (var request = client.RequestFactory.CreateHttpJsonRequest(new CreateHttpJsonRequestParams(this, requestUriString, HttpMethod.Post, operation.Credentials, convention)).AddOperationHeaders(client.OperationsHeaders))
					{
						try
						{
							await request.ExecuteRequestAsync().ConfigureAwait(false);
						}
						catch (Exception e)
						{
							throw e.SimplifyException();
						}
					}
				});
			}

            public ProfilingInformation ProfilingInformation { get; private set; }

            public void Dispose()
            {
            }
        }

        private class AdminClient : IAsyncFilesAdminCommands, IHoldProfilingInformation
        {
            private readonly AsyncFilesServerClient client;
            private readonly FilesConvention convention;

            public IAsyncFilesCommands Commands
            {
                get { return this.client; }
            }


            public AdminClient(AsyncFilesServerClient client, FilesConvention convention)
            {
                this.client = client;
                this.convention = convention;                
            }

            public async Task<string[]> GetNamesAsync()
            {
                var requestUriString = string.Format("{0}/fs", client.ServerUrl);

<<<<<<< HEAD
	            using (var request = client.RequestFactory.CreateHttpJsonRequest(new CreateHttpJsonRequestParams(this, requestUriString, HttpMethods.Get, client.PrimaryCredentials, convention)))
	            {
					try
					{
						var response = (RavenJArray)await request.ReadResponseJsonAsync().ConfigureAwait(false);
						return response.JsonDeserialization<string>();
					}
					catch (Exception e)
					{
						throw e.SimplifyException();
					}
	            }
=======
                using (var request = client.RequestFactory.CreateHttpJsonRequest(new CreateHttpJsonRequestParams(this, requestUriString, "GET", client.PrimaryCredentials, convention)))
                {
                    try
                    {
                        var response = (RavenJArray)await request.ReadResponseJsonAsync().ConfigureAwait(false);
                        return response.JsonDeserialization<string>();
                    }
                    catch (Exception e)
                    {
                        throw e.SimplifyException();
                    }
                }
>>>>>>> b19bf61a
            }

            public async Task<FileSystemStats[]> GetStatisticsAsync()
            {
                var requestUriString = string.Format("{0}/fs/stats", client.ServerUrl);

<<<<<<< HEAD
	            using (var request = client.RequestFactory.CreateHttpJsonRequest(new CreateHttpJsonRequestParams(this, requestUriString, HttpMethods.Get, client.PrimaryCredentials, convention)))
	            {
					try
					{
						var response = (RavenJArray)await request.ReadResponseJsonAsync().ConfigureAwait(false);
						return response.JsonDeserialization<FileSystemStats>();
					}
					catch (Exception e)
					{
						throw e.SimplifyException();
					}
	            }
=======
                using (var request = client.RequestFactory.CreateHttpJsonRequest(new CreateHttpJsonRequestParams(this, requestUriString, "GET", client.PrimaryCredentials, convention)))
                {
                    try
                    {
                        var response = (RavenJArray)await request.ReadResponseJsonAsync().ConfigureAwait(false);
                        return response.JsonDeserialization<FileSystemStats>();
                    }
                    catch (Exception e)
                    {
                        throw e.SimplifyException();
                    }
                }
>>>>>>> b19bf61a
            }

            public async Task CreateFileSystemAsync(FileSystemDocument filesystemDocument)
            {
<<<<<<< HEAD
	            string newFileSystemName = filesystemDocument.Id.Replace(Constants.FileSystem.Prefix, "");
				var requestUriString = string.Format("{0}/admin/fs/{1}", client.ServerUrl,
                                                     newFileSystemName ?? client.FileSystemName);

				using (var request = client.RequestFactory.CreateHttpJsonRequest(new CreateHttpJsonRequestParams(this, requestUriString, HttpMethods.Put, client.PrimaryCredentials, convention)))
	            {
					try
					{
						await request.WriteWithObjectAsync(filesystemDocument).ConfigureAwait(false);
					}
					catch (ErrorResponseException e)
					{
						if (e.StatusCode == HttpStatusCode.Conflict)
							throw new InvalidOperationException("Cannot create file system with the name '" + newFileSystemName + "' because it already exists. Use CreateOrUpdateFileSystemAsync in case you want to update an existing file system", e).SimplifyException();

						throw;
					}
					catch (Exception e)
					{
						throw e.SimplifyException();
					}
	            }
=======
                var requestUriString = string.Format("{0}/admin/fs/{1}", client.ServerUrl,
                                                     newFileSystemName ?? client.FileSystemName);

                using (var request = client.RequestFactory.CreateHttpJsonRequest(new CreateHttpJsonRequestParams(this, requestUriString, "PUT", client.PrimaryCredentials, convention)))
                {
                    try
                    {
                        await request.WriteWithObjectAsync(filesystemDocument).ConfigureAwait(false);
                    }
                    catch (ErrorResponseException e)
                    {
                        if (e.StatusCode == HttpStatusCode.Conflict)
                            throw new InvalidOperationException("Cannot create file system with the name '" + newFileSystemName + "' because it already exists. Use CreateOrUpdateFileSystemAsync in case you want to update an existing file system", e).SimplifyException();

                        throw;
                    }
                    catch (Exception e)
                    {
                        throw e.SimplifyException();
                    }
                }
>>>>>>> b19bf61a
            }

            public async Task CreateOrUpdateFileSystemAsync(FileSystemDocument filesystemDocument, string newFileSystemName = null)
            {
                var requestUriString = string.Format("{0}/admin/fs/{1}?update=true", client.ServerUrl,
                                                     newFileSystemName ?? client.FileSystemName);

<<<<<<< HEAD
				using (var request = client.RequestFactory.CreateHttpJsonRequest(new CreateHttpJsonRequestParams(this, requestUriString, HttpMethods.Put, client.PrimaryCredentials, convention)))
	            {
					try
					{
						await request.WriteWithObjectAsync(filesystemDocument).ConfigureAwait(false);
					}
					catch (Exception e)
					{
						throw e.SimplifyException();
					}
	            }
            }

			public async Task DeleteFileSystemAsync(string fileSystemName = null, bool hardDelete = false)
			{
				var requestUriString = string.Format("{0}/admin/fs/{1}?hard-delete={2}", client.ServerUrl, fileSystemName ?? client.FileSystemName, hardDelete);

				using (var request = client.RequestFactory.CreateHttpJsonRequest(new CreateHttpJsonRequestParams(this, requestUriString, HttpMethods.Delete, client.PrimaryCredentials, convention)))
				{
					try
					{
						await request.ExecuteRequestAsync().ConfigureAwait(false);
					}
					catch (Exception e)
					{
						throw e.SimplifyException();
					}
				}
			}
=======
                using (var request = client.RequestFactory.CreateHttpJsonRequest(new CreateHttpJsonRequestParams(this, requestUriString, "PUT", client.PrimaryCredentials, convention)))
                {
                    try
                    {
                        await request.WriteWithObjectAsync(filesystemDocument).ConfigureAwait(false);
                    }
                    catch (Exception e)
                    {
                        throw e.SimplifyException();
                    }
                }
            }

            public async Task DeleteFileSystemAsync(string fileSystemName = null, bool hardDelete = false)
            {
                var requestUriString = string.Format("{0}/admin/fs/{1}?hard-delete={2}", client.ServerUrl, fileSystemName ?? client.FileSystemName, hardDelete);

                using (var request = client.RequestFactory.CreateHttpJsonRequest(new CreateHttpJsonRequestParams(this, requestUriString, "DELETE", client.PrimaryCredentials, convention)))
                {
                    try
                    {
                        await request.ExecuteRequestAsync().ConfigureAwait(false);
                    }
                    catch (Exception e)
                    {
                        throw e.SimplifyException();
                    }
                }
            }
>>>>>>> b19bf61a

            public async Task EnsureFileSystemExistsAsync(string fileSystem)
            {
                var filesystems = await GetNamesAsync().ConfigureAwait(false);
                if (filesystems.Contains(fileSystem))
                    return;

                await CreateOrUpdateFileSystemAsync(MultiDatabase.CreateFileSystemDocument(fileSystem), fileSystem).ConfigureAwait(false);
                        }
<<<<<<< HEAD
=======
                    }, fileSystem).ConfigureAwait(false);
            }
>>>>>>> b19bf61a

            public async Task<long> StartRestore(FilesystemRestoreRequest restoreRequest)
            {
                var requestUrlString = string.Format("{0}/admin/fs/restore", client.ServerUrl);

<<<<<<< HEAD
				using (var request = client.RequestFactory.CreateHttpJsonRequest(new CreateHttpJsonRequestParams(this, requestUrlString, HttpMethods.Post, client.PrimaryCredentials, convention)))
	            {
					try
					{
						await request.WriteWithObjectAsync(restoreRequest).ConfigureAwait(false);
=======
                using (var request = client.RequestFactory.CreateHttpJsonRequest(new CreateHttpJsonRequestParams(this, requestUrlString, "POST", client.PrimaryCredentials, convention)))
                {
                    try
                    {
                        await request.WriteWithObjectAsync(restoreRequest).ConfigureAwait(false);
>>>>>>> b19bf61a

                        var response = await request.ReadResponseJsonAsync().ConfigureAwait(false);
                        return response.Value<long>("OperationId");
                    }
                    catch (Exception e)
                    {
                        throw e.SimplifyException();
                    }
                }
            }

            public async Task<long> StartCompact(string filesystemName)
            {
                var requestUrlString = string.Format("{0}/admin/fs/compact?filesystem={1}", client.ServerUrl, Uri.EscapeDataString(filesystemName));

<<<<<<< HEAD
				using (var request = client.RequestFactory.CreateHttpJsonRequest(new CreateHttpJsonRequestParams(this, requestUrlString, HttpMethods.Post, client.PrimaryCredentials, convention)))
	            {
					try
					{
						var response = await request.ReadResponseJsonAsync().ConfigureAwait(false);
						return response.Value<long>("OperationId");
					}
					catch (Exception e)
					{
						throw e.SimplifyException();
					}
	            }
=======
                using (var request = client.RequestFactory.CreateHttpJsonRequest(new CreateHttpJsonRequestParams(this, requestUrlString, "POST", client.PrimaryCredentials, convention)))
                {
                    try
                    {
                        var response = await request.ReadResponseJsonAsync().ConfigureAwait(false);
                        return response.Value<long>("OperationId");
                    }
                    catch (Exception e)
                    {
                        throw e.SimplifyException();
                    }
                }
>>>>>>> b19bf61a
            }

            public async Task StartBackup(string backupLocation, FileSystemDocument fileSystemDocument, bool incremental, string fileSystemName)
            {
                var requestUrlString = string.Format("{0}/fs/{1}/admin/backup?incremental={2}", client.ServerUrl, fileSystemName, incremental);

<<<<<<< HEAD
				using (var request = client.RequestFactory.CreateHttpJsonRequest(new CreateHttpJsonRequestParams(this, requestUrlString, HttpMethods.Post, client.PrimaryCredentials, convention)))
	            {
					try
					{
						await request.WriteWithObjectAsync(new FilesystemBackupRequest
						{
							BackupLocation = backupLocation,
							FileSystemDocument = fileSystemDocument
						}).ConfigureAwait(false);
					}
					catch (Exception e)
					{
						throw e.SimplifyException();
					}
	            }
=======
                using (var request = client.RequestFactory.CreateHttpJsonRequest(new CreateHttpJsonRequestParams(this, requestUrlString, "POST", client.PrimaryCredentials, convention)))
                {
                    try
                    {
                        await request.WriteWithObjectAsync(new FilesystemBackupRequest
                        {
                            BackupLocation = backupLocation,
                            FileSystemDocument = fileSystemDocument
                        }).ConfigureAwait(false);
                    }
                    catch (Exception e)
                    {
                        throw e.SimplifyException();
                    }
                }
>>>>>>> b19bf61a
            }

            public async Task ResetIndexes(string filesystemName)
            {
                var requestUrlString = string.Format("{0}/fs/{1}/admin/reset-index", client.ServerUrl, Uri.EscapeDataString(filesystemName));

				using (var request = client.RequestFactory.CreateHttpJsonRequest(new CreateHttpJsonRequestParams(this, requestUrlString, HttpMethods.Post, client.PrimaryCredentials, convention)))
                {
                    try
                    {
                        await request.ExecuteRequestAsync().ConfigureAwait(false);
                    }
                    catch (Exception e)
                    {
                        throw e.SimplifyException();
                    }
                }
            }

            public ProfilingInformation ProfilingInformation { get; private set; }

            public void Dispose()
            {
            }
        }

        public ProfilingInformation ProfilingInformation { get; private set; }
    }
}<|MERGE_RESOLUTION|>--- conflicted
+++ resolved
@@ -50,13 +50,8 @@
                 FileSystemName = fileSystemName;
                 ApiKey = credentials.ApiKey;
                 this.conflictListeners = conflictListeners ?? new IFilesConflictListener[0];
-<<<<<<< HEAD
                 if (replicationInformerGetter != null && ReplicationInformer!= null)
 					ReplicationInformer.UpdateReplicationInformationIfNeeded(this);
-=======
-                if (replicationInformerGetter != null)
-                    ReplicationInformer.UpdateReplicationInformationIfNeeded(this);
->>>>>>> b19bf61a
 
                 SecurityExtensions.InitializeSecurity(Conventions, RequestFactory, ServerUrl, credentials.Credentials);
             }
@@ -110,7 +105,6 @@
 
         public string ApiKey { get; private set; }
 
-<<<<<<< HEAD
 		private async Task<RavenJToken> GetOperationStatusAsync(long id)
 		{
 			using (var request = RequestFactory.CreateHttpJsonRequest(new CreateHttpJsonRequestParams(this, BaseUrl + "/operation/status?id=" + id, HttpMethods.Get, CredentialsThatShouldBeUsedOnlyInOperationsWithoutReplication, Conventions).AddOperationHeaders(OperationsHeaders)))
@@ -126,30 +120,12 @@
 				}
 			}
 		}
-=======
-        private async Task<RavenJToken> GetOperationStatusAsync(long id)
-        {
-            using (var request = RequestFactory.CreateHttpJsonRequest(new CreateHttpJsonRequestParams(this, BaseUrl + "/operation/status?id=" + id, "GET", CredentialsThatShouldBeUsedOnlyInOperationsWithoutReplication, Conventions).AddOperationHeaders(OperationsHeaders)))
-            {
-                try
-                {
-                    return await request.ReadResponseJsonAsync().ConfigureAwait(false);
-                }
-                catch (ErrorResponseException e)
-                {
-                    if (e.StatusCode == HttpStatusCode.NotFound) return null;
-                    throw;
-                }
-            }
-        }
->>>>>>> b19bf61a
 
         public Task<FileSystemStats> GetStatisticsAsync()
         {
             return ExecuteWithReplication(HttpMethods.Get, async operation =>
             {
                 var requestUriString = operation.Url + "/stats";
-<<<<<<< HEAD
 	            using (var request = RequestFactory.CreateHttpJsonRequest(new CreateHttpJsonRequestParams(this, requestUriString, HttpMethods.Get, operation.Credentials, Conventions)).AddOperationHeaders(OperationsHeaders))
 	            {
 					try
@@ -166,24 +142,6 @@
 						throw e.SimplifyException();
 					}
 	            }
-=======
-                using (var request = RequestFactory.CreateHttpJsonRequest(new CreateHttpJsonRequestParams(this, requestUriString, "GET", operation.Credentials, Conventions)).AddOperationHeaders(OperationsHeaders))
-                {
-                    try
-                    {
-                        var response = (RavenJObject)await request.ReadResponseJsonAsync().ConfigureAwait(false);
-                        return response.JsonDeserialization<FileSystemStats>();
-                    }
-                    catch (ErrorResponseException)
-                    {
-                        throw;
-                    }
-                    catch (Exception e)
-                    {
-                        throw e.SimplifyException();
-                    }
-                }
->>>>>>> b19bf61a
             });
         }
 
@@ -193,7 +151,6 @@
             {
                 var requestUriString = operation.Url + "/files/" + Uri.EscapeDataString(filename);
 
-<<<<<<< HEAD
 	            using (var request = RequestFactory.CreateHttpJsonRequest(new CreateHttpJsonRequestParams(this, requestUriString, HttpMethods.Delete, operation.Credentials, Conventions)).AddOperationHeaders(OperationsHeaders))
 	            {
 					AsyncFilesServerClientExtension.AddEtagHeader(request, etag);
@@ -206,20 +163,6 @@
 						throw e.SimplifyException();
 					}
 	            }
-=======
-                using (var request = RequestFactory.CreateHttpJsonRequest(new CreateHttpJsonRequestParams(this, requestUriString, "DELETE", operation.Credentials, Conventions)).AddOperationHeaders(OperationsHeaders))
-                {
-                    AsyncFilesServerClientExtension.AddEtagHeader(request, etag);
-                    try
-                    {
-                        await request.ExecuteRequestAsync().ConfigureAwait(false);
-                    }
-                    catch (Exception e)
-                    {
-                        throw e.SimplifyException();
-                    }
-                }
->>>>>>> b19bf61a
             });
         }
 
@@ -229,7 +172,6 @@
             {
                 var requestUriString = operation.Url + "/files/" + Uri.EscapeDataString(filename) + "?rename=" + Uri.EscapeDataString(rename);
 
-<<<<<<< HEAD
 				using (var request = RequestFactory.CreateHttpJsonRequest(new CreateHttpJsonRequestParams(this, requestUriString, HttpMethods.Patch, operation.Credentials, Conventions)).AddOperationHeaders(OperationsHeaders))
 	            {
 					AsyncFilesServerClientExtension.AddEtagHeader(request, etag);
@@ -267,28 +209,9 @@
 		}
 
 	    public Task<FileHeader[]> BrowseAsync(int start = 0, int pageSize = 25)
-=======
-                using (var request = RequestFactory.CreateHttpJsonRequest(new CreateHttpJsonRequestParams(this, requestUriString, "PATCH", operation.Credentials, Conventions)).AddOperationHeaders(OperationsHeaders))
-                {
-                    AsyncFilesServerClientExtension.AddEtagHeader(request, etag);
-                    try
-                    {
-                        await request.ExecuteRequestAsync().ConfigureAwait(false);
-                    }
-                    catch (Exception e)
-                    {
-                        throw e.SimplifyException();
-                    }
-                }
-            });
-        }
-
-        public Task<FileHeader[]> BrowseAsync(int start = 0, int pageSize = 25)
->>>>>>> b19bf61a
         {
             return ExecuteWithReplication(HttpMethods.Get, async operation =>
             {
-<<<<<<< HEAD
 	            using (var request = RequestFactory.CreateHttpJsonRequest(new CreateHttpJsonRequestParams(this, operation.Url + "/files?start=" + start + "&pageSize=" + pageSize, HttpMethods.Get, operation.Credentials, Conventions)).AddOperationHeaders(OperationsHeaders))
 	            {
 					try
@@ -301,20 +224,6 @@
 						throw e.SimplifyException();
 					}
 	            }
-=======
-                using (var request = RequestFactory.CreateHttpJsonRequest(new CreateHttpJsonRequestParams(this, operation.Url + "/files?start=" + start + "&pageSize=" + pageSize, "GET", operation.Credentials, Conventions)).AddOperationHeaders(OperationsHeaders))
-                {
-                    try
-                    {
-                        var response = (RavenJArray)await request.ReadResponseJsonAsync().ConfigureAwait(false);
-                        return response.JsonDeserialization<FileHeader>();
-                    }
-                    catch (Exception e)
-                    {
-                        throw e.SimplifyException();
-                    }
-                }
->>>>>>> b19bf61a
             });
         }
 
@@ -323,7 +232,6 @@
             return ExecuteWithReplication(HttpMethods.Get, async operation =>
             {
                 var requestUriString = string.Format("{0}/search/terms?start={1}&pageSize={2}", operation.Url, start, pageSize);
-<<<<<<< HEAD
 	            using (var request = RequestFactory.CreateHttpJsonRequest(new CreateHttpJsonRequestParams(this, requestUriString, HttpMethods.Get, operation.Credentials, Conventions).AddOperationHeaders(OperationsHeaders)))
 	            {
 					try
@@ -336,20 +244,6 @@
 						throw e.SimplifyException();
 					}
 	            }
-=======
-                using (var request = RequestFactory.CreateHttpJsonRequest(new CreateHttpJsonRequestParams(this, requestUriString, "GET", operation.Credentials, Conventions).AddOperationHeaders(OperationsHeaders)))
-                {
-                    try
-                    {
-                        var response = (RavenJArray)await request.ReadResponseJsonAsync().ConfigureAwait(false);
-                        return response.JsonDeserialization<string>();
-                    }
-                    catch (Exception e)
-                    {
-                        throw e.SimplifyException();
-                    }
-                }
->>>>>>> b19bf61a
             });
         }
 
@@ -373,7 +267,6 @@
                     }
                 }
 
-<<<<<<< HEAD
 	            using (var request = RequestFactory.CreateHttpJsonRequest(new CreateHttpJsonRequestParams(this, requestUriBuilder.ToString(), HttpMethods.Get, operation.Credentials, Conventions)).AddOperationHeaders(OperationsHeaders))
 	            {
 					try
@@ -415,49 +308,6 @@
         public Task<RavenJObject> GetMetadataForAsync(string filename)
         {
 			return ExecuteWithReplication(HttpMethod.Head, operation => AsyncFilesServerClientExtension.GetMetadataForAsyncImpl(this, RequestFactory, Conventions, OperationsHeaders, filename, operation.Url, operation.Credentials));
-=======
-                using (var request = RequestFactory.CreateHttpJsonRequest(new CreateHttpJsonRequestParams(this, requestUriBuilder.ToString(), "GET", operation.Credentials, Conventions)).AddOperationHeaders(OperationsHeaders))
-                {
-                    try
-                    {
-                        var response = (RavenJObject)await request.ReadResponseJsonAsync().ConfigureAwait(false);
-                        return response.JsonDeserialization<SearchResults>();
-                    }
-                    catch (Exception e)
-                    {
-                        throw e.SimplifyException();
-                    }
-                }
-            });
-        }
-
-        public Task DeleteByQueryAsync(string query)
-        {
-            return ExecuteWithReplication("DELETE", async operation =>
-            {
-                var requestUriString = string.Format("{0}/search?query={1}", operation.Url, query);
-
-                using (var request = RequestFactory.CreateHttpJsonRequest(new CreateHttpJsonRequestParams(this, requestUriString, "DELETE", operation.Credentials, Conventions)).AddOperationHeaders(OperationsHeaders))
-                {
-                    try
-                    {
-                        var json = await request.ReadResponseJsonAsync().ConfigureAwait(false);
-                        var operationId = json.Value<long>("OperationId");
-                        var op = new Operation(GetOperationStatusAsync, operationId);
-                        await op.WaitForCompletionAsync().ConfigureAwait(false);
-                    }
-                    catch (Exception e)
-                    {
-                        throw e.SimplifyException();
-                    }
-                }
-            });
-        }
-
-        public Task<RavenJObject> GetMetadataForAsync(string filename)
-        {
-            return ExecuteWithReplication("HEAD", operation => AsyncFilesServerClientExtension.GetMetadataForAsyncImpl(this, RequestFactory, Conventions, OperationsHeaders, filename, operation.Url, operation.Credentials));
->>>>>>> b19bf61a
         }
 
         public Task<FileHeader[]> GetAsync(string[] filename)
@@ -465,17 +315,10 @@
             return ExecuteWithReplication(HttpMethods.Get, operation => GetAsyncImpl(filename, operation));
         }
 
-<<<<<<< HEAD
 	    public Task<FileHeader[]> StartsWithAsync(string prefix, string matches, int start, int pageSize)
 	    {
 			return ExecuteWithReplication(HttpMethods.Get, operation => StartsWithAsyncImpl(prefix, matches, start, pageSize, operation));
 	    }
-=======
-        public Task<FileHeader[]> StartsWithAsync(string prefix, string matches, int start, int pageSize)
-        {
-            return ExecuteWithReplication("GET", operation => StartsWithAsyncImpl(prefix, matches, start, pageSize, operation));
-        }
->>>>>>> b19bf61a
 
         public async Task<IAsyncEnumerator<FileHeader>> StreamFileHeadersAsync(Etag fromEtag, int pageSize = int.MaxValue)
         {
@@ -720,7 +563,6 @@
             public FileHeader Current { get; private set; }
         }
 
-<<<<<<< HEAD
 		private async Task<FileHeader[]> StartsWithAsyncImpl(string prefix, string matches, int start, int pageSize, OperationMetadata operation)
 		{
 			var uri = string.Format("/files?startsWith={0}&matches={1}&start={2}&pageSize={3}", string.IsNullOrEmpty(prefix) ? null : Uri.EscapeDataString(prefix), string.IsNullOrEmpty(matches) ? null : Uri.EscapeDataString(matches), start, pageSize);
@@ -738,25 +580,6 @@
 				}
 			}
 		}
-=======
-        private async Task<FileHeader[]> StartsWithAsyncImpl(string prefix, string matches, int start, int pageSize, OperationMetadata operation)
-        {
-            var uri = string.Format("/files?startsWith={0}&matches={1}&start={2}&pageSize={3}", string.IsNullOrEmpty(prefix) ? null : Uri.EscapeDataString(prefix), string.IsNullOrEmpty(matches) ? null : Uri.EscapeDataString(matches), start, pageSize);
-
-            using (var request = RequestFactory.CreateHttpJsonRequest(new CreateHttpJsonRequestParams(this, operation.Url + uri, "GET", operation.Credentials, Conventions)).AddOperationHeaders(OperationsHeaders))
-            {
-                try
-                {
-                    var response = (RavenJArray)await request.ReadResponseJsonAsync().ConfigureAwait(false);
-                    return response.JsonDeserialization<FileHeader>();
-                }
-                catch (Exception e)
-                {
-                    throw e.SimplifyException();
-                }
-            }
-        }
->>>>>>> b19bf61a
 
         private async Task<FileHeader[]> GetAsyncImpl(string[] filenames, OperationMetadata operation)
         {
@@ -768,19 +591,11 @@
                     requestUriBuilder.Append("&");
             }
 
-<<<<<<< HEAD
 	        using (var request = RequestFactory.CreateHttpJsonRequest(new CreateHttpJsonRequestParams(this, operation.Url + requestUriBuilder.ToString(), HttpMethods.Get, operation.Credentials, Conventions)).AddOperationHeaders(OperationsHeaders))
 	        {
 				try
 				{
 					var response = (RavenJArray) await request.ReadResponseJsonAsync().ConfigureAwait(false);
-=======
-            using (var request = RequestFactory.CreateHttpJsonRequest(new CreateHttpJsonRequestParams(this, operation.Url + requestUriBuilder.ToString(), "GET", operation.Credentials, Conventions)).AddOperationHeaders(OperationsHeaders))
-            {
-                try
-                {
-                    var response = (RavenJArray) await request.ReadResponseJsonAsync().ConfigureAwait(false);
->>>>>>> b19bf61a
 
                     var results = response.JsonDeserialization<FileHeader>();
 
@@ -810,7 +625,6 @@
         {
             return ExecuteWithReplication(HttpMethods.Post, async operation =>
             {
-<<<<<<< HEAD
 				using (var request = RequestFactory.CreateHttpJsonRequest(new CreateHttpJsonRequestParams(this, operation.Url + "/files/" + filename, HttpMethods.Post, operation.Credentials, Conventions)).AddOperationHeaders(OperationsHeaders))
 	            {
 					AddHeaders(metadata, request);
@@ -824,21 +638,6 @@
 						throw e.SimplifyException();
 					}
 	            }
-=======
-                using (var request = RequestFactory.CreateHttpJsonRequest(new CreateHttpJsonRequestParams(this, operation.Url + "/files/" + filename, "POST", operation.Credentials, Conventions)).AddOperationHeaders(OperationsHeaders))
-                {
-                    AddHeaders(metadata, request);
-                    AsyncFilesServerClientExtension.AddEtagHeader(request, etag);
-                    try
-                    {
-                        await request.ExecuteRequestAsync().ConfigureAwait(false);
-                    }
-                    catch (Exception e)
-                    {
-                        throw e.SimplifyException();
-                    }
-                }
->>>>>>> b19bf61a
             });
         }
 
@@ -869,24 +668,14 @@
             }, source.Length, metadata, etag);
         }
 
-<<<<<<< HEAD
 		public Task UploadAsync(string filename, Action<Stream> source, Action prepareStream, long size, RavenJObject metadata = null, Etag etag = null)
-=======
-        public Task UploadAsync(string filename, Action<Stream> source, Action prepareStream, long size, RavenJObject metadata = null, Etag etag = null)
->>>>>>> b19bf61a
         {
             if (metadata == null)
                 metadata = new RavenJObject();
 
-<<<<<<< HEAD
 			return ExecuteWithReplication(HttpMethods.Put, async operation =>
             {
 				await UploadAsyncImpl(operation, filename, source, prepareStream, metadata, false, size, etag).ConfigureAwait(false);
-=======
-            return ExecuteWithReplication("PUT", async operation =>
-            {
-                await UploadAsyncImpl(operation, filename, source, prepareStream, metadata, false, size, etag).ConfigureAwait(false);
->>>>>>> b19bf61a
             });
         }
 
@@ -902,7 +691,6 @@
             if (preserveTimestamps)
                 operationUrl += "&preserveTimestamps=true";
 
-<<<<<<< HEAD
 	        var createHttpJsonRequestParams = new CreateHttpJsonRequestParams(this, operationUrl, HttpMethod.Put, operation.Credentials, Conventions, timeout: TimeSpan.FromHours(12))
 	        {
 		        DisableRequestCompression = true
@@ -953,58 +741,6 @@
 			        throw;
 		        }
 	        }
-=======
-            var createHttpJsonRequestParams = new CreateHttpJsonRequestParams(this, operationUrl, "PUT", operation.Credentials, Conventions, timeout: TimeSpan.FromHours(12))
-            {
-                DisableRequestCompression = true
-            };
-
-            using (var request = RequestFactory.CreateHttpJsonRequest(createHttpJsonRequestParams).AddOperationHeaders(OperationsHeaders))
-            using (ConnectionOptions.Expect100Continue(request.Url))
-            {
-                metadata[Constants.FileSystem.RavenFsSize] = new RavenJValue(size);
-
-                AddHeaders(metadata, request);
-                AsyncFilesServerClientExtension.AddEtagHeader(request, etag);
-
-                var response = await request.ExecuteRawRequestAsync((netStream, t) =>
-                {
-                    try
-                    {
-                        if (prepareStream != null)
-                            prepareStream();
-
-                        source(netStream);
-                        netStream.Flush();
-
-                        t.TrySetResult(null);
-                    }
-                    catch (Exception e)
-                    {
-                        t.TrySetException(e);
-                    }
-                }).ConfigureAwait(false);
-
-                if (request.ResponseStatusCode == HttpStatusCode.BadRequest)
-                {
-                    throw new BadRequestException("There is a mismatch between the size reported in the RavenFS-Size header and the data read server side.");
-                }
-
-                try
-                {
-                    await response.AssertNotFailingResponse().ConfigureAwait(false);
-                }
-                catch (Exception e)
-                {
-                    var simplified = e.SimplifyException();
-
-                    if (simplified != e)
-                        throw simplified;
-
-                    throw;
-                }
-            }
->>>>>>> b19bf61a
         }
 
         internal async Task<bool> TryResolveConflictByUsingRegisteredListenersAsync(string filename, FileHeader remote, string sourceServerUri, Action beforeConflictResolution)
@@ -1110,7 +846,6 @@
                 var requestUriString = operation.Url + "/folders/subdirectories/" + Uri.EscapeUriString(path) + "?pageSize=" +
                                        pageSize + "&start=" + start;
 
-<<<<<<< HEAD
 	            using (var request = RequestFactory.CreateHttpJsonRequest(new CreateHttpJsonRequestParams(this, requestUriString, HttpMethods.Get, operation.Credentials, Conventions)).AddOperationHeaders(OperationsHeaders))
 	            {
 					try
@@ -1123,20 +858,6 @@
 						throw e.SimplifyException();
 					}
 	            }
-=======
-                using (var request = RequestFactory.CreateHttpJsonRequest(new CreateHttpJsonRequestParams(this, requestUriString, "GET", operation.Credentials, Conventions)).AddOperationHeaders(OperationsHeaders))
-                {
-                    try
-                    {
-                        var response = (RavenJArray)await request.ReadResponseJsonAsync().ConfigureAwait(false);
-                        return response.JsonDeserialization<string>();
-                    }
-                    catch (Exception e)
-                    {
-                        throw e.SimplifyException();
-                    }
-                }
->>>>>>> b19bf61a
             });
         }
 
@@ -1160,7 +881,6 @@
             {
                 var requestUriString = operation.Url + "/static/id";
 
-<<<<<<< HEAD
 	            using (var request = RequestFactory.CreateHttpJsonRequest(new CreateHttpJsonRequestParams(this, requestUriString, HttpMethods.Get, operation.Credentials, Conventions)).AddOperationHeaders(OperationsHeaders))
 	            {
 					try
@@ -1173,20 +893,6 @@
 						throw e.SimplifyException();
 					}
 	            }
-=======
-                using (var request = RequestFactory.CreateHttpJsonRequest(new CreateHttpJsonRequestParams(this, requestUriString, "GET", operation.Credentials, Conventions)).AddOperationHeaders(OperationsHeaders))
-                {
-                    try
-                    {
-                        var response = (RavenJValue)await request.ReadResponseJsonAsync().ConfigureAwait(false);
-                        return response.Value<Guid>();
-                    }
-                    catch (Exception e)
-                    {
-                        throw e.SimplifyException();
-                    }
-                }
->>>>>>> b19bf61a
             });
         }
 
@@ -1274,7 +980,6 @@
                 {
                     var requestUriString = operation.Url + "/config?start=" + start + "&pageSize=" + pageSize;
 
-<<<<<<< HEAD
 	                using (var request = client.RequestFactory.CreateHttpJsonRequest(new CreateHttpJsonRequestParams(this, requestUriString, HttpMethods.Get, operation.Credentials, convention)).AddOperationHeaders(client.OperationsHeaders))
 	                {
 						try
@@ -1287,20 +992,6 @@
 							throw e.SimplifyException();
 						}
 	                }
-=======
-                    using (var request = client.RequestFactory.CreateHttpJsonRequest(new CreateHttpJsonRequestParams(this, requestUriString, "GET", operation.Credentials, convention)).AddOperationHeaders(client.OperationsHeaders))
-                    {
-                        try
-                        {
-                            var response = (RavenJArray)await request.ReadResponseJsonAsync().ConfigureAwait(false);
-                            return response.JsonDeserialization<string>();
-                        }
-                        catch (Exception e)
-                        {
-                            throw e.SimplifyException();
-                        }
-                    }
->>>>>>> b19bf61a
                 });
             }
 
@@ -1309,7 +1000,6 @@
 				return client.ExecuteWithReplication(HttpMethods.Put, async operation =>
                 {
                     var requestUriString = operation.Url + "/config?name=" + Uri.EscapeDataString(name);
-<<<<<<< HEAD
 					using (var request = client.RequestFactory.CreateHttpJsonRequest(new CreateHttpJsonRequestParams(this, requestUriString, HttpMethods.Put, operation.Credentials, convention)).AddOperationHeaders(client.OperationsHeaders))
 	                {
 						var jsonData = data as RavenJObject;
@@ -1326,24 +1016,6 @@
 							await request.WriteWithObjectAsync(data).ConfigureAwait(false);
 						}
 	                }
-=======
-                    using (var request = client.RequestFactory.CreateHttpJsonRequest(new CreateHttpJsonRequestParams(this, requestUriString, "PUT", operation.Credentials, convention)).AddOperationHeaders(client.OperationsHeaders))
-                    {
-                        var jsonData = data as RavenJObject;
-                        if (jsonData != null)
-                        {
-                            await request.WriteAsync(jsonData).ConfigureAwait(false);
-                        }
-                        else if (data is NameValueCollection)
-                        {
-                            throw new ArgumentException("NameValueCollection objects are not supported to be stored in RavenFS configuration");
-                        }
-                        else
-                        {
-                            await request.WriteWithObjectAsync(data).ConfigureAwait(false);
-                        }
-                    }
->>>>>>> b19bf61a
                 });
             }
 
@@ -1353,17 +1025,10 @@
                 {
                     var requestUriString = operation.Url + "/config?name=" + Uri.EscapeDataString(name);
 
-<<<<<<< HEAD
 	                using (var request = client.RequestFactory.CreateHttpJsonRequest(new CreateHttpJsonRequestParams(this, requestUriString, HttpMethods.Delete, operation.Credentials, convention)).AddOperationHeaders(client.OperationsHeaders))
 	                {
 						await request.ExecuteRequestAsync().ConfigureAwait(false);
 	                }
-=======
-                    using (var request = client.RequestFactory.CreateHttpJsonRequest(new CreateHttpJsonRequestParams(this, requestUriString, "DELETE", operation.Credentials, convention)).AddOperationHeaders(client.OperationsHeaders))
-                    {
-                        await request.ExecuteRequestAsync().ConfigureAwait(false);
-                    }
->>>>>>> b19bf61a
                 });
             }
 
@@ -1373,7 +1038,6 @@
                 {
                     var requestUriString = operation.Url + "/config?name=" + Uri.EscapeDataString(name);
 
-<<<<<<< HEAD
 	                using (var request = client.RequestFactory.CreateHttpJsonRequest(new CreateHttpJsonRequestParams(this, requestUriString, HttpMethods.Get, operation.Credentials, convention)).AddOperationHeaders(client.OperationsHeaders))
 	                {
 						try
@@ -1393,27 +1057,6 @@
 							throw;
 						}
 	                }
-=======
-                    using (var request = client.RequestFactory.CreateHttpJsonRequest(new CreateHttpJsonRequestParams(this, requestUriString, "GET", operation.Credentials, convention)).AddOperationHeaders(client.OperationsHeaders))
-                    {
-                        try
-                        {
-                            var response = (RavenJObject)await request.ReadResponseJsonAsync().ConfigureAwait(false);
-                            return response.JsonDeserialization<T>();
-                        }
-                        catch (Exception e)
-                        {
-                            var responseException = e as ErrorResponseException;
-                            if (responseException == null)
-                                throw;
-
-                            if (responseException.StatusCode == HttpStatusCode.NotFound)
-                                return default(T);
-
-                            throw;
-                        }
-                    }
->>>>>>> b19bf61a
                 });
             }
 
@@ -1429,7 +1072,6 @@
                         .Append("&pageSize=")
                         .Append(pageSize);
 
-<<<<<<< HEAD
 	                using (var request = client.RequestFactory.CreateHttpJsonRequest(new CreateHttpJsonRequestParams(this, requestUriBuilder.ToString(), HttpMethods.Get, operation.Credentials, convention)).AddOperationHeaders(client.OperationsHeaders))
 	                {
 						try
@@ -1442,20 +1084,6 @@
 							throw e.SimplifyException();
 						}
 	                }
-=======
-                    using (var request = client.RequestFactory.CreateHttpJsonRequest(new CreateHttpJsonRequestParams(this, requestUriBuilder.ToString(), "GET", operation.Credentials, convention)).AddOperationHeaders(client.OperationsHeaders))
-                    {
-                        try
-                        {
-                            var response = (RavenJObject)await request.ReadResponseJsonAsync().ConfigureAwait(false);
-                            return response.JsonDeserialization<ConfigurationSearchResults>();
-                        }
-                        catch (Exception e)
-                        {
-                            throw e.SimplifyException();
-                        }
-                    }
->>>>>>> b19bf61a
                 });
             }
 
@@ -1486,7 +1114,6 @@
                 this.client = client;
             }
 
-<<<<<<< HEAD
 			public Task<SynchronizationDestination[]> GetDestinationsAsync()
 			{
                 return client.ExecuteWithReplication(HttpMethods.Get, async operation =>
@@ -1619,76 +1246,40 @@
 					}
 				}
 			}
-=======
-            public Task<SynchronizationDestination[]> GetDestinationsAsync()
-            {
-                return client.ExecuteWithReplication("GET", async operation =>
-                {
-                    var requestUriString = operation.Url + "/config?name=" + Uri.EscapeDataString(SynchronizationConstants.RavenSynchronizationDestinations);
-                    using (var request = RequestFactory.CreateHttpJsonRequest(new CreateHttpJsonRequestParams(this, requestUriString, "GET", operation.Credentials, convention)).AddOperationHeaders(OperationsHeaders))
-                    {
-                        try
-                        {
-                            var response = (RavenJObject)await request.ReadResponseJsonAsync().ConfigureAwait(false);
-                            var rawDestinations = (RavenJArray)response["Destinations"];
-                            return rawDestinations.JsonDeserialization<SynchronizationDestination>();
-                        }
-                        catch (Exception e)
-                        {
-                            throw e.SimplifyException();
-                        }
-                    }
-                });
-            }
-
-            public Task SetDestinationsAsync(params SynchronizationDestination[] destinations)
-            {
-                return client.ExecuteWithReplication("PUT", async operation =>
-                {
-                    var requestUriString = operation.Url + "/config?name=" + Uri.EscapeDataString(SynchronizationConstants.RavenSynchronizationDestinations);
-                    using (var request = RequestFactory.CreateHttpJsonRequest(new CreateHttpJsonRequestParams(this, requestUriString, "PUT", operation.Credentials, convention)).AddOperationHeaders(OperationsHeaders))
-                    {
-                        var data = new { Destinations = destinations };
-
-                        try
-                        {
-                            await request.WriteWithObjectAsync(data).ConfigureAwait(false);
-                        }
-                        catch (Exception e)
-                        {
-                            throw e.SimplifyException();
-                        }
-                    }
-                });
-            }
-
-            public async Task<ItemsPage<ConflictItem>> GetConflictsAsync(int start = 0, int pageSize = 25)
-            {
-                var requestUriString = string.Format("{0}/synchronization/conflicts?start={1}&pageSize={2}", BaseUrl, start,
-                                                         pageSize);
-
-                using (var request = RequestFactory.CreateHttpJsonRequest(new CreateHttpJsonRequestParams(this, requestUriString, "GET", credentials, convention)).AddOperationHeaders(OperationsHeaders))
-                {
-                    try
-                    {
-                        var response = (RavenJObject)await request.ReadResponseJsonAsync().ConfigureAwait(false);
-                        return response.JsonDeserialization<ItemsPage<ConflictItem>>();
-                    }
-                    catch (Exception e)
-                    {
-                        throw e.SimplifyException();
-                    }
-                }
-            }
-
-            public async Task<SynchronizationReport> GetSynchronizationStatusForAsync(string fileName)
-            {
-                var requestUriString = string.Format("{0}/synchronization/status?fileName={1}", BaseUrl, Uri.EscapeDataString(fileName));
-
-                using (var request = RequestFactory.CreateHttpJsonRequest(new CreateHttpJsonRequestParams(this, requestUriString, "GET", credentials, convention)).AddOperationHeaders(OperationsHeaders))
-                {
-                    try
-                    {
+
+            public async Task<DestinationSyncResult[]> StartAsync(bool forceSyncingAll = false)
+            {
+                var requestUriString = string.Format("{0}/synchronization/ToDestinations?forceSyncingAll={1}", BaseUrl, forceSyncingAll);
+
+				using (var request = RequestFactory.CreateHttpJsonRequest(new CreateHttpJsonRequestParams(this, requestUriString, HttpMethod.Post, credentials, convention)).AddOperationHeaders(OperationsHeaders))
+	            {
+					try
+					{
+						var response = (RavenJArray)await request.ReadResponseJsonAsync().ConfigureAwait(false);
+						return response.JsonDeserialization<DestinationSyncResult>();
+					}
+					catch (Exception e)
+					{
+						throw e.SimplifyException();
+					}
+	            }
+            }
+
+            public Task<SynchronizationReport> StartAsync(string fileName, IAsyncFilesCommands destination)
+            {
+                return StartAsync(fileName, destination.ToSynchronizationDestination());
+            }
+
+            public async Task<SynchronizationReport> StartAsync(string fileName, SynchronizationDestination destination)
+            {
+                var requestUriString = string.Format("{0}/synchronization/start/{1}", BaseUrl, Uri.EscapeDataString(fileName));
+
+				using (var request = RequestFactory.CreateHttpJsonRequest(new CreateHttpJsonRequestParams(this, requestUriString, HttpMethod.Post, credentials, convention)).AddOperationHeaders(OperationsHeaders))
+	            {
+					try
+					{
+						await request.WriteWithObjectAsync(destination).ConfigureAwait(false);
+
                         var response = (RavenJObject)await request.ReadResponseJsonAsync().ConfigureAwait(false);
                         return response.JsonDeserialization<SynchronizationReport>();
                     }
@@ -1699,16 +1290,229 @@
                 }
             }
 
-            public async Task<ItemsPage<SynchronizationReport>> GetFinishedAsync(int start = 0, int pageSize = 25)
-            {
-                var requestUriString = string.Format("{0}/synchronization/finished?start={1}&pageSize={2}", BaseUrl, start, pageSize);
-
-                using (var request = RequestFactory.CreateHttpJsonRequest(new CreateHttpJsonRequestParams(this, requestUriString, "GET", credentials, convention)).AddOperationHeaders(OperationsHeaders))
-                {
-                    try
-                    {
-                        var response = (RavenJObject)await request.ReadResponseJsonAsync().ConfigureAwait(false);
-                        return response.JsonDeserialization<ItemsPage<SynchronizationReport>>();
+            public void Dispose()
+            {
+            }
+        }
+
+        private class StorageClient : IAsyncFilesStorageCommands, IHoldProfilingInformation
+        {
+            private readonly AsyncFilesServerClient client;
+            private readonly FilesConvention convention;
+
+            public IAsyncFilesCommands Commands
+            {
+                get { return this.client; }
+            }
+
+            public StorageClient(AsyncFilesServerClient ravenFileSystemClient, FilesConvention convention)
+            {
+                this.client = ravenFileSystemClient;
+                this.convention = convention;
+            }
+
+            public Task CleanUpAsync()
+            {
+				return client.ExecuteWithReplication(HttpMethods.Post, async operation =>
+                {
+                    var requestUriString = string.Format("{0}/storage/cleanup", operation.Url);
+
+					using (var request = client.RequestFactory.CreateHttpJsonRequest(new CreateHttpJsonRequestParams(this, requestUriString, HttpMethods.Post, operation.Credentials, convention)).AddOperationHeaders(client.OperationsHeaders))
+	                {
+						try
+						{
+							await request.ExecuteRequestAsync().ConfigureAwait(false);
+						}
+						catch (Exception e)
+						{
+							throw e.SimplifyException();
+						}
+	                }
+                });
+            }
+
+            public Task RetryRenamingAsync()
+            {
+				return client.ExecuteWithReplication(HttpMethods.Post, async operation =>
+                {
+                    var requestUriString = string.Format("{0}/storage/retryrenaming", operation.Url);
+
+					using (var request = client.RequestFactory.CreateHttpJsonRequest(new CreateHttpJsonRequestParams(this, requestUriString, HttpMethods.Post, operation.Credentials, convention)).AddOperationHeaders(client.OperationsHeaders))
+	                {
+						try
+						{
+							await request.ExecuteRequestAsync().ConfigureAwait(false);
+						}
+						catch (Exception e)
+						{
+							throw e.SimplifyException();
+						}
+	                }
+                });
+            }
+
+			public Task RetryCopyingAsync()
+			{
+				return client.ExecuteWithReplication(HttpMethod.Post, async operation =>
+				{
+					var requestUriString = String.Format("{0}/storage/retrycopying", operation.Url);
+
+					using (var request = client.RequestFactory.CreateHttpJsonRequest(new CreateHttpJsonRequestParams(this, requestUriString, HttpMethod.Post, operation.Credentials, convention)).AddOperationHeaders(client.OperationsHeaders))
+					{
+						try
+						{
+							await request.ExecuteRequestAsync().ConfigureAwait(false);
+						}
+						catch (Exception e)
+						{
+							throw e.SimplifyException();
+						}
+					}
+				});
+			}
+
+            public ProfilingInformation ProfilingInformation { get; private set; }
+
+            public void Dispose()
+            {
+            }
+        }
+
+        private class AdminClient : IAsyncFilesAdminCommands, IHoldProfilingInformation
+        {
+            private readonly AsyncFilesServerClient client;
+            private readonly FilesConvention convention;
+
+            public IAsyncFilesCommands Commands
+            {
+                get { return this.client; }
+            }
+
+
+            public AdminClient(AsyncFilesServerClient client, FilesConvention convention)
+            {
+                this.client = client;
+                this.convention = convention;                
+            }
+
+            public async Task<string[]> GetNamesAsync()
+            {
+                var requestUriString = string.Format("{0}/fs", client.ServerUrl);
+
+	            using (var request = client.RequestFactory.CreateHttpJsonRequest(new CreateHttpJsonRequestParams(this, requestUriString, HttpMethods.Get, client.PrimaryCredentials, convention)))
+	            {
+					try
+					{
+						var response = (RavenJArray)await request.ReadResponseJsonAsync().ConfigureAwait(false);
+						return response.JsonDeserialization<string>();
+					}
+					catch (Exception e)
+					{
+						throw e.SimplifyException();
+					}
+	            }
+            }
+
+            public async Task<FileSystemStats[]> GetStatisticsAsync()
+            {
+                var requestUriString = string.Format("{0}/fs/stats", client.ServerUrl);
+
+	            using (var request = client.RequestFactory.CreateHttpJsonRequest(new CreateHttpJsonRequestParams(this, requestUriString, HttpMethods.Get, client.PrimaryCredentials, convention)))
+	            {
+					try
+					{
+						var response = (RavenJArray)await request.ReadResponseJsonAsync().ConfigureAwait(false);
+						return response.JsonDeserialization<FileSystemStats>();
+					}
+					catch (Exception e)
+					{
+						throw e.SimplifyException();
+					}
+	            }
+            }
+
+            public async Task CreateFileSystemAsync(FileSystemDocument filesystemDocument)
+            {
+	            string newFileSystemName = filesystemDocument.Id.Replace(Constants.FileSystem.Prefix, "");
+				var requestUriString = string.Format("{0}/admin/fs/{1}", client.ServerUrl,
+                                                     newFileSystemName ?? client.FileSystemName);
+
+				using (var request = client.RequestFactory.CreateHttpJsonRequest(new CreateHttpJsonRequestParams(this, requestUriString, HttpMethods.Put, client.PrimaryCredentials, convention)))
+	            {
+					try
+					{
+						await request.WriteWithObjectAsync(filesystemDocument).ConfigureAwait(false);
+					}
+					catch (ErrorResponseException e)
+					{
+						if (e.StatusCode == HttpStatusCode.Conflict)
+							throw new InvalidOperationException("Cannot create file system with the name '" + newFileSystemName + "' because it already exists. Use CreateOrUpdateFileSystemAsync in case you want to update an existing file system", e).SimplifyException();
+
+						throw;
+					}
+					catch (Exception e)
+					{
+						throw e.SimplifyException();
+					}
+	            }
+            }
+
+            public async Task CreateOrUpdateFileSystemAsync(FileSystemDocument filesystemDocument, string newFileSystemName = null)
+            {
+                var requestUriString = string.Format("{0}/admin/fs/{1}?update=true", client.ServerUrl,
+                                                     newFileSystemName ?? client.FileSystemName);
+
+				using (var request = client.RequestFactory.CreateHttpJsonRequest(new CreateHttpJsonRequestParams(this, requestUriString, HttpMethods.Put, client.PrimaryCredentials, convention)))
+	            {
+					try
+					{
+						await request.WriteWithObjectAsync(filesystemDocument).ConfigureAwait(false);
+					}
+					catch (Exception e)
+					{
+						throw e.SimplifyException();
+					}
+	            }
+            }
+
+			public async Task DeleteFileSystemAsync(string fileSystemName = null, bool hardDelete = false)
+			{
+				var requestUriString = string.Format("{0}/admin/fs/{1}?hard-delete={2}", client.ServerUrl, fileSystemName ?? client.FileSystemName, hardDelete);
+
+				using (var request = client.RequestFactory.CreateHttpJsonRequest(new CreateHttpJsonRequestParams(this, requestUriString, HttpMethods.Delete, client.PrimaryCredentials, convention)))
+				{
+					try
+					{
+						await request.ExecuteRequestAsync().ConfigureAwait(false);
+					}
+					catch (Exception e)
+					{
+						throw e.SimplifyException();
+					}
+				}
+			}
+
+            public async Task EnsureFileSystemExistsAsync(string fileSystem)
+            {
+                var filesystems = await GetNamesAsync().ConfigureAwait(false);
+                if (filesystems.Contains(fileSystem))
+                    return;
+
+                await CreateOrUpdateFileSystemAsync(MultiDatabase.CreateFileSystemDocument(fileSystem), fileSystem).ConfigureAwait(false);
+                        }
+
+            public async Task<long> StartRestore(FilesystemRestoreRequest restoreRequest)
+            {
+                var requestUrlString = string.Format("{0}/admin/fs/restore", client.ServerUrl);
+
+				using (var request = client.RequestFactory.CreateHttpJsonRequest(new CreateHttpJsonRequestParams(this, requestUrlString, HttpMethods.Post, client.PrimaryCredentials, convention)))
+	            {
+					try
+					{
+						await request.WriteWithObjectAsync(restoreRequest).ConfigureAwait(false);
+
+                        var response = await request.ReadResponseJsonAsync().ConfigureAwait(false);
+                        return response.Value<long>("OperationId");
                     }
                     catch (Exception e)
                     {
@@ -1717,412 +1521,50 @@
                 }
             }
 
-            public async Task<ItemsPage<SynchronizationDetails>> GetActiveAsync(int start = 0, int pageSize = 25)
-            {
-                var requestUriString = string.Format("{0}/synchronization/active?start={1}&pageSize={2}", BaseUrl, start, pageSize);
-
-                using (var request = RequestFactory.CreateHttpJsonRequest(new CreateHttpJsonRequestParams(this, requestUriString, "GET", credentials, convention)).AddOperationHeaders(OperationsHeaders))
-                {
-                    try
-                    {
-                        var response = (RavenJObject)await request.ReadResponseJsonAsync().ConfigureAwait(false);
-                        return response.JsonDeserialization<ItemsPage<SynchronizationDetails>>();
-                    }
-                    catch (Exception e)
-                    {
-                        throw e.SimplifyException();
-                    }
-                }
-            }
-
-            public async Task<ItemsPage<SynchronizationDetails>> GetPendingAsync(int start = 0, int pageSize = 25)
-            {
-                var requestUriString = string.Format("{0}/synchronization/pending?start={1}&pageSize={2}", BaseUrl, start, pageSize);
-
-                using (var request = RequestFactory.CreateHttpJsonRequest(new CreateHttpJsonRequestParams(this, requestUriString, "GET", credentials, convention)).AddOperationHeaders(OperationsHeaders))
-                {
-                    try
-                    {
-                        var response = (RavenJObject)await request.ReadResponseJsonAsync().ConfigureAwait(false);
-                        return response.JsonDeserialization<ItemsPage<SynchronizationDetails>>();
-                    }
-                    catch (Exception e)
-                    {
-                        throw e.SimplifyException();
-                    }
-                }
-            }
->>>>>>> b19bf61a
-
-            public async Task<DestinationSyncResult[]> StartAsync(bool forceSyncingAll = false)
-            {
-                var requestUriString = string.Format("{0}/synchronization/ToDestinations?forceSyncingAll={1}", BaseUrl, forceSyncingAll);
-
-<<<<<<< HEAD
-				using (var request = RequestFactory.CreateHttpJsonRequest(new CreateHttpJsonRequestParams(this, requestUriString, HttpMethod.Post, credentials, convention)).AddOperationHeaders(OperationsHeaders))
-	            {
-					try
-					{
-						var response = (RavenJArray)await request.ReadResponseJsonAsync().ConfigureAwait(false);
-						return response.JsonDeserialization<DestinationSyncResult>();
+            public async Task<long> StartCompact(string filesystemName)
+            {
+                var requestUrlString = string.Format("{0}/admin/fs/compact?filesystem={1}", client.ServerUrl, Uri.EscapeDataString(filesystemName));
+
+				using (var request = client.RequestFactory.CreateHttpJsonRequest(new CreateHttpJsonRequestParams(this, requestUrlString, HttpMethods.Post, client.PrimaryCredentials, convention)))
+	            {
+					try
+					{
+						var response = await request.ReadResponseJsonAsync().ConfigureAwait(false);
+						return response.Value<long>("OperationId");
 					}
 					catch (Exception e)
 					{
 						throw e.SimplifyException();
 					}
 	            }
-=======
-                using (var request = RequestFactory.CreateHttpJsonRequest(new CreateHttpJsonRequestParams(this, requestUriString, "POST", credentials, convention)).AddOperationHeaders(OperationsHeaders))
-                {
-                    try
-                    {
-                        var response = (RavenJArray)await request.ReadResponseJsonAsync().ConfigureAwait(false);
-                        return response.JsonDeserialization<DestinationSyncResult>();
-                    }
-                    catch (Exception e)
-                    {
-                        throw e.SimplifyException();
-                    }
-                }
->>>>>>> b19bf61a
-            }
-
-            public Task<SynchronizationReport> StartAsync(string fileName, IAsyncFilesCommands destination)
-            {
-                return StartAsync(fileName, destination.ToSynchronizationDestination());
-            }
-
-            public async Task<SynchronizationReport> StartAsync(string fileName, SynchronizationDestination destination)
-            {
-                var requestUriString = string.Format("{0}/synchronization/start/{1}", BaseUrl, Uri.EscapeDataString(fileName));
-
-<<<<<<< HEAD
-				using (var request = RequestFactory.CreateHttpJsonRequest(new CreateHttpJsonRequestParams(this, requestUriString, HttpMethod.Post, credentials, convention)).AddOperationHeaders(OperationsHeaders))
-	            {
-					try
-					{
-						await request.WriteWithObjectAsync(destination).ConfigureAwait(false);
-=======
-                using (var request = RequestFactory.CreateHttpJsonRequest(new CreateHttpJsonRequestParams(this, requestUriString, "POST", credentials, convention)).AddOperationHeaders(OperationsHeaders))
-                {
-                    try
-                    {
-                        await request.WriteWithObjectAsync(destination).ConfigureAwait(false);
->>>>>>> b19bf61a
-
-                        var response = (RavenJObject)await request.ReadResponseJsonAsync().ConfigureAwait(false);
-                        return response.JsonDeserialization<SynchronizationReport>();
-                    }
-                    catch (Exception e)
-                    {
-                        throw e.SimplifyException();
-                    }
-                }
-            }
-
-            public void Dispose()
-            {
-            }
-        }
-
-        private class StorageClient : IAsyncFilesStorageCommands, IHoldProfilingInformation
-        {
-            private readonly AsyncFilesServerClient client;
-            private readonly FilesConvention convention;
-
-            public IAsyncFilesCommands Commands
-            {
-                get { return this.client; }
-            }
-
-            public StorageClient(AsyncFilesServerClient ravenFileSystemClient, FilesConvention convention)
-            {
-                this.client = ravenFileSystemClient;
-                this.convention = convention;
-            }
-
-            public Task CleanUpAsync()
-            {
-				return client.ExecuteWithReplication(HttpMethods.Post, async operation =>
-                {
-                    var requestUriString = string.Format("{0}/storage/cleanup", operation.Url);
-
-<<<<<<< HEAD
-					using (var request = client.RequestFactory.CreateHttpJsonRequest(new CreateHttpJsonRequestParams(this, requestUriString, HttpMethods.Post, operation.Credentials, convention)).AddOperationHeaders(client.OperationsHeaders))
-	                {
-						try
-						{
-							await request.ExecuteRequestAsync().ConfigureAwait(false);
-						}
-						catch (Exception e)
-						{
-							throw e.SimplifyException();
-						}
-	                }
-=======
-                    using (var request = client.RequestFactory.CreateHttpJsonRequest(new CreateHttpJsonRequestParams(this, requestUriString, "POST", operation.Credentials, convention)).AddOperationHeaders(client.OperationsHeaders))
-                    {
-                        try
-                        {
-                            await request.ExecuteRequestAsync().ConfigureAwait(false);
-                        }
-                        catch (Exception e)
-                        {
-                            throw e.SimplifyException();
-                        }
-                    }
->>>>>>> b19bf61a
-                });
-            }
-
-            public Task RetryRenamingAsync()
-            {
-				return client.ExecuteWithReplication(HttpMethods.Post, async operation =>
-                {
-                    var requestUriString = string.Format("{0}/storage/retryrenaming", operation.Url);
-
-<<<<<<< HEAD
-					using (var request = client.RequestFactory.CreateHttpJsonRequest(new CreateHttpJsonRequestParams(this, requestUriString, HttpMethods.Post, operation.Credentials, convention)).AddOperationHeaders(client.OperationsHeaders))
-	                {
-						try
-						{
-							await request.ExecuteRequestAsync().ConfigureAwait(false);
-						}
-						catch (Exception e)
-						{
-							throw e.SimplifyException();
-						}
-	                }
-=======
-                    using (var request = client.RequestFactory.CreateHttpJsonRequest(new CreateHttpJsonRequestParams(this, requestUriString, "POST", operation.Credentials, convention)).AddOperationHeaders(client.OperationsHeaders))
-                    {
-                        try
-                        {
-                            await request.ExecuteRequestAsync().ConfigureAwait(false);
-                        }
-                        catch (Exception e)
-                        {
-                            throw e.SimplifyException();
-                        }
-                    }
->>>>>>> b19bf61a
-                });
-            }
-
-			public Task RetryCopyingAsync()
-			{
-				return client.ExecuteWithReplication(HttpMethod.Post, async operation =>
-				{
-					var requestUriString = String.Format("{0}/storage/retrycopying", operation.Url);
-
-					using (var request = client.RequestFactory.CreateHttpJsonRequest(new CreateHttpJsonRequestParams(this, requestUriString, HttpMethod.Post, operation.Credentials, convention)).AddOperationHeaders(client.OperationsHeaders))
-					{
-						try
-						{
-							await request.ExecuteRequestAsync().ConfigureAwait(false);
-						}
-						catch (Exception e)
-						{
-							throw e.SimplifyException();
-						}
-					}
-				});
-			}
-
-            public ProfilingInformation ProfilingInformation { get; private set; }
-
-            public void Dispose()
-            {
-            }
-        }
-
-        private class AdminClient : IAsyncFilesAdminCommands, IHoldProfilingInformation
-        {
-            private readonly AsyncFilesServerClient client;
-            private readonly FilesConvention convention;
-
-            public IAsyncFilesCommands Commands
-            {
-                get { return this.client; }
-            }
-
-
-            public AdminClient(AsyncFilesServerClient client, FilesConvention convention)
-            {
-                this.client = client;
-                this.convention = convention;                
-            }
-
-            public async Task<string[]> GetNamesAsync()
-            {
-                var requestUriString = string.Format("{0}/fs", client.ServerUrl);
-
-<<<<<<< HEAD
-	            using (var request = client.RequestFactory.CreateHttpJsonRequest(new CreateHttpJsonRequestParams(this, requestUriString, HttpMethods.Get, client.PrimaryCredentials, convention)))
-	            {
-					try
-					{
-						var response = (RavenJArray)await request.ReadResponseJsonAsync().ConfigureAwait(false);
-						return response.JsonDeserialization<string>();
+            }
+
+            public async Task StartBackup(string backupLocation, FileSystemDocument fileSystemDocument, bool incremental, string fileSystemName)
+            {
+                var requestUrlString = string.Format("{0}/fs/{1}/admin/backup?incremental={2}", client.ServerUrl, fileSystemName, incremental);
+
+				using (var request = client.RequestFactory.CreateHttpJsonRequest(new CreateHttpJsonRequestParams(this, requestUrlString, HttpMethods.Post, client.PrimaryCredentials, convention)))
+	            {
+					try
+					{
+						await request.WriteWithObjectAsync(new FilesystemBackupRequest
+						{
+							BackupLocation = backupLocation,
+							FileSystemDocument = fileSystemDocument
+						}).ConfigureAwait(false);
 					}
 					catch (Exception e)
 					{
 						throw e.SimplifyException();
 					}
 	            }
-=======
-                using (var request = client.RequestFactory.CreateHttpJsonRequest(new CreateHttpJsonRequestParams(this, requestUriString, "GET", client.PrimaryCredentials, convention)))
-                {
-                    try
-                    {
-                        var response = (RavenJArray)await request.ReadResponseJsonAsync().ConfigureAwait(false);
-                        return response.JsonDeserialization<string>();
-                    }
-                    catch (Exception e)
-                    {
-                        throw e.SimplifyException();
-                    }
-                }
->>>>>>> b19bf61a
-            }
-
-            public async Task<FileSystemStats[]> GetStatisticsAsync()
-            {
-                var requestUriString = string.Format("{0}/fs/stats", client.ServerUrl);
-
-<<<<<<< HEAD
-	            using (var request = client.RequestFactory.CreateHttpJsonRequest(new CreateHttpJsonRequestParams(this, requestUriString, HttpMethods.Get, client.PrimaryCredentials, convention)))
-	            {
-					try
-					{
-						var response = (RavenJArray)await request.ReadResponseJsonAsync().ConfigureAwait(false);
-						return response.JsonDeserialization<FileSystemStats>();
-					}
-					catch (Exception e)
-					{
-						throw e.SimplifyException();
-					}
-	            }
-=======
-                using (var request = client.RequestFactory.CreateHttpJsonRequest(new CreateHttpJsonRequestParams(this, requestUriString, "GET", client.PrimaryCredentials, convention)))
-                {
-                    try
-                    {
-                        var response = (RavenJArray)await request.ReadResponseJsonAsync().ConfigureAwait(false);
-                        return response.JsonDeserialization<FileSystemStats>();
-                    }
-                    catch (Exception e)
-                    {
-                        throw e.SimplifyException();
-                    }
-                }
->>>>>>> b19bf61a
-            }
-
-            public async Task CreateFileSystemAsync(FileSystemDocument filesystemDocument)
-            {
-<<<<<<< HEAD
-	            string newFileSystemName = filesystemDocument.Id.Replace(Constants.FileSystem.Prefix, "");
-				var requestUriString = string.Format("{0}/admin/fs/{1}", client.ServerUrl,
-                                                     newFileSystemName ?? client.FileSystemName);
-
-				using (var request = client.RequestFactory.CreateHttpJsonRequest(new CreateHttpJsonRequestParams(this, requestUriString, HttpMethods.Put, client.PrimaryCredentials, convention)))
-	            {
-					try
-					{
-						await request.WriteWithObjectAsync(filesystemDocument).ConfigureAwait(false);
-					}
-					catch (ErrorResponseException e)
-					{
-						if (e.StatusCode == HttpStatusCode.Conflict)
-							throw new InvalidOperationException("Cannot create file system with the name '" + newFileSystemName + "' because it already exists. Use CreateOrUpdateFileSystemAsync in case you want to update an existing file system", e).SimplifyException();
-
-						throw;
-					}
-					catch (Exception e)
-					{
-						throw e.SimplifyException();
-					}
-	            }
-=======
-                var requestUriString = string.Format("{0}/admin/fs/{1}", client.ServerUrl,
-                                                     newFileSystemName ?? client.FileSystemName);
-
-                using (var request = client.RequestFactory.CreateHttpJsonRequest(new CreateHttpJsonRequestParams(this, requestUriString, "PUT", client.PrimaryCredentials, convention)))
-                {
-                    try
-                    {
-                        await request.WriteWithObjectAsync(filesystemDocument).ConfigureAwait(false);
-                    }
-                    catch (ErrorResponseException e)
-                    {
-                        if (e.StatusCode == HttpStatusCode.Conflict)
-                            throw new InvalidOperationException("Cannot create file system with the name '" + newFileSystemName + "' because it already exists. Use CreateOrUpdateFileSystemAsync in case you want to update an existing file system", e).SimplifyException();
-
-                        throw;
-                    }
-                    catch (Exception e)
-                    {
-                        throw e.SimplifyException();
-                    }
-                }
->>>>>>> b19bf61a
-            }
-
-            public async Task CreateOrUpdateFileSystemAsync(FileSystemDocument filesystemDocument, string newFileSystemName = null)
-            {
-                var requestUriString = string.Format("{0}/admin/fs/{1}?update=true", client.ServerUrl,
-                                                     newFileSystemName ?? client.FileSystemName);
-
-<<<<<<< HEAD
-				using (var request = client.RequestFactory.CreateHttpJsonRequest(new CreateHttpJsonRequestParams(this, requestUriString, HttpMethods.Put, client.PrimaryCredentials, convention)))
-	            {
-					try
-					{
-						await request.WriteWithObjectAsync(filesystemDocument).ConfigureAwait(false);
-					}
-					catch (Exception e)
-					{
-						throw e.SimplifyException();
-					}
-	            }
-            }
-
-			public async Task DeleteFileSystemAsync(string fileSystemName = null, bool hardDelete = false)
-			{
-				var requestUriString = string.Format("{0}/admin/fs/{1}?hard-delete={2}", client.ServerUrl, fileSystemName ?? client.FileSystemName, hardDelete);
-
-				using (var request = client.RequestFactory.CreateHttpJsonRequest(new CreateHttpJsonRequestParams(this, requestUriString, HttpMethods.Delete, client.PrimaryCredentials, convention)))
-				{
-					try
-					{
-						await request.ExecuteRequestAsync().ConfigureAwait(false);
-					}
-					catch (Exception e)
-					{
-						throw e.SimplifyException();
-					}
-				}
-			}
-=======
-                using (var request = client.RequestFactory.CreateHttpJsonRequest(new CreateHttpJsonRequestParams(this, requestUriString, "PUT", client.PrimaryCredentials, convention)))
-                {
-                    try
-                    {
-                        await request.WriteWithObjectAsync(filesystemDocument).ConfigureAwait(false);
-                    }
-                    catch (Exception e)
-                    {
-                        throw e.SimplifyException();
-                    }
-                }
-            }
-
-            public async Task DeleteFileSystemAsync(string fileSystemName = null, bool hardDelete = false)
-            {
-                var requestUriString = string.Format("{0}/admin/fs/{1}?hard-delete={2}", client.ServerUrl, fileSystemName ?? client.FileSystemName, hardDelete);
-
-                using (var request = client.RequestFactory.CreateHttpJsonRequest(new CreateHttpJsonRequestParams(this, requestUriString, "DELETE", client.PrimaryCredentials, convention)))
+            }
+
+            public async Task ResetIndexes(string filesystemName)
+            {
+                var requestUrlString = string.Format("{0}/fs/{1}/admin/reset-index", client.ServerUrl, Uri.EscapeDataString(filesystemName));
+
+				using (var request = client.RequestFactory.CreateHttpJsonRequest(new CreateHttpJsonRequestParams(this, requestUrlString, HttpMethods.Post, client.PrimaryCredentials, convention)))
                 {
                     try
                     {
@@ -2134,138 +1576,6 @@
                     }
                 }
             }
->>>>>>> b19bf61a
-
-            public async Task EnsureFileSystemExistsAsync(string fileSystem)
-            {
-                var filesystems = await GetNamesAsync().ConfigureAwait(false);
-                if (filesystems.Contains(fileSystem))
-                    return;
-
-                await CreateOrUpdateFileSystemAsync(MultiDatabase.CreateFileSystemDocument(fileSystem), fileSystem).ConfigureAwait(false);
-                        }
-<<<<<<< HEAD
-=======
-                    }, fileSystem).ConfigureAwait(false);
-            }
->>>>>>> b19bf61a
-
-            public async Task<long> StartRestore(FilesystemRestoreRequest restoreRequest)
-            {
-                var requestUrlString = string.Format("{0}/admin/fs/restore", client.ServerUrl);
-
-<<<<<<< HEAD
-				using (var request = client.RequestFactory.CreateHttpJsonRequest(new CreateHttpJsonRequestParams(this, requestUrlString, HttpMethods.Post, client.PrimaryCredentials, convention)))
-	            {
-					try
-					{
-						await request.WriteWithObjectAsync(restoreRequest).ConfigureAwait(false);
-=======
-                using (var request = client.RequestFactory.CreateHttpJsonRequest(new CreateHttpJsonRequestParams(this, requestUrlString, "POST", client.PrimaryCredentials, convention)))
-                {
-                    try
-                    {
-                        await request.WriteWithObjectAsync(restoreRequest).ConfigureAwait(false);
->>>>>>> b19bf61a
-
-                        var response = await request.ReadResponseJsonAsync().ConfigureAwait(false);
-                        return response.Value<long>("OperationId");
-                    }
-                    catch (Exception e)
-                    {
-                        throw e.SimplifyException();
-                    }
-                }
-            }
-
-            public async Task<long> StartCompact(string filesystemName)
-            {
-                var requestUrlString = string.Format("{0}/admin/fs/compact?filesystem={1}", client.ServerUrl, Uri.EscapeDataString(filesystemName));
-
-<<<<<<< HEAD
-				using (var request = client.RequestFactory.CreateHttpJsonRequest(new CreateHttpJsonRequestParams(this, requestUrlString, HttpMethods.Post, client.PrimaryCredentials, convention)))
-	            {
-					try
-					{
-						var response = await request.ReadResponseJsonAsync().ConfigureAwait(false);
-						return response.Value<long>("OperationId");
-					}
-					catch (Exception e)
-					{
-						throw e.SimplifyException();
-					}
-	            }
-=======
-                using (var request = client.RequestFactory.CreateHttpJsonRequest(new CreateHttpJsonRequestParams(this, requestUrlString, "POST", client.PrimaryCredentials, convention)))
-                {
-                    try
-                    {
-                        var response = await request.ReadResponseJsonAsync().ConfigureAwait(false);
-                        return response.Value<long>("OperationId");
-                    }
-                    catch (Exception e)
-                    {
-                        throw e.SimplifyException();
-                    }
-                }
->>>>>>> b19bf61a
-            }
-
-            public async Task StartBackup(string backupLocation, FileSystemDocument fileSystemDocument, bool incremental, string fileSystemName)
-            {
-                var requestUrlString = string.Format("{0}/fs/{1}/admin/backup?incremental={2}", client.ServerUrl, fileSystemName, incremental);
-
-<<<<<<< HEAD
-				using (var request = client.RequestFactory.CreateHttpJsonRequest(new CreateHttpJsonRequestParams(this, requestUrlString, HttpMethods.Post, client.PrimaryCredentials, convention)))
-	            {
-					try
-					{
-						await request.WriteWithObjectAsync(new FilesystemBackupRequest
-						{
-							BackupLocation = backupLocation,
-							FileSystemDocument = fileSystemDocument
-						}).ConfigureAwait(false);
-					}
-					catch (Exception e)
-					{
-						throw e.SimplifyException();
-					}
-	            }
-=======
-                using (var request = client.RequestFactory.CreateHttpJsonRequest(new CreateHttpJsonRequestParams(this, requestUrlString, "POST", client.PrimaryCredentials, convention)))
-                {
-                    try
-                    {
-                        await request.WriteWithObjectAsync(new FilesystemBackupRequest
-                        {
-                            BackupLocation = backupLocation,
-                            FileSystemDocument = fileSystemDocument
-                        }).ConfigureAwait(false);
-                    }
-                    catch (Exception e)
-                    {
-                        throw e.SimplifyException();
-                    }
-                }
->>>>>>> b19bf61a
-            }
-
-            public async Task ResetIndexes(string filesystemName)
-            {
-                var requestUrlString = string.Format("{0}/fs/{1}/admin/reset-index", client.ServerUrl, Uri.EscapeDataString(filesystemName));
-
-				using (var request = client.RequestFactory.CreateHttpJsonRequest(new CreateHttpJsonRequestParams(this, requestUrlString, HttpMethods.Post, client.PrimaryCredentials, convention)))
-                {
-                    try
-                    {
-                        await request.ExecuteRequestAsync().ConfigureAwait(false);
-                    }
-                    catch (Exception e)
-                    {
-                        throw e.SimplifyException();
-                    }
-                }
-            }
 
             public ProfilingInformation ProfilingInformation { get; private set; }
 
