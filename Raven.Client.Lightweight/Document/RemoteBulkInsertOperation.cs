--- conflicted
+++ resolved
@@ -70,13 +70,8 @@
 			var expect100Continue = client.Expect100Continue();
 
 			// this will force the HTTP layer to authenticate, meaning that our next request won't have to
-<<<<<<< HEAD
-			HttpJsonRequest req = client.CreateRequest("POST", requestUrl + "&no-op=for-auth-only",
+			HttpJsonRequest req = client.CreateRequest("POST", requestUrl + "&op=generate-single-use-auth-token",
 														disableRequestCompression: true);
-=======
-			HttpJsonRequest req = client.CreateRequest("POST", requestUrl + "&op=generate-single-use-auth-token",
-			                                           disableRequestCompression: true);
->>>>>>> b985718e
 			req.PrepareForLongRequest();
 			var token = req.ReadResponseJson();
 
