using System;
using System.Collections.Generic;
using System.Diagnostics;
using System.Linq;
using System.Reflection;
using System.Text.RegularExpressions;
using Raven.Client.Connection;
using Raven.Imports.Newtonsoft.Json.Linq;
using Raven.Abstractions.Data;
using Raven.Abstractions.Linq;
using Raven.Abstractions.Logging;
using Raven.Client.Exceptions;
using Raven.Json.Linq;

namespace Raven.Client.Document.SessionOperations
{
    public class QueryOperation
    {
        private static readonly ILog log = LogManager.GetCurrentClassLogger();
        private readonly InMemoryDocumentSessionOperations sessionOperations;
        private readonly string indexName;
        private readonly IndexQuery indexQuery;
        private readonly bool waitForNonStaleResults;
        private bool disableEntitiesTracking;
        private readonly TimeSpan timeout;
        private readonly Func<IndexQuery, IEnumerable<object>, IEnumerable<object>> transformResults;
        private readonly HashSet<string> includes;
        private QueryResult currentQueryResults;
        private readonly string[] projectionFields;
        private bool firstRequest = true;

        public QueryResult CurrentQueryResults
        {
            get { return currentQueryResults; }
        }

        public string IndexName
        {
            get { return indexName; }
        }

        public IndexQuery IndexQuery
        {
            get { return indexQuery; }
        }

        private Stopwatch sp;

        public QueryOperation(InMemoryDocumentSessionOperations sessionOperations, string indexName, IndexQuery indexQuery,
                              string[] projectionFields, bool waitForNonStaleResults, TimeSpan timeout,
                              Func<IndexQuery, IEnumerable<object>, IEnumerable<object>> transformResults,
                              HashSet<string> includes, bool disableEntitiesTracking)
        {
            this.indexQuery = indexQuery;
            this.waitForNonStaleResults = waitForNonStaleResults;
            this.timeout = timeout;
            this.transformResults = transformResults;
            this.includes = includes;
            this.projectionFields = projectionFields;
            this.sessionOperations = sessionOperations;
            this.indexName = indexName;
            this.disableEntitiesTracking = disableEntitiesTracking;

            AssertNotQueryById();
        }

        private static readonly Regex idOnly = new Regex(@"^__document_id \s* : \s* ([\w_\-/\\\.]+) \s* $",
            RegexOptions.Compiled|
 RegexOptions.IgnorePatternWhitespace);

        private void AssertNotQueryById()
        {
            // this applies to dynamic indexes only
            if (!indexName.StartsWith("dynamic/", StringComparison.OrdinalIgnoreCase) &&
                !string.Equals(indexName, "dynamic", StringComparison.OrdinalIgnoreCase))
                return;

            var match = idOnly.Match(IndexQuery.Query);
            if (match.Success == false)
                return;

            if (sessionOperations.Conventions.AllowQueriesOnId)
                return;

            var value = match.Groups[1].Value;

            throw new InvalidOperationException("Attempt to query by id only is blocked, you should use call session.Load(\"" + value + "\"); instead of session.Query().Where(x=>x.Id == \"" + value + "\");" + Environment.NewLine + "You can turn this error off by specifying documentStore.Conventions.AllowQueriesOnId = true;, but that is not recommend and provided for backward compatibility reasons only.");
        }

        private void StartTiming()
        {
            sp = Stopwatch.StartNew();
        }

        public void LogQuery()
        {
            if (log.IsDebugEnabled)
			log.Debug("Executing query '{0}' on index '{1}' in '{2}'",
										  indexQuery.Query, indexName, sessionOperations.StoreIdentifier);
            }

        public IDisposable EnterQueryContext()
        {
            if (firstRequest)
            {
                StartTiming();
                firstRequest = false;
            }

            if (waitForNonStaleResults == false)
                return null;

            return sessionOperations.DocumentStore.DisableAggressiveCaching();
        }

        public bool ShouldQueryAgain(Exception e)
        {
            if (e is NonAuthoritativeInformationException == false)
                return false;

            return sp.Elapsed <= sessionOperations.NonAuthoritativeInformationTimeout;
        }

        public IList<T> Complete<T>()
        {
            var queryResult = currentQueryResults.CreateSnapshot();
            foreach (var include in SerializationHelper.RavenJObjectsToJsonDocuments(queryResult.Includes))
            {
                sessionOperations.TrackIncludedDocument(include);
            }

            var list = queryResult.Results
                .Select(x => x != null ? Deserialize<T>(x) : default(T))
                .ToList();

            if(disableEntitiesTracking == false)
                sessionOperations.RegisterMissingIncludes(queryResult.Results.Where(x => x != null), includes);

            if (transformResults == null)
                return list;

            return transformResults(indexQuery, list.Cast<object>()).Cast<T>().ToList();
        }

        public bool DisableEntitiesTracking
        {
            get { return disableEntitiesTracking; }
            set { disableEntitiesTracking = value; }
        }

        public T Deserialize<T>(RavenJObject result)
        {
            var metadata = result.Value<RavenJObject>("@metadata");
            if ((projectionFields == null || projectionFields.Length <= 0)  &&
                (metadata != null && string.IsNullOrEmpty(metadata.Value<string>("@id")) == false) )
            {
                return sessionOperations.TrackEntity<T>(metadata.Value<string>("@id"),
                                                        result,
                                                        metadata, disableEntitiesTracking);
            }

            if (typeof(T) == typeof(RavenJObject))
                return (T)(object)result;

            if (typeof(T) == typeof(object) && string.IsNullOrEmpty(result.Value<string>("$type")))
            {
                return (T)(object)new DynamicJsonObject(result);
            }

            var documentId = result.Value<string>(Constants.DocumentIdFieldName); //check if the result contain the reserved name

            if (!string.IsNullOrEmpty(documentId) && typeof(T) == typeof(string) && // __document_id is present, and result type is a string
                // We are projecting one field only (although that could be derived from the
                // previous check, one could never be too careful
                projectionFields != null && projectionFields.Length == 1 && 
                HasSingleValidProperty(result, metadata) // there are no more props in the result object
                )
            {
                return (T)(object)documentId;
            }

            sessionOperations.HandleInternalMetadata(result);

            var deserializedResult = DeserializedResult<T>(result);

            if (string.IsNullOrEmpty(documentId) == false)
            {
                // we need to make an additional check, since it is possible that a value was explicitly stated
                // for the identity property, in which case we don't want to override it.
                var identityProperty = sessionOperations.Conventions.GetIdentityProperty(typeof(T));
                if (identityProperty != null &&
                    (result[identityProperty.Name] == null ||
                     result[identityProperty.Name].Type == JTokenType.Null))
                {
                    sessionOperations.GenerateEntityIdOnTheClient.TrySetIdentity(deserializedResult, documentId);
                }
            }

            return deserializedResult;
        }

        private bool HasSingleValidProperty(RavenJObject result, RavenJObject metadata)
        {
            if (metadata == null && result.Count == 1)
                return true;// { Foo: val }

            if ((metadata != null && result.Count == 2))
                return true; // { @metadata: {}, Foo: val }

            if ((metadata != null && result.Count == 3))
            {
                var entityName = metadata.Value<string>(Constants.RavenEntityName);

                var idPropName = sessionOperations.Conventions.FindIdentityPropertyNameFromEntityName(entityName);

                if (result.ContainsKey(idPropName))
                {
                    // when we try to project the id by name
                    var token = result.Value<RavenJToken>(idPropName);

                    if(token == null || token.Type == JTokenType.Null)
                        return true; // { @metadata: {}, Foo: val, Id: null }
                }
            }

<<<<<<< HEAD
	        return false;
	    }


		private T DeserializedResult<T>(RavenJObject result)
		{
			if (projectionFields != null && projectionFields.Length == 1) // we only select a single field
			{
				var type = typeof(T);
				if (type == typeof(string) || typeof(T).IsValueType || typeof(T).IsEnum)
				{
					return result.Value<T>(projectionFields[0]);
				}
			}

			var jsonSerializer = sessionOperations.Conventions.CreateSerializer();
			var ravenJTokenReader = new RavenJTokenReader(result);

			var resultTypeString = result.Value<string>("$type");
			if(string.IsNullOrEmpty(resultTypeString) )
			{
				return (T)jsonSerializer.Deserialize(ravenJTokenReader, typeof(T));
			}

			var resultType = Type.GetType(resultTypeString, false);
			if(resultType == null) // couldn't find the type, let us give it our best shot
			{
				return (T)jsonSerializer.Deserialize(ravenJTokenReader, typeof(T));
			}

			return (T) jsonSerializer.Deserialize(ravenJTokenReader, resultType);
		}

		public void ForceResult(QueryResult result)
		{
			currentQueryResults = result;
			currentQueryResults.EnsureSnapshot();
		}

		public bool IsAcceptable(QueryResult result)
		{
			if (sessionOperations.AllowNonAuthoritativeInformation == false &&
				result.NonAuthoritativeInformation)
			{
				if (sp.Elapsed > sessionOperations.NonAuthoritativeInformationTimeout)
				{
					sp.Stop();
					throw new TimeoutException(string.Format("Waited for {0:#,#;;0}ms for the query to return authoritative result.", sp.ElapsedMilliseconds));
				}
=======
            return false;
        }


        private T DeserializedResult<T>(RavenJObject result)
        {
            if (projectionFields != null && projectionFields.Length == 1) // we only select a single field
            {
                var type = typeof(T);
                if (type == typeof(string) || typeof(T).IsValueType || typeof(T).IsEnum)
                {
                    return result.Value<T>(projectionFields[0]);
                }
            }

            var jsonSerializer = sessionOperations.Conventions.CreateSerializer();
            var ravenJTokenReader = new RavenJTokenReader(result);

            var resultTypeString = result.Value<string>("$type");
            if(string.IsNullOrEmpty(resultTypeString) )
            {
                return (T)jsonSerializer.Deserialize(ravenJTokenReader, typeof(T));
            }

            var resultType = Type.GetType(resultTypeString, false);
            if(resultType == null) // couldn't find the type, let us give it our best shot
            {
                return (T)jsonSerializer.Deserialize(ravenJTokenReader, typeof(T));
            }

            return (T) jsonSerializer.Deserialize(ravenJTokenReader, resultType);
        }

        public void ForceResult(QueryResult result)
        {
            currentQueryResults = result;
            currentQueryResults.EnsureSnapshot();
        }

        public bool IsAcceptable(QueryResult result)
        {
            if (sessionOperations.AllowNonAuthoritativeInformation == false &&
                result.NonAuthoritativeInformation)
            {
                if (sp.Elapsed > sessionOperations.NonAuthoritativeInformationTimeout)
                {
                    sp.Stop();
                    throw new TimeoutException(string.Format("Waited for {0:#,#;;0}ms for the query to return authoritative result.", sp.ElapsedMilliseconds));
                }
>>>>>>> b19bf61a

				if (log.IsDebugEnabled)
				log.Debug(
						"Non authoritative query results on authoritative query '{0}' on index '{1}' in '{2}', query will be retried, index etag is: {3}",
                            indexQuery.Query,
                            indexName,
                            sessionOperations.StoreIdentifier,
                            result.IndexEtag);
                return false;
            }
            if (waitForNonStaleResults && result.IsStale)
            {
                if (sp.Elapsed > timeout)
                {
                    sp.Stop();

                    throw new TimeoutException(string.Format("Waited for {0:#,#;;0}ms for the query to return non stale result.", sp.ElapsedMilliseconds));
                }

				if (log.IsDebugEnabled)
				log.Debug(
						"Stale query results on non stale query '{0}' on index '{1}' in '{2}', query will be retried, index etag is: {3}",
                            indexQuery.Query,
                            indexName,
                            sessionOperations.StoreIdentifier,
                            result.IndexEtag);
                return false;
<<<<<<< HEAD
			}
			currentQueryResults = result;
			currentQueryResults.EnsureSnapshot();
			if (log.IsDebugEnabled)
			log.Debug("Query returned {0}/{1} {2}results", result.Results.Count,
											  result.TotalResults, result.IsStale ? "stale " : "");
=======
            }
            currentQueryResults = result;
            currentQueryResults.EnsureSnapshot();

            if ( log.IsDebugEnabled )
            {
                log.Debug("Query returned {0}/{1} {2}results", result.Results.Count, result.TotalResults, result.IsStale ? "stale " : "");
            }
>>>>>>> b19bf61a
            return true;
        }
    }
}<|MERGE_RESOLUTION|>--- conflicted
+++ resolved
@@ -223,7 +223,6 @@
                 }
             }
 
-<<<<<<< HEAD
 	        return false;
 	    }
 
@@ -273,57 +272,6 @@
 					sp.Stop();
 					throw new TimeoutException(string.Format("Waited for {0:#,#;;0}ms for the query to return authoritative result.", sp.ElapsedMilliseconds));
 				}
-=======
-            return false;
-        }
-
-
-        private T DeserializedResult<T>(RavenJObject result)
-        {
-            if (projectionFields != null && projectionFields.Length == 1) // we only select a single field
-            {
-                var type = typeof(T);
-                if (type == typeof(string) || typeof(T).IsValueType || typeof(T).IsEnum)
-                {
-                    return result.Value<T>(projectionFields[0]);
-                }
-            }
-
-            var jsonSerializer = sessionOperations.Conventions.CreateSerializer();
-            var ravenJTokenReader = new RavenJTokenReader(result);
-
-            var resultTypeString = result.Value<string>("$type");
-            if(string.IsNullOrEmpty(resultTypeString) )
-            {
-                return (T)jsonSerializer.Deserialize(ravenJTokenReader, typeof(T));
-            }
-
-            var resultType = Type.GetType(resultTypeString, false);
-            if(resultType == null) // couldn't find the type, let us give it our best shot
-            {
-                return (T)jsonSerializer.Deserialize(ravenJTokenReader, typeof(T));
-            }
-
-            return (T) jsonSerializer.Deserialize(ravenJTokenReader, resultType);
-        }
-
-        public void ForceResult(QueryResult result)
-        {
-            currentQueryResults = result;
-            currentQueryResults.EnsureSnapshot();
-        }
-
-        public bool IsAcceptable(QueryResult result)
-        {
-            if (sessionOperations.AllowNonAuthoritativeInformation == false &&
-                result.NonAuthoritativeInformation)
-            {
-                if (sp.Elapsed > sessionOperations.NonAuthoritativeInformationTimeout)
-                {
-                    sp.Stop();
-                    throw new TimeoutException(string.Format("Waited for {0:#,#;;0}ms for the query to return authoritative result.", sp.ElapsedMilliseconds));
-                }
->>>>>>> b19bf61a
 
 				if (log.IsDebugEnabled)
 				log.Debug(
@@ -351,23 +299,12 @@
                             sessionOperations.StoreIdentifier,
                             result.IndexEtag);
                 return false;
-<<<<<<< HEAD
 			}
 			currentQueryResults = result;
 			currentQueryResults.EnsureSnapshot();
 			if (log.IsDebugEnabled)
 			log.Debug("Query returned {0}/{1} {2}results", result.Results.Count,
 											  result.TotalResults, result.IsStale ? "stale " : "");
-=======
-            }
-            currentQueryResults = result;
-            currentQueryResults.EnsureSnapshot();
-
-            if ( log.IsDebugEnabled )
-            {
-                log.Debug("Query returned {0}/{1} {2}results", result.Results.Count, result.TotalResults, result.IsStale ? "stale " : "");
-            }
->>>>>>> b19bf61a
             return true;
         }
     }
