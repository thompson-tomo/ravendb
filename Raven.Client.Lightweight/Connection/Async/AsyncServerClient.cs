--- conflicted
+++ resolved
@@ -3,26 +3,7 @@
 //     Copyright (c) Hibernating Rhinos LTD. All rights reserved.
 // </copyright>
 //-----------------------------------------------------------------------
-<<<<<<< HEAD
-
-=======
-using System;
-using System.Collections.Generic;
-using System.Collections.Specialized;
-using System.Globalization;
-using System.IO;
-using System.Linq;
-using System.Net;
-using System.Net.Http;
-using System.Security.Cryptography;
-using System.Text;
-using System.Threading;
-using System.Threading.Tasks;
-using Raven.Client.Connection.Implementation;
-using Raven.Client.Indexes;
-using Raven.Database.Data;
-using Raven.Imports.Newtonsoft.Json.Linq;
->>>>>>> eb2cac86
+
 using Raven.Abstractions;
 using Raven.Abstractions.Cluster;
 using Raven.Abstractions.Commands;
@@ -1194,7 +1175,7 @@
 	        return facetsJson;
 	    }
 
-		public Task<LogItem[]> GetLogsAsync(bool errorsOnly, CancellationToken token = default(CancellationToken))
+	    public Task<LogItem[]> GetLogsAsync(bool errorsOnly, CancellationToken token = default(CancellationToken))
 		{
 			return ExecuteWithReplication(HttpMethod.Get, async operationMetadata =>
 			{
