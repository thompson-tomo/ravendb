--- conflicted
+++ resolved
@@ -45,7 +45,6 @@
 
 namespace Raven.Client.Connection.Async
 {
-<<<<<<< HEAD
 	public class AsyncServerClient : IAsyncDatabaseCommands, IAsyncInfoDatabaseCommands
 	{
 		private readonly ProfilingInformation profilingInformation;
@@ -860,2202 +859,6 @@
             using (var request = jsonRequestFactory.CreateHttpJsonRequest(new CreateHttpJsonRequestParams(this, path, method, operationMetadata.Credentials, convention)
                 .AddOperationHeaders(OperationsHeaders))
                 .AddRequestExecuterAndReplicationHeaders(this, operationMetadata.Url))
-=======
-    public class AsyncServerClient : IAsyncDatabaseCommands, IAsyncInfoDatabaseCommands
-    {
-        private readonly ProfilingInformation profilingInformation;
-        private readonly IDocumentConflictListener[] conflictListeners;
-        private readonly string url;
-        private readonly string rootUrl;
-        private readonly OperationCredentials credentialsThatShouldBeUsedOnlyInOperationsWithoutReplication;
-        internal readonly DocumentConvention convention;
-        private NameValueCollection operationsHeaders = new NameValueCollection();
-        internal readonly HttpJsonRequestFactory jsonRequestFactory;
-        private readonly Guid? sessionId;
-        private readonly Func<string, IDocumentStoreReplicationInformer> replicationInformerGetter;
-        private readonly string databaseName;
-        private readonly IDocumentStoreReplicationInformer replicationInformer;
-        private int requestCount;
-        private int readStripingBase;
-
-        public string Url
-        {
-            get { return url; }
-        }
-
-        public IDocumentStoreReplicationInformer ReplicationInformer
-        {
-            get { return replicationInformer; }
-        }
-
-        public OperationCredentials PrimaryCredentials
-        {
-            get
-            {
-                return credentialsThatShouldBeUsedOnlyInOperationsWithoutReplication;
-            }
-        }
-
-        public AsyncServerClient(string url, DocumentConvention convention, OperationCredentials credentials,
-                                 HttpJsonRequestFactory jsonRequestFactory, Guid? sessionId,
-                                 Func<string, IDocumentStoreReplicationInformer> replicationInformerGetter, string databaseName,
-                                 IDocumentConflictListener[] conflictListeners, bool incrementReadStripe)
-        {
-            profilingInformation = ProfilingInformation.CreateProfilingInformation(sessionId);
-            this.url = url;
-            if (this.url.EndsWith("/"))
-                this.url = this.url.Substring(0, this.url.Length - 1);
-            rootUrl = this.url;
-            var databasesIndex = rootUrl.IndexOf("/databases/", StringComparison.OrdinalIgnoreCase);
-            if (databasesIndex > 0)
-            {
-                rootUrl = rootUrl.Substring(0, databasesIndex);
-            }
-            this.jsonRequestFactory = jsonRequestFactory;
-            this.sessionId = sessionId;
-            this.convention = convention;
-            this.credentialsThatShouldBeUsedOnlyInOperationsWithoutReplication = credentials;
-            this.databaseName = databaseName;
-            this.conflictListeners = conflictListeners;
-            this.replicationInformerGetter = replicationInformerGetter;
-            this.replicationInformer = replicationInformerGetter(databaseName);
-            this.readStripingBase = replicationInformer.GetReadStripingBase(incrementReadStripe);
-
-            this.replicationInformer.UpdateReplicationInformationIfNeeded(this);
-        }
-
-        public void Dispose()
-        {
-        }
-
-        public Task<string[]> GetIndexNamesAsync(int start, int pageSize, CancellationToken token = default(CancellationToken))
-        {
-            return ExecuteWithReplication("GET", async operationMetadata =>
-            {
-                using (var request = jsonRequestFactory.CreateHttpJsonRequest(new CreateHttpJsonRequestParams(this, operationMetadata.Url.IndexNames(start, pageSize), "GET", operationMetadata.Credentials, convention)).AddReplicationStatusHeaders(url, operationMetadata.Url, replicationInformer, convention.FailoverBehavior, HandleReplicationStatusChanges))
-                {
-                    var json = (RavenJArray)await request.ReadResponseJsonAsync().WithCancellation(token).ConfigureAwait(false);
-                    return json.Select(x => x.Value<string>()).ToArray();
-                }
-            }, token);
-        }
-
-        public Task<IndexDefinition[]> GetIndexesAsync(int start, int pageSize, CancellationToken token = default(CancellationToken))
-        {
-            return ExecuteWithReplication("GET", async operationMetadata =>
-            {
-                var operationUrl = operationMetadata.Url + "/indexes/?start=" + start + "&pageSize=" + pageSize;
-                using (var request = jsonRequestFactory.CreateHttpJsonRequest(new CreateHttpJsonRequestParams(this, operationUrl, "GET", operationMetadata.Credentials, convention)))
-                {
-                    request.AddReplicationStatusHeaders(url, operationMetadata.Url, replicationInformer, convention.FailoverBehavior, HandleReplicationStatusChanges);
-
-                    var json = (RavenJArray)await request.ReadResponseJsonAsync().WithCancellation(token).ConfigureAwait(false);
-                    //NOTE: To review, I'm not confidence this is the correct way to deserialize the index definition
-                    return json.Select(x =>
-                    {
-                        var value = ((RavenJObject)x)["definition"].ToString();
-                        return JsonConvert.DeserializeObject<IndexDefinition>(value, new JsonToJsonConverter());
-                    }).ToArray();
-                }
-            }, token);
-        }
-
-        public Task<TransformerDefinition[]> GetTransformersAsync(int start, int pageSize, CancellationToken token = default(CancellationToken))
-        {
-            return ExecuteWithReplication("GET", async operationMetadata =>
-            {
-                var operationUrl = operationMetadata.Url + "/transformers?start=" + start + "&pageSize=" + pageSize;
-                using (var request = jsonRequestFactory.CreateHttpJsonRequest(new CreateHttpJsonRequestParams(this, operationUrl, "GET", operationMetadata.Credentials, convention)))
-                {
-                    request.AddReplicationStatusHeaders(url, operationMetadata.Url, replicationInformer, convention.FailoverBehavior, HandleReplicationStatusChanges);
-
-                    var json = (RavenJArray)await request.ReadResponseJsonAsync().WithCancellation(token).ConfigureAwait(false);
-
-                    //NOTE: To review, I'm not confidence this is the correct way to deserialize the transformer definition
-                    return json.Select(x => JsonConvert.DeserializeObject<TransformerDefinition>(((RavenJObject)x)["definition"].ToString(), new JsonToJsonConverter())).ToArray();
-                }
-            }, token);
-        }
-
-        public Task SetTransformerLockAsync(string name, TransformerLockMode lockMode, CancellationToken token = default(CancellationToken))
-        {
-            return ExecuteWithReplication("POST", async operationMetadata =>
-            {
-                var operationUrl = operationMetadata.Url + "/transformers/" + name + "?op=" + "lockModeChange" + "&mode=" + lockMode;
-                using (var request = jsonRequestFactory.CreateHttpJsonRequest(new CreateHttpJsonRequestParams(this, operationUrl, "POST", operationMetadata.Credentials, convention)))
-                {
-                    request.AddOperationHeaders(OperationsHeaders);
-                    request.AddReplicationStatusHeaders(url, operationMetadata.Url, replicationInformer, convention.FailoverBehavior, HandleReplicationStatusChanges);
-
-                    return await request.ReadResponseJsonAsync().WithCancellation(token).ConfigureAwait(false);
-                }
-            }, token);
-        }
-
-        public Task ResetIndexAsync(string name, CancellationToken token = default(CancellationToken))
-        {
-            return ExecuteWithReplication("RESET", async operationMetadata =>
-            {
-                using (var request = jsonRequestFactory.CreateHttpJsonRequest(new CreateHttpJsonRequestParams(this, operationMetadata.Url + "/indexes/" + name, "RESET", operationMetadata.Credentials, convention)))
-                {
-                    request.AddOperationHeaders(OperationsHeaders);
-                    request.AddReplicationStatusHeaders(url, operationMetadata.Url, replicationInformer, convention.FailoverBehavior, HandleReplicationStatusChanges);
-
-                    return await request.ReadResponseJsonAsync().WithCancellation(token).ConfigureAwait(false   );
-                }
-            }, token);
-        }
-
-        public Task SetIndexLockAsync(string name, IndexLockMode unLockMode, CancellationToken token = default(CancellationToken))
-        {
-            return ExecuteWithReplication("POST", async operationMetadata =>
-            {
-                var operationUrl = operationMetadata.Url + "/indexes/" + name + "?op=" + "lockModeChange" + "&mode=" + unLockMode;
-                using (var request = jsonRequestFactory.CreateHttpJsonRequest(new CreateHttpJsonRequestParams(this, operationUrl, "POST", operationMetadata.Credentials, convention)))
-                {
-                    request.AddOperationHeaders(OperationsHeaders);
-                    request.AddReplicationStatusHeaders(url, operationMetadata.Url, replicationInformer, convention.FailoverBehavior, HandleReplicationStatusChanges);
-
-                    return await request.ReadResponseJsonAsync().WithCancellation(token).ConfigureAwait(false);
-                }
-            }, token);
-        }
-        public Task SetIndexPriorityAsync(string name, IndexingPriority priority, CancellationToken token = default(CancellationToken))
-        {
-            return ExecuteWithReplication("POST", async operationMetadata =>
-            {
-                var operationUrl = operationMetadata.Url + "/indexes/set-priority/" + name + "?priority=" + priority;
-                using (var request = jsonRequestFactory.CreateHttpJsonRequest(new CreateHttpJsonRequestParams(this, operationUrl, "POST", operationMetadata.Credentials, convention)))
-                {
-                    request.AddOperationHeaders(OperationsHeaders);
-                    request.AddReplicationStatusHeaders(url, operationMetadata.Url, replicationInformer, convention.FailoverBehavior, HandleReplicationStatusChanges);
-
-                    return await request.ReadResponseJsonAsync().WithCancellation(token).ConfigureAwait(false);
-                }
-            }, token);
-        }
-        public Task<string> PutIndexAsync<TDocument, TReduceResult>(string name, IndexDefinitionBuilder<TDocument, TReduceResult> indexDef, CancellationToken token = default(CancellationToken))
-        {
-            return PutIndexAsync(name, indexDef, false, token);
-        }
-
-        public Task<string> PutIndexAsync<TDocument, TReduceResult>(string name,
-                     IndexDefinitionBuilder<TDocument, TReduceResult> indexDef, bool overwrite = false, CancellationToken token = default(CancellationToken))
-        {
-            return PutIndexAsync(name, indexDef.ToIndexDefinition(convention), overwrite, token);
-        }
-
-        public Task<bool> IndexHasChangedAsync(string name, IndexDefinition indexDef, CancellationToken token = default(CancellationToken))
-        {
-            return ExecuteWithReplication("POST", operationMetadata => DirectIndexHasChangedAsync(name, indexDef, operationMetadata, token), token);
-        }
-
-        private async Task<bool> DirectIndexHasChangedAsync(string name, IndexDefinition indexDef, OperationMetadata operationMetadata, CancellationToken token)
-        {
-            var requestUri = operationMetadata.Url.Indexes(name) + "?op=hasChanged";
-            using (var request = jsonRequestFactory.CreateHttpJsonRequest(new CreateHttpJsonRequestParams(this, requestUri, "POST", operationMetadata.Credentials, convention).AddOperationHeaders(OperationsHeaders)))
-            {
-                request.AddReplicationStatusHeaders(url, operationMetadata.Url, replicationInformer, convention.FailoverBehavior, HandleReplicationStatusChanges);
-
-                var serializeObject = JsonConvert.SerializeObject(indexDef, Default.Converters);
-
-                await request.WriteAsync(serializeObject).WithCancellation(token).ConfigureAwait(false);
-                var result = await request.ReadResponseJsonAsync().WithCancellation(token).ConfigureAwait(false);
-                return result.Value<bool>("Changed");
-            }
-        }
-
-        public Task<string> PutIndexAsync(string name, IndexDefinition indexDef, CancellationToken token = default(CancellationToken))
-        {
-            return PutIndexAsync(name, indexDef, false, token);
-        }
-
-        public Task<string> PutIndexAsync(string name, IndexDefinition indexDef, bool overwrite, CancellationToken token = default(CancellationToken))
-        {
-            return ExecuteWithReplication("PUT", operationMetadata => DirectPutIndexAsync(name, indexDef, overwrite, operationMetadata, token), token);
-        }
-
-        public Task<string[]> PutIndexesAsync(IndexToAdd[] indexesToAdd, CancellationToken token = default(CancellationToken))
-        {
-            return ExecuteWithReplication("PUT", operationMetadata => DirectPutIndexesAsync(indexesToAdd, operationMetadata, token), token);
-        }
-
-        public Task<string[]> PutSideBySideIndexesAsync(IndexToAdd[] indexesToAdd, Etag minimumEtagBeforeReplace = null, DateTime? replaceTimeUtc = null, CancellationToken token = default(CancellationToken))
-        {
-            return ExecuteWithReplication("PUT", operationMetadata => DirectPutSideBySideIndexesAsync(indexesToAdd, operationMetadata, minimumEtagBeforeReplace, replaceTimeUtc, token), token);
-        }
-
-        public Task<string> PutTransformerAsync(string name, TransformerDefinition transformerDefinition, CancellationToken token = default(CancellationToken))
-        {
-            return ExecuteWithReplication("PUT", operationMetadata => DirectPutTransformerAsync(name, transformerDefinition, operationMetadata, token), token);
-        }
-
-        public async Task<string> DirectPutIndexAsync(string name, IndexDefinition indexDef, bool overwrite, OperationMetadata operationMetadata, CancellationToken token = default(CancellationToken))
-        {
-            var requestUri = operationMetadata.Url + "/indexes/" + Uri.EscapeUriString(name) + "?definition=yes";
-            using (var request = jsonRequestFactory.CreateHttpJsonRequest(new CreateHttpJsonRequestParams(this, requestUri, "GET", operationMetadata.Credentials, convention).AddOperationHeaders(OperationsHeaders)))
-            {
-                request.AddReplicationStatusHeaders(url, operationMetadata.Url, replicationInformer, convention.FailoverBehavior, HandleReplicationStatusChanges);
-
-                try
-                {
-                    await request.ExecuteRequestAsync().WithCancellation(token).ConfigureAwait(false);
-                    if (overwrite == false)
-                        throw new InvalidOperationException("Cannot put index: " + name + ", index already exists");
-                }
-                catch (ErrorResponseException e)
-                {
-                    if (e.StatusCode != HttpStatusCode.NotFound)
-                        throw;
-                }
-            }
-
-            using (var request = jsonRequestFactory.CreateHttpJsonRequest(new CreateHttpJsonRequestParams(this, requestUri, "PUT", operationMetadata.Credentials, convention).AddOperationHeaders(OperationsHeaders)))
-            {
-                var serializeObject = JsonConvert.SerializeObject(indexDef, Default.Converters);
-
-                ErrorResponseException responseException;
-                try
-                {
-                    await request.WriteAsync(serializeObject).ConfigureAwait(false);
-                    var result = await request.ReadResponseJsonAsync().ConfigureAwait(false);
-                    return result.Value<string>("Index");
-                }
-                catch (ErrorResponseException e)
-                {
-                    if (e.StatusCode != HttpStatusCode.BadRequest) throw;
-                    responseException = e;
-                }
-                var error = await responseException.TryReadErrorResponseObject(new { Error = "", Message = "", IndexDefinitionProperty = "", ProblematicText = "" }).ConfigureAwait(false);
-                if (error == null) throw responseException;
-
-                throw new IndexCompilationException(error.Message) { IndexDefinitionProperty = error.IndexDefinitionProperty, ProblematicText = error.ProblematicText };
-            }
-        }
-
-        public async Task<string[]> DirectPutIndexesAsync(IndexToAdd[] indexesToAdd, OperationMetadata operationMetadata, CancellationToken token = default(CancellationToken))
-        {
-            var requestUri = operationMetadata.Url + "/indexes";
-            return await PutIndexes(operationMetadata, token, requestUri, indexesToAdd);
-        }
-
-        public async Task<string[]> DirectPutSideBySideIndexesAsync(IndexToAdd[] indexesToAdd, OperationMetadata operationMetadata, Etag minimumEtagBeforeReplace, DateTime? replaceTimeUtc, CancellationToken token = default(CancellationToken))
-        {
-            var sideBySideIndexes = new SideBySideIndexes
-            {
-                IndexesToAdd = indexesToAdd,
-                MinimumEtagBeforeReplace = minimumEtagBeforeReplace,
-                ReplaceTimeUtc = replaceTimeUtc
-            };
-
-            var requestUri = operationMetadata.Url + "/side-by-side-indexes";
-            return await PutIndexes(operationMetadata, token, requestUri, sideBySideIndexes);
-        }
-
-        private async Task<string[]> PutIndexes(OperationMetadata operationMetadata, CancellationToken token, string requestUri, object obj)
-        {
-            using (var request = jsonRequestFactory.CreateHttpJsonRequest(new CreateHttpJsonRequestParams(this, requestUri, "PUT", operationMetadata.Credentials, convention).AddOperationHeaders(OperationsHeaders)))
-            {
-                var serializeObject = JsonConvert.SerializeObject(obj, Default.Converters);
-
-                ErrorResponseException responseException;
-                try
-                {
-                    await request.WriteAsync(serializeObject).WithCancellation(token).ConfigureAwait(false);
-                    var result = await request.ReadResponseJsonAsync().ConfigureAwait(false);
-                    return result
-                        .Value<RavenJArray>("Indexes")
-                        .Select(x => x.Value<string>())
-                        .ToArray();
-                }
-                catch (ErrorResponseException e)
-                {
-                    if (e.StatusCode != HttpStatusCode.BadRequest)
-                        throw;
-                    responseException = e;
-                }
-                var error = await responseException.TryReadErrorResponseObject(new {Error = "", Message = "", IndexDefinitionProperty = "", ProblematicText = ""}).ConfigureAwait(false);
-                if (error == null)
-                    throw responseException;
-
-                throw new IndexCompilationException(error.Message) {IndexDefinitionProperty = error.IndexDefinitionProperty, ProblematicText = error.ProblematicText};
-            }
-        }
-
-        public async Task<string> DirectPutTransformerAsync(string name, TransformerDefinition transformerDefinition,
-                                                            OperationMetadata operationMetadata, CancellationToken token = default(CancellationToken))
-        {
-            var requestUri = operationMetadata.Url + "/transformers/" + name;
-
-            using (var request = jsonRequestFactory.CreateHttpJsonRequest(new CreateHttpJsonRequestParams(this, requestUri, "PUT", operationMetadata.Credentials, convention).AddOperationHeaders(OperationsHeaders)))
-            {
-                var serializeObject = JsonConvert.SerializeObject(transformerDefinition, Default.Converters);
-
-                ErrorResponseException responseException;
-                try
-                {
-                    await request.WriteAsync(serializeObject).ConfigureAwait(false);
-                    var result = await request.ReadResponseJsonAsync().WithCancellation(token).ConfigureAwait(false);
-                    return result.Value<string>("Transformer");
-                }
-                catch (BadRequestException e)
-                {
-                    throw new TransformCompilationException(e.Message);
-                }
-                catch (ErrorResponseException e)
-                {
-                    if (e.StatusCode != HttpStatusCode.BadRequest)
-                        throw;
-                    responseException = e;
-                }
-                var error = await responseException.TryReadErrorResponseObject(new { Error = "", Message = "" }).ConfigureAwait(false);
-                if (error == null)
-                    throw responseException;
-
-                throw new TransformCompilationException(error.Message);
-            }
-        }
-
-        public Task DeleteIndexAsync(string name, CancellationToken token = default (CancellationToken))
-        {
-            return ExecuteWithReplication("DELETE", async operationMetadata =>
-            {
-                using (var request = jsonRequestFactory.CreateHttpJsonRequest(new CreateHttpJsonRequestParams(this, operationMetadata.Url.Indexes(name), "DELETE", operationMetadata.Credentials, convention).AddOperationHeaders(operationsHeaders)))
-                {
-                    request.AddReplicationStatusHeaders(url, operationMetadata.Url, replicationInformer, convention.FailoverBehavior, HandleReplicationStatusChanges);
-                    await request.ExecuteRequestAsync().WithCancellation(token).ConfigureAwait(false);
-                }
-            }, token);
-        }
-
-        public Task<Operation> DeleteByIndexAsync(string indexName, IndexQuery queryToDelete, BulkOperationOptions options = null, CancellationToken token = default (CancellationToken))
-        {
-            return ExecuteWithReplication("DELETE", async operationMetadata =>
-            {
-                var notNullOptions = options ?? new BulkOperationOptions();
-                string path = queryToDelete.GetIndexQueryUrl(operationMetadata.Url, indexName, "bulk_docs") + "&allowStale=" + notNullOptions.AllowStale
-                     + "&details=" + notNullOptions.RetrieveDetails;
-                if (notNullOptions.MaxOpsPerSec != null)
-                    path += "&maxOpsPerSec=" + notNullOptions.MaxOpsPerSec;
-                if (notNullOptions.StaleTimeout != null)
-                    path += "&staleTimeout=" + notNullOptions.StaleTimeout;
-
-                token.ThrowCancellationIfNotDefault(); //maybe the operation is canceled and we can spare the request..
-                using (var request = jsonRequestFactory.CreateHttpJsonRequest(new CreateHttpJsonRequestParams(this, path, "DELETE", operationMetadata.Credentials, convention).AddOperationHeaders(OperationsHeaders)))
-                {
-                    request.AddReplicationStatusHeaders(url, operationMetadata.Url, replicationInformer, convention.FailoverBehavior, HandleReplicationStatusChanges);
-                    RavenJToken jsonResponse;
-                    try
-                    {
-                        jsonResponse = await request.ReadResponseJsonAsync().WithCancellation(token).ConfigureAwait(false);
-                    }
-                    catch (ErrorResponseException e)
-                    {
-                        if (e.StatusCode == HttpStatusCode.NotFound) throw new InvalidOperationException("There is no index named: " + indexName, e);
-                        throw;
-                    }
-
-                    // Be compatible with the response from v2.0 server
-                    var opId = ((RavenJObject)jsonResponse)["OperationId"];
-
-                    if (opId == null || opId.Type != JTokenType.Integer) return null;
-
-                    return new Operation(this, opId.Value<long>());
-                }
-            }, token);
-        }
-
-        public Task DeleteTransformerAsync(string name, CancellationToken token = default (CancellationToken))
-        {
-            return ExecuteWithReplication("DELETE", async operationMetadata =>
-            {
-                using (var request = jsonRequestFactory.CreateHttpJsonRequest(new CreateHttpJsonRequestParams(this, operationMetadata.Url.Transformer(name), "DELETE", operationMetadata.Credentials, convention).AddOperationHeaders(operationsHeaders)))
-                {
-                    request.AddReplicationStatusHeaders(url, operationMetadata.Url, replicationInformer, convention.FailoverBehavior, HandleReplicationStatusChanges);
-                    await request.ExecuteRequestAsync().WithCancellation(token).ConfigureAwait(false);
-                }
-            }, token);
-        }
-
-        public Task<RavenJObject> PatchAsync(string key, PatchRequest[] patches, CancellationToken token = default(CancellationToken))
-        {
-            return PatchAsync(key, patches, null, token);
-        }
-
-        public async Task<RavenJObject> PatchAsync(string key, PatchRequest[] patches, bool ignoreMissing, CancellationToken token = default(CancellationToken))
-        {
-            var batchResults = await BatchAsync(new ICommandData[]
-                    {
-                        new PatchCommandData
-                            {
-                                Key = key,
-                                Patches = patches,
-                            }
-                    }, token).ConfigureAwait(false);
-            if (!ignoreMissing && batchResults[0].PatchResult != null &&
-                batchResults[0].PatchResult == PatchResult.DocumentDoesNotExists)
-                throw new DocumentDoesNotExistsException("Document with key " + key + " does not exist.");
-            return batchResults[0].AdditionalData;
-        }
-
-        public Task<RavenJObject> PatchAsync(string key, ScriptedPatchRequest patch, CancellationToken token = default(CancellationToken))
-        {
-            return PatchAsync(key, patch, null, token);
-        }
-
-        public async Task<RavenJObject> PatchAsync(string key, PatchRequest[] patches, Etag etag, CancellationToken token = default(CancellationToken))
-        {
-            var batchResults = await BatchAsync(new ICommandData[]
-                    {
-                        new PatchCommandData
-                            {
-                                Key = key,
-                                Patches = patches,
-                                Etag = etag,
-                            }
-                    }, token).ConfigureAwait(false);
-            return batchResults[0].AdditionalData;
-        }
-
-        public async Task<RavenJObject> PatchAsync(string key, PatchRequest[] patchesToExisting,
-                                                   PatchRequest[] patchesToDefault, RavenJObject defaultMetadata, CancellationToken token = default(CancellationToken))
-        {
-            var batchResults = await BatchAsync(new ICommandData[]
-                    {
-                        new PatchCommandData
-                            {
-                                Key = key,
-                                Patches = patchesToExisting,
-                                PatchesIfMissing = patchesToDefault,
-                                Metadata = defaultMetadata
-                            }
-                    }, token).ConfigureAwait(false);
-            return batchResults[0].AdditionalData;
-        }
-
-        public async Task<RavenJObject> PatchAsync(string key, ScriptedPatchRequest patch, bool ignoreMissing, CancellationToken token = default(CancellationToken))
-        {
-            var batchResults = await BatchAsync(new ICommandData[]
-            {
-                new ScriptedPatchCommandData
-                {
-                    Key = key,
-                    Patch = patch,
-                }
-            }, token).ConfigureAwait(false);
-            if (!ignoreMissing && batchResults[0].PatchResult != null &&
-                batchResults[0].PatchResult == PatchResult.DocumentDoesNotExists)
-                throw new DocumentDoesNotExistsException("Document with key " + key + " does not exist.");
-            return batchResults[0].AdditionalData;
-        }
-
-        public async Task<RavenJObject> PatchAsync(string key, ScriptedPatchRequest patch, Etag etag, CancellationToken token = default(CancellationToken))
-        {
-            var batchResults = await BatchAsync(new ICommandData[]
-            {
-                new ScriptedPatchCommandData
-                {
-                    Key = key,
-                    Patch = patch,
-                    Etag = etag
-                }
-            }, token).ConfigureAwait(false);
-            return batchResults[0].AdditionalData;
-        }
-
-        public async Task<RavenJObject> PatchAsync(string key, ScriptedPatchRequest patchExisting,
-                                                   ScriptedPatchRequest patchDefault, RavenJObject defaultMetadata, CancellationToken token = default(CancellationToken))
-        {
-            var batchResults = await BatchAsync(new ICommandData[]
-            {
-                new ScriptedPatchCommandData
-                {
-                    Key = key,
-                    Patch = patchExisting,
-                    PatchIfMissing = patchDefault,
-                    Metadata = defaultMetadata
-                }
-            }, token).ConfigureAwait(false);
-            return batchResults[0].AdditionalData;
-        }
-
-        public Task<PutResult> PutAsync(string key, Etag etag, RavenJObject document, RavenJObject metadata, CancellationToken token = default(CancellationToken))
-        {
-            return ExecuteWithReplication("PUT", operationMetadata => DirectPutAsync(operationMetadata, key, etag, document, metadata, token), token);
-        }
-
-        private async Task<PutResult> DirectPutAsync(OperationMetadata operationMetadata, string key, Etag etag, RavenJObject document, RavenJObject metadata, CancellationToken token = default(CancellationToken))
-        {
-            if (metadata == null)
-                metadata = new RavenJObject();
-            var method = String.IsNullOrEmpty(key) ? "POST" : "PUT";
-            if (etag != null)
-                metadata[Constants.MetadataEtagField] = new RavenJValue((string)etag);
-
-            if (key != null)
-                key = Uri.EscapeDataString(key);
-
-            using (var request = jsonRequestFactory.CreateHttpJsonRequest(new CreateHttpJsonRequestParams(this, operationMetadata.Url + "/docs/" + key, method, metadata, operationMetadata.Credentials, convention).AddOperationHeaders(OperationsHeaders)))
-            {
-                request.AddReplicationStatusHeaders(url, operationMetadata.Url, replicationInformer, convention.FailoverBehavior, HandleReplicationStatusChanges);
-
-                ErrorResponseException responseException;
-                try
-                {
-                    await request.WriteAsync(document).WithCancellation(token).ConfigureAwait(false);
-                    var result = await request.ReadResponseJsonAsync().WithCancellation(token).ConfigureAwait(false);
-                    if (result == null)
-                    {
-                        throw new InvalidOperationException("Got null response from the server after doing a put on " + key + ", something is very wrong. Probably a garbled response.");
-                    }
-                    return convention.CreateSerializer().Deserialize<PutResult>(new RavenJTokenReader(result));
-                }
-                catch (ErrorResponseException e)
-                {
-                    if (e.StatusCode != HttpStatusCode.Conflict) throw;
-                    responseException = e;
-                }
-                throw FetchConcurrencyException(responseException);
-            }
-        }
-
-        public IAsyncDatabaseCommands ForDatabase(string database)
-        {
-            return ForDatabaseInternal(database);
-        }
-
-        public IAsyncDatabaseCommands ForSystemDatabase()
-        {
-            return ForSystemDatabaseInternal();
-        }
-
-        internal AsyncServerClient ForDatabaseInternal(string database)
-        {
-            if (database == Constants.SystemDatabase)
-                return ForSystemDatabaseInternal();
-
-            var databaseUrl = MultiDatabase.GetRootDatabaseUrl(url);
-            databaseUrl = databaseUrl + "/databases/" + database + "/";
-            if (databaseUrl == url)
-                return this;
-
-            return new AsyncServerClient(databaseUrl, convention, credentialsThatShouldBeUsedOnlyInOperationsWithoutReplication, jsonRequestFactory, sessionId, replicationInformerGetter, database, conflictListeners, false) { operationsHeaders = operationsHeaders };
-        }
-
-        internal AsyncServerClient ForSystemDatabaseInternal()
-        {
-            var databaseUrl = MultiDatabase.GetRootDatabaseUrl(url);
-            if (databaseUrl == url)
-                return this;
-
-            return new AsyncServerClient(databaseUrl, convention, credentialsThatShouldBeUsedOnlyInOperationsWithoutReplication, jsonRequestFactory, sessionId, replicationInformerGetter, databaseName, conflictListeners, false) { operationsHeaders = operationsHeaders };
-        }
-
-        public NameValueCollection OperationsHeaders
-        {
-            get { return operationsHeaders; }
-            set { operationsHeaders = value; }
-        }
-
-        public IAsyncGlobalAdminDatabaseCommands GlobalAdmin { get { return new AsyncAdminServerClient(this); } }
-
-        public IAsyncAdminDatabaseCommands Admin { get { return new AsyncAdminServerClient(this); } }
-
-        public Task<JsonDocument> GetAsync(string key, CancellationToken token = default (CancellationToken))
-        {
-            EnsureIsNotNullOrEmpty(key, "key");
-
-            return ExecuteWithReplication("GET", operationMetadata => DirectGetAsync(operationMetadata, key, token), token);
-        }
-
-        public Task<TransformerDefinition> GetTransformerAsync(string name, CancellationToken token = default(CancellationToken))
-        {
-            return ExecuteWithReplication("GET", async operationMetadata =>
-            {
-                try
-                {
-                    using (var request = jsonRequestFactory.CreateHttpJsonRequest(new CreateHttpJsonRequestParams(this, operationMetadata.Url.Transformer(name), "GET", operationMetadata.Credentials, convention)).AddReplicationStatusHeaders(url, operationMetadata.Url, replicationInformer, convention.FailoverBehavior, HandleReplicationStatusChanges))
-                    {
-                        var transformerDefinitionJson = (RavenJObject)await request.ReadResponseJsonAsync().WithCancellation(token).ConfigureAwait(false);
-                        var value = transformerDefinitionJson.Value<RavenJObject>("Transformer");
-                        return convention.CreateSerializer().Deserialize<TransformerDefinition>(new RavenJTokenReader(value));
-                    }
-                }
-                catch (ErrorResponseException we)
-                {
-                    if (we.StatusCode == HttpStatusCode.NotFound)
-                        return null;
-
-                    throw;
-                }
-            }, token);
-        }
-
-        public Task<IndexDefinition> GetIndexAsync(string name, CancellationToken token = default (CancellationToken))
-        {
-            return ExecuteWithReplication("GET", async operationMetadata =>
-            {
-                try
-                {
-                    using (var request = jsonRequestFactory.CreateHttpJsonRequest(new CreateHttpJsonRequestParams(this, operationMetadata.Url.IndexDefinition(name), "GET", operationMetadata.Credentials, convention)).AddReplicationStatusHeaders(url, operationMetadata.Url, replicationInformer, convention.FailoverBehavior, HandleReplicationStatusChanges))
-                    {
-                        var indexDefinitionJson = (RavenJObject)await request.ReadResponseJsonAsync().WithCancellation(token).ConfigureAwait(false);
-                        var value = indexDefinitionJson.Value<RavenJObject>("Index");
-                        return convention.CreateSerializer().Deserialize<IndexDefinition>(new RavenJTokenReader(value));
-                    }
-                }
-                catch (ErrorResponseException we)
-                {
-                    if (we.StatusCode == HttpStatusCode.NotFound)
-                        return null;
-
-                    throw;
-                }
-
-            }, token);
-        }
-
-        public async Task<JsonDocument> DirectGetAsync(OperationMetadata operationMetadata, string key, CancellationToken token)
-        {
-            if (key.Length > 127)
-            {
-                // avoid hitting UrlSegmentMaxLength limits in Http.sys
-                var multiLoadResult = await DirectGetAsync(operationMetadata, new[] { key }, new string[0], null, new Dictionary<string, RavenJToken>(), false, token).WithCancellation(token).ConfigureAwait(false);
-                var result = multiLoadResult.Results.FirstOrDefault();
-                if (result == null)
-                    return null;
-                return SerializationHelper.RavenJObjectToJsonDocument(result);
-            }
-
-            var metadata = new RavenJObject();
-            AddTransactionInformation(metadata);
-            var createHttpJsonRequestParams = new CreateHttpJsonRequestParams(this, (operationMetadata.Url + "/docs?id=" + Uri.EscapeDataString(key)), "GET", metadata, operationMetadata.Credentials, convention);
-            using (var request = jsonRequestFactory.CreateHttpJsonRequest(createHttpJsonRequestParams.AddOperationHeaders(OperationsHeaders)).AddReplicationStatusHeaders(url, operationMetadata.Url, replicationInformer, convention.FailoverBehavior, HandleReplicationStatusChanges))
-            {
-                Task<JsonDocument> resolveConflictTask;
-                try
-                {
-                    var requestJson = await request.ReadResponseJsonAsync().WithCancellation(token).ConfigureAwait(false);
-                    var docKey = request.ResponseHeaders.Get(Constants.DocumentIdFieldName) ?? key;
-                    docKey = Uri.UnescapeDataString(docKey);
-                    request.ResponseHeaders.Remove(Constants.DocumentIdFieldName);
-                    var deserializeJsonDocument = SerializationHelper.DeserializeJsonDocument(docKey, requestJson, request.ResponseHeaders, request.ResponseStatusCode);
-                    return deserializeJsonDocument;
-                }
-                catch (ErrorResponseException e)
-                {
-                    switch (e.StatusCode)
-                    {
-                        case HttpStatusCode.NotFound:
-                            return null;
-                        case HttpStatusCode.Conflict:
-                            resolveConflictTask = ResolveConflict(e.ResponseString, e.Etag, operationMetadata, key, token);
-                            break;
-                        default:
-                            throw;
-                    }
-                }
-                return await resolveConflictTask.WithCancellation(token).ConfigureAwait(false);
-            }
-        }
-
-        private async Task<JsonDocument> ResolveConflict(string httpResponse, Etag etag, OperationMetadata operationMetadata, string key, CancellationToken token)
-        {
-            var conflicts = new StringReader(httpResponse);
-            var conflictsDoc = RavenJObject.Load(new RavenJsonTextReader(conflicts));
-            var result =
-                await TryResolveConflictOrCreateConcurrencyException(operationMetadata, key, conflictsDoc, etag, token).ConfigureAwait(false);
-            if (result != null)
-                throw result;
-            return await DirectGetAsync(operationMetadata, key, token).ConfigureAwait(false);
-        }
-
-        public Task<MultiLoadResult> GetAsync(string[] keys, string[] includes, string transformer = null,
-                                              Dictionary<string, RavenJToken> transformerParameters = null, bool metadataOnly = false, CancellationToken token = default (CancellationToken))
-        {
-            return ExecuteWithReplication("GET", operationMetadata => DirectGetAsync(operationMetadata, keys, includes, transformer, transformerParameters, metadataOnly, token), token);
-        }
-
-        private async Task<MultiLoadResult> DirectGetAsync(OperationMetadata operationMetadata, string[] keys, string[] includes, string transformer,
-                                                           Dictionary<string, RavenJToken> transformerParameters, bool metadataOnly, CancellationToken token = default(CancellationToken))
-        {
-            var path = operationMetadata.Url + "/queries/?";
-            if (metadataOnly)
-                path += "&metadata-only=true";
-            if (includes != null && includes.Length > 0)
-            {
-                path += string.Join("&", includes.Select(x => "include=" + x).ToArray());
-            }
-            if (string.IsNullOrEmpty(transformer) == false)
-                path += "&transformer=" + transformer;
-
-            if (transformerParameters != null)
-            {
-                path = transformerParameters.Aggregate(path,
-                                             (current, transformerParam) =>
-                                             current + ("&" + string.Format("tp-{0}={1}", transformerParam.Key, transformerParam.Value)));
-            }
-
-            var metadata = new RavenJObject();
-            AddTransactionInformation(metadata);
-
-            var uniqueIds = new HashSet<string>(keys);
-            // if it is too big, we drop to POST (note that means that we can't use the HTTP cache any longer)
-            // we are fine with that, requests to load > 128 items are going to be rare
-            var isGet = uniqueIds.Sum(x => x.Length) < 1024;
-            var method = isGet ? "GET" : "POST";
-            if (isGet)
-            {
-                path += "&" + string.Join("&", uniqueIds.Select(x => "id=" + Uri.EscapeDataString(x)).ToArray());
-            }
-
-            using (var request = jsonRequestFactory.CreateHttpJsonRequest(new CreateHttpJsonRequestParams(this, path, method, operationMetadata.Credentials, convention).AddOperationHeaders(OperationsHeaders)).AddReplicationStatusHeaders(url, operationMetadata.Url, replicationInformer, convention.FailoverBehavior, HandleReplicationStatusChanges))
-            {
-                if (isGet == false)
-                {
-                    await request.WriteAsync(new RavenJArray(uniqueIds)).WithCancellation(token).ConfigureAwait(false);
-                }
-
-                var result = await request.ReadResponseJsonAsync().WithCancellation(token).ConfigureAwait(false);
-                return await CompleteMultiGetAsync(operationMetadata, keys, includes, transformer, transformerParameters, result, token).ConfigureAwait(false);
-            }
-        }
-
-        private async Task<MultiLoadResult> CompleteMultiGetAsync(OperationMetadata operationMetadata, string[] keys, string[] includes, string transformer,
-                                                           Dictionary<string, RavenJToken> transformerParameters, RavenJToken result, CancellationToken token = default (CancellationToken))
-        {
-            ErrorResponseException responseException;
-            try
-            {
-                var uniqueKeys = new HashSet<string>(keys);
-
-                var results = result
-                    .Value<RavenJArray>("Results")
-                    .Select(x => x as RavenJObject)
-                    .ToList();
-
-                var documents = results
-                    .Where(x => x != null && x.ContainsKey("@metadata") && x["@metadata"].Value<string>("@id") != null)
-                    .ToDictionary(x => x["@metadata"].Value<string>("@id"), x => x, StringComparer.OrdinalIgnoreCase);
-
-                if (results.Count >= uniqueKeys.Count)
-                {
-                    for (var i = 0; i < uniqueKeys.Count; i++)
-                    {
-                        var key = keys[i];
-                        if (documents.ContainsKey(key))
-                            continue;
-
-                        documents.Add(key, results[i]);
-                    }
-                }
-
-                var multiLoadResult = new MultiLoadResult
-                {
-                    Includes = result.Value<RavenJArray>("Includes").Cast<RavenJObject>().ToList(),
-                    Results = documents.Count == 0 ? results : keys.Select(key => documents.ContainsKey(key) ? documents[key] : null).ToList()
-                };
-
-                var docResults = multiLoadResult.Results.Concat(multiLoadResult.Includes);
-
-                return
-                    await
-                    RetryOperationBecauseOfConflict(operationMetadata, docResults, multiLoadResult,
-                                                    () => DirectGetAsync(operationMetadata, keys, includes, transformer, transformerParameters, false, token), token: token).ConfigureAwait(false);
-            }
-            catch (ErrorResponseException e)
-            {
-                if (e.StatusCode != HttpStatusCode.Conflict)
-                    throw;
-                responseException = e;
-            }
-            throw FetchConcurrencyException(responseException);
-        }
-
-        public Task<JsonDocument[]> GetDocumentsAsync(int start, int pageSize, bool metadataOnly = false, CancellationToken token = default (CancellationToken))
-        {
-            return ExecuteWithReplication("GET", async operationMetadata =>
-            {
-                var result = await GetDocumentsInternalAsync(start, null, pageSize, operationMetadata, metadataOnly, token).ConfigureAwait(false);
-
-                return result.Cast<RavenJObject>()
-                             .ToJsonDocuments()
-                             .ToArray();
-            }, token);
-        }
-
-        public Task<JsonDocument[]> GetDocumentsAsync(Etag fromEtag, int pageSize, bool metadataOnly = false, CancellationToken token = default (CancellationToken))
-        {
-            return ExecuteWithReplication("GET", async operationMetadata =>
-            {
-                var result = await GetDocumentsInternalAsync(null, fromEtag, pageSize, operationMetadata, metadataOnly, token).ConfigureAwait(false);
-                return result.Cast<RavenJObject>()
-                             .ToJsonDocuments()
-                             .ToArray();
-            }, token);
-        }
-
-        public async Task<RavenJArray> GetDocumentsInternalAsync(int? start, Etag fromEtag, int pageSize, OperationMetadata operationMetadata, bool metadataOnly = false, CancellationToken token = default (CancellationToken))
-        {
-            var requestUri = url + "/docs/?";
-            if (start.HasValue && start.Value > 0)
-            {
-                requestUri += "start=" + start;
-            }
-            else if (fromEtag != null)
-            {
-                requestUri += "etag=" + fromEtag;
-            }
-            requestUri += "&pageSize=" + pageSize;
-            if (metadataOnly)
-                requestUri += "&metadata-only=true";
-            var @params = new CreateHttpJsonRequestParams(this, requestUri, "GET", operationMetadata.Credentials, convention)
-                .AddOperationHeaders(OperationsHeaders);
-
-            using (var request = jsonRequestFactory.CreateHttpJsonRequest(@params))
-            {
-                return (RavenJArray)await request.ReadResponseJsonAsync().WithCancellation(token).ConfigureAwait(false);
-            }
-        }
-
-        public Task<Operation> UpdateByIndexAsync(string indexName, IndexQuery queryToUpdate, ScriptedPatchRequest patch, BulkOperationOptions options = null, CancellationToken token = default(CancellationToken))
-        {
-            var notNullOptions = options ?? new BulkOperationOptions();
-            var requestData = RavenJObject.FromObject(patch).ToString(Formatting.Indented);
-            return UpdateByIndexImpl(indexName, queryToUpdate, notNullOptions, requestData, "EVAL", token);
-        }
-
-        public Task<Operation> UpdateByIndexAsync(string indexName, IndexQuery queryToUpdate, PatchRequest[] patchRequests,
-                BulkOperationOptions options = null, CancellationToken token = default(CancellationToken))
-        {
-            var notNullOptions = options ?? new BulkOperationOptions();
-            var requestData = new RavenJArray(patchRequests.Select(x => x.ToJson())).ToString(Formatting.Indented);
-            return UpdateByIndexImpl(indexName, queryToUpdate, notNullOptions, requestData, "PATCH", token);
-        }
-
-        public async Task<MultiLoadResult> MoreLikeThisAsync(MoreLikeThisQuery query, CancellationToken token = default(CancellationToken))
-        {
-            var requestUrl = query.GetRequestUri();
-            EnsureIsNotNullOrEmpty(requestUrl, "url");
-            var result = await ExecuteWithReplication("GET", async operationMetadata =>
-            {
-                var metadata = new RavenJObject();
-                AddTransactionInformation(metadata);
-                using (var request = jsonRequestFactory.CreateHttpJsonRequest(new CreateHttpJsonRequestParams(this, operationMetadata.Url + requestUrl, "GET", metadata, operationMetadata.Credentials, convention).AddOperationHeaders(OperationsHeaders)))
-                {
-                    return await request.ReadResponseJsonAsync().WithCancellation(token).ConfigureAwait(false);
-                }
-            }, token).ConfigureAwait(false);
-            return ((RavenJObject)result).Deserialize<MultiLoadResult>(convention);
-        }
-
-        public Task<long> NextIdentityForAsync(string name, CancellationToken token = default(CancellationToken))
-        {
-            return ExecuteWithReplication("POST", async operationMetadata =>
-            {
-                using (var request = jsonRequestFactory.CreateHttpJsonRequest(new CreateHttpJsonRequestParams(this, operationMetadata.Url + "/identity/next?name=" + Uri.EscapeDataString(name), "POST", operationMetadata.Credentials, convention).AddOperationHeaders(OperationsHeaders)))
-                {
-                    var readResponseJson = await request.ReadResponseJsonAsync().WithCancellation(token).ConfigureAwait(false);
-                    return readResponseJson.Value<long>("Value");
-                }
-            }, token);
-        }
-
-        public Task<long> SeedIdentityForAsync(string name, long value, CancellationToken token = default(CancellationToken))
-        {
-            return ExecuteWithReplication("POST", async operationMetadata =>
-            {
-                using (var request = jsonRequestFactory.CreateHttpJsonRequest(new CreateHttpJsonRequestParams(this, operationMetadata.Url + "/identity/seed?name=" + Uri.EscapeDataString(name) + "&value=" + Uri.EscapeDataString(value.ToString()), "POST", operationMetadata.Credentials, convention).AddOperationHeaders(OperationsHeaders)))
-                {
-                    var readResponseJson = await request.ReadResponseJsonAsync().WithCancellation(token).ConfigureAwait(false);
-
-                    return readResponseJson.Value<long>("Value");
-                }
-            }, token);
-        }
-
-        private Task<Operation> UpdateByIndexImpl(string indexName, IndexQuery queryToUpdate, BulkOperationOptions options, String requestData, String method, CancellationToken token = default(CancellationToken))
-        {
-            return ExecuteWithReplication(method, async operationMetadata =>
-            {
-                var notNullOptions = options ?? new BulkOperationOptions();
-                string path = queryToUpdate.GetIndexQueryUrl(operationMetadata.Url, indexName, "bulk_docs") + "&allowStale=" + notNullOptions.AllowStale
-                    + "&maxOpsPerSec=" + notNullOptions.MaxOpsPerSec + "&details=" + notNullOptions.RetrieveDetails;
-                if (notNullOptions.StaleTimeout != null)
-                    path += "&staleTimeout=" + notNullOptions.StaleTimeout;
-                using (var request = jsonRequestFactory.CreateHttpJsonRequest(new CreateHttpJsonRequestParams(this, path, method, operationMetadata.Credentials, convention)))
-                {
-                    request.AddOperationHeaders(OperationsHeaders);
-                    await request.WriteAsync(requestData).ConfigureAwait(false);
-
-                    RavenJToken jsonResponse;
-                    try
-                    {
-                        jsonResponse = await request.ReadResponseJsonAsync().WithCancellation(token).ConfigureAwait(false);
-                    }
-                    catch (ErrorResponseException e)
-                    {
-                        if (e.StatusCode == HttpStatusCode.NotFound) throw new InvalidOperationException("There is no index named: " + indexName);
-                        throw;
-                    }
-
-                    return new Operation(this, jsonResponse.Value<long>("OperationId"));
-                }
-            }, token);
-        }
-
-        public Task<FacetResults> GetFacetsAsync(string index, IndexQuery query, string facetSetupDoc, int start = 0,
-                                                 int? pageSize = null, CancellationToken token = default (CancellationToken))
-        {
-            return ExecuteWithReplication("GET", async operationMetadata =>
-            {
-                var requestUri = operationMetadata.Url + string.Format("/facets/{0}?facetDoc={1}{2}&facetStart={3}&facetPageSize={4}",
-                Uri.EscapeUriString(index),
-                Uri.EscapeDataString(facetSetupDoc),
-                query.GetMinimalQueryString(),
-                start,
-                pageSize);
-
-                using (var request = jsonRequestFactory.CreateHttpJsonRequest(new CreateHttpJsonRequestParams(this, requestUri, "GET", operationMetadata.Credentials, convention).AddOperationHeaders(OperationsHeaders)))
-                {
-                    request.AddReplicationStatusHeaders(url, operationMetadata.Url, replicationInformer, convention.FailoverBehavior, HandleReplicationStatusChanges);
-
-                    var cachedRequestDetails = jsonRequestFactory.ConfigureCaching(requestUri, (key, val) => request.AddHeader(key, val));
-                    request.CachedRequestDetails = cachedRequestDetails.CachedRequest;
-                    request.SkipServerCheck = cachedRequestDetails.SkipServerCheck;
-
-                    var json = (RavenJObject)await request.ReadResponseJsonAsync().WithCancellation(token).ConfigureAwait(false);
-                    return json.JsonDeserialization<FacetResults>();
-                }
-            }, token);
-        }
-
-        public Task<FacetResults[]> GetMultiFacetsAsync(FacetQuery[] facetedQueries, CancellationToken token = default(CancellationToken))
-        {
-            var multiGetReuestItems = facetedQueries.Select(x =>
-            {
-                string addition;
-                if (x.FacetSetupDoc != null)
-                {
-                    addition = "facetDoc=" + x.FacetSetupDoc;
-                    return new GetRequest()
-                    {
-                        Url = "/facets/" + x.IndexName,
-                        Query = string.Format("{0}&facetStart={1}&facetPageSize={2}&{3}",
-                            x.Query.GetQueryString(),
-                            x.PageStart,
-                            x.PageSize,
-                            addition)
-                    };
-                }
-
-                var serializedFacets = SerializeFacetsToFacetsJsonString(x.Facets);
-                if (serializedFacets.Length < (32 * 1024) - 1)
-                {
-                    addition = "facets=" + Uri.EscapeDataString(serializedFacets);
-                    return new GetRequest()
-                    {
-                        Url = "/facets/" + x.IndexName,
-                        Query = string.Format("{0}&facetStart={1}&facetPageSize={2}&{3}",
-                            x.Query.GetQueryString(),
-                            x.PageStart,
-                            x.PageSize,
-                            addition)
-                    };
-                }
-
-                return new GetRequest()
-                {
-                    Url = "/facets/" + x.IndexName,
-                    Query = string.Format("{0}&facetStart={1}&facetPageSize={2}",
-                            x.Query.GetQueryString(),
-                            x.PageStart,
-                            x.PageSize),
-                    Method = "POST",
-                    Content = serializedFacets
-                };
-            }).ToArray();
-
-            var results = MultiGetAsync(multiGetReuestItems, token).ContinueWith(x =>
-            {
-                var facetResults = new FacetResults[x.Result.Length];
-
-                var getResponses = x.Result;
-                for (var facetResultCounter = 0; facetResultCounter < facetResults.Length; facetResultCounter++)
-                {
-                    var getResponse = getResponses[facetResultCounter];
-                    if (getResponse.RequestHasErrors())
-                    {
-                        throw new InvalidOperationException("Got an error from server, status code: " + getResponse.Status +
-                                                       Environment.NewLine + getResponse.Result);
-
-                    }
-                    var curFacetDoc = getResponse.Result;
-
-                    facetResults[facetResultCounter] = curFacetDoc.JsonDeserialization<FacetResults>();
-                }
-
-                return facetResults;
-            }, token);
-            return results;
-        }
-
-        public Task<FacetResults> GetFacetsAsync(string index, IndexQuery query, List<Facet> facets, int start = 0,
-                                                 int? pageSize = null,
-                                                 CancellationToken token = default(CancellationToken))
-        {
-            var facetsJson = SerializeFacetsToFacetsJsonString(facets);
-            var method = facetsJson.Length > 1024 ? "POST" : "GET";
-            if (method == "POST")
-            {
-                return GetMultiFacetsAsync(new[]
-                {
-                    new FacetQuery
-                    {
-                        Facets =  facets,
-                        IndexName = index,
-                        Query = query,
-                        PageSize = pageSize,
-                        PageStart = start
-                    }
-                }).ContinueWith(x => x.Result.FirstOrDefault());
-            }
-            return ExecuteWithReplication(method, async operationMetadata =>
-            {
-                var requestUri = operationMetadata.Url + string.Format("/facets/{0}?{1}&facetStart={2}&facetPageSize={3}",
-                                                                Uri.EscapeUriString(index),
-                                                                query.GetQueryString(),
-                                                                start,
-                                                                pageSize);
-
-                if (method == "GET")
-                    requestUri += "&facets=" + Uri.EscapeDataString(facetsJson);
-                using (var request = jsonRequestFactory.CreateHttpJsonRequest(new CreateHttpJsonRequestParams(this, requestUri, method, operationMetadata.Credentials, convention).AddOperationHeaders(OperationsHeaders)).AddReplicationStatusHeaders(Url, operationMetadata.Url, replicationInformer, convention.FailoverBehavior, HandleReplicationStatusChanges))
-                {
-                    if (method != "GET")
-                    {
-                        await request.WriteAsync(facetsJson).ConfigureAwait(false);
-                    }
-
-                    var json = await request.ReadResponseJsonAsync().ConfigureAwait(false);
-
-                    return json.JsonDeserialization<FacetResults>();
-                }
-            });
-        }
-
-        internal static string SerializeFacetsToFacetsJsonString(List<Facet> facets)
-        {
-            var ravenJArray = (RavenJArray) RavenJToken.FromObject(facets, new JsonSerializer
-            {
-                NullValueHandling = NullValueHandling.Ignore,
-                DefaultValueHandling = DefaultValueHandling.Ignore,
-            });
-            foreach (var facet in ravenJArray)
-            {
-                var obj = (RavenJObject) facet;
-                if (obj.Value<string>("Name") == obj.Value<string>("DisplayName"))
-                    obj.Remove("DisplayName");
-                var jArray = obj.Value<RavenJArray>("Ranges");
-                if (jArray != null && jArray.Length == 0)
-                    obj.Remove("Ranges");
-            }
-            string facetsJson = ravenJArray.ToString(Formatting.None);
-            return facetsJson;
-        }
-
-        public Task<LogItem[]> GetLogsAsync(bool errorsOnly, CancellationToken token = default(CancellationToken))
-        {
-            return ExecuteWithReplication("GET", async operationMetadata =>
-            {
-                var requestUri = url + "/logs";
-                if (errorsOnly)
-                    requestUri += "?type=error";
-
-                using (var request = jsonRequestFactory.CreateHttpJsonRequest(new CreateHttpJsonRequestParams(this, requestUri, "GET", operationMetadata.Credentials, convention)))
-                {
-                    request.AddOperationHeaders(OperationsHeaders);
-                    request.AddReplicationStatusHeaders(url, operationMetadata.Url, replicationInformer, convention.FailoverBehavior, HandleReplicationStatusChanges);
-
-                    var result = await request.ReadResponseJsonAsync().WithCancellation(token).ConfigureAwait(false);
-                    return convention.CreateSerializer().Deserialize<LogItem[]>(new RavenJTokenReader(result));
-                }
-            }, token);
-        }
-
-        public async Task<LicensingStatus> GetLicenseStatusAsync(CancellationToken token = default(CancellationToken))
-        {
-            using (var request = jsonRequestFactory.CreateHttpJsonRequest(new CreateHttpJsonRequestParams(this, (MultiDatabase.GetRootDatabaseUrl(url) + "/license/status"), "GET", credentialsThatShouldBeUsedOnlyInOperationsWithoutReplication, convention)))
-            {
-                request.AddOperationHeaders(OperationsHeaders);
-
-                var result = await request.ReadResponseJsonAsync().WithCancellation(token).ConfigureAwait(false);
-                return convention.CreateSerializer().Deserialize<LicensingStatus>(new RavenJTokenReader(result));
-            }
-        }
-
-        public async Task<BuildNumber> GetBuildNumberAsync(CancellationToken token = default (CancellationToken))
-        {
-            using (var request = jsonRequestFactory.CreateHttpJsonRequest(new CreateHttpJsonRequestParams(this, (url + "/build/version"), "GET", credentialsThatShouldBeUsedOnlyInOperationsWithoutReplication, convention)))
-            {
-                request.AddOperationHeaders(OperationsHeaders);
-
-                var result = await request.ReadResponseJsonAsync().WithCancellation(token).ConfigureAwait(false);
-                return convention.CreateSerializer().Deserialize<BuildNumber>(new RavenJTokenReader(result));
-            }
-        }
-
-        public async Task<IndexMergeResults> GetIndexMergeSuggestionsAsync(CancellationToken token = default (CancellationToken))
-        {
-            using (var request = jsonRequestFactory.CreateHttpJsonRequest(new CreateHttpJsonRequestParams(this, (url + "/debug/suggest-index-merge"), "GET", credentialsThatShouldBeUsedOnlyInOperationsWithoutReplication, convention)))
-            {
-                request.AddOperationHeaders(OperationsHeaders);
-
-                var result = await request.ReadResponseJsonAsync().WithCancellation(token).ConfigureAwait(false);
-                return convention.CreateSerializer().Deserialize<IndexMergeResults>(new RavenJTokenReader(result));
-            }
-        }
-
-        public Task<JsonDocument[]> StartsWithAsync(string keyPrefix, string matches, int start, int pageSize,
-                                    RavenPagingInformation pagingInformation = null,
-                                    bool metadataOnly = false,
-                                    string exclude = null,
-                                    string transformer = null,
-                                    Dictionary<string, RavenJToken> transformerParameters = null,
-                                    string skipAfter = null, CancellationToken token = default(CancellationToken))
-        {
-            return ExecuteWithReplication("GET", async operationMetadata =>
-            {
-                var metadata = new RavenJObject();
-                AddTransactionInformation(metadata);
-
-                var actualStart = start;
-
-                var nextPage = pagingInformation != null && pagingInformation.IsForPreviousPage(start, pageSize);
-                if (nextPage)
-                    actualStart = pagingInformation.NextPageStart;
-
-                var actualUrl = string.Format("{0}/docs?startsWith={1}&matches={5}&exclude={4}&start={2}&pageSize={3}", operationMetadata.Url,
-                                              Uri.EscapeDataString(keyPrefix), actualStart.ToInvariantString(), pageSize.ToInvariantString(), exclude, matches);
-
-                if (metadataOnly)
-                    actualUrl += "&metadata-only=true";
-
-                if (string.IsNullOrEmpty(skipAfter) == false)
-                    actualUrl += "&skipAfter=" + Uri.EscapeDataString(skipAfter);
-
-                if (string.IsNullOrEmpty(transformer) == false)
-                {
-                    actualUrl += "&transformer=" + transformer;
-
-                    if (transformerParameters != null)
-                    {
-                        actualUrl = transformerParameters.Aggregate(actualUrl,
-                                             (current, transformerParamater) =>
-                                             current + ("&" + string.Format("tp-{0}={1}", transformerParamater.Key, transformerParamater.Value)));
-                    }
-                }
-
-                if (nextPage)
-                    actualUrl += "&next-page=true";
-
-                using (var request = jsonRequestFactory.CreateHttpJsonRequest(new CreateHttpJsonRequestParams(this, actualUrl, "GET", metadata, operationMetadata.Credentials, convention).AddOperationHeaders(OperationsHeaders)))
-                {
-                    request.AddReplicationStatusHeaders(url, operationMetadata.Url, replicationInformer, convention.FailoverBehavior, HandleReplicationStatusChanges);
-
-                    var result = (RavenJArray)await request.ReadResponseJsonAsync().WithCancellation(token).ConfigureAwait(false);
-
-                    int nextPageStart;
-                    if (pagingInformation != null && int.TryParse(request.ResponseHeaders[Constants.NextPageStart], out nextPageStart)) pagingInformation.Fill(start, pageSize, nextPageStart);
-
-                    var docResults = result.OfType<RavenJObject>().ToList();
-                    var startsWithResults = SerializationHelper.RavenJObjectsToJsonDocuments(docResults.Select(x => (RavenJObject)x.CloneToken())).ToArray();
-                    return await RetryOperationBecauseOfConflict(operationMetadata, docResults, startsWithResults, () =>
-                        StartsWithAsync(keyPrefix, matches, start, pageSize, pagingInformation, metadataOnly, exclude, transformer, transformerParameters, skipAfter, token), conflictedResultId =>
-                            new ConflictException("Conflict detected on " + conflictedResultId.Substring(0, conflictedResultId.IndexOf("/conflicts/", StringComparison.InvariantCulture)) +
-                                ", conflict must be resolved before the document will be accessible", true) { ConflictedVersionIds = new[] { conflictedResultId } }, token).ConfigureAwait(false);
-                }
-            }, token);
-        }
-
-        public Task<GetResponse[]> MultiGetAsync(GetRequest[] requests, CancellationToken token = default (CancellationToken))
-        {
-            return MultiGetAsyncInternal(requests, token, null);
-        }
-
-        private Task<GetResponse[]> MultiGetAsyncInternal(GetRequest[] requests, CancellationToken token, Reference<OperationMetadata> operationMetadataRef)
-        {
-            return ExecuteWithReplication<GetResponse[]>("GET", async operationMetadata => // logical GET even though the actual request is a POST
-            {
-                if (operationMetadataRef != null)
-                    operationMetadataRef.Value = operationMetadata;
-                var multiGetOperation = new MultiGetOperation(this, convention, operationMetadata.Url, requests);
-
-                using (var request = jsonRequestFactory.CreateHttpJsonRequest(new CreateHttpJsonRequestParams(this, multiGetOperation.RequestUri, "POST", operationMetadata.Credentials, convention).AddOperationHeaders(OperationsHeaders)))
-                {
-                    request.AddReplicationStatusHeaders(url, operationMetadata.Url, replicationInformer, convention.FailoverBehavior, HandleReplicationStatusChanges);
-
-                    var requestsForServer = multiGetOperation.PreparingForCachingRequest(jsonRequestFactory);
-
-                    var postedData = JsonConvert.SerializeObject(requestsForServer);
-
-                    if (multiGetOperation.CanFullyCache(jsonRequestFactory, request, postedData))
-                    {
-                        var cachedResponses = multiGetOperation.HandleCachingResponse(new GetResponse[requests.Length], jsonRequestFactory);
-                        return cachedResponses;
-                    }
-
-                    await request.WriteAsync(postedData).ConfigureAwait(false);
-                    var result = await request.ReadResponseJsonAsync().ConfigureAwait(false);
-                    var responses = convention.CreateSerializer().Deserialize<GetResponse[]>(new RavenJTokenReader(result));
-
-                    await multiGetOperation.TryResolveConflictOrCreateConcurrencyException(responses, (key, conflictDoc, etag) => TryResolveConflictOrCreateConcurrencyException(operationMetadata, key, conflictDoc, etag, token)).ConfigureAwait(false);
-
-                    return multiGetOperation.HandleCachingResponse(responses, jsonRequestFactory);
-                }
-            }, token);
-        }
-
-        public Task<QueryResult> QueryAsync(string index, IndexQuery query, string[] includes = null, bool metadataOnly = false, bool indexEntriesOnly = false, CancellationToken token = default(CancellationToken))
-        {
-            var method = (query.Query == null || query.Query.Length <= convention.MaxLengthOfQueryUsingGetUrl)
-                ? "GET" : "POST";
-
-            if (method == "POST")
-            {
-                return QueryAsyncAsPost(index, query, includes, metadataOnly, indexEntriesOnly, token);
-            }
-
-            return QueryAsyncAsGet(index, query, includes, metadataOnly, indexEntriesOnly, method, token);
-        }
-
-        private Task<QueryResult> QueryAsyncAsGet(string index, IndexQuery query, string[] includes, bool metadataOnly, bool indexEntriesOnly, string method, CancellationToken token = default(CancellationToken))
-        {
-            return ExecuteWithReplication(method, async operationMetadata =>
-            {
-                EnsureIsNotNullOrEmpty(index, "index");
-                string path = query.GetIndexQueryUrl(operationMetadata.Url, index, "indexes", includeQuery: method == "GET");
-
-                if (metadataOnly)
-                    path += "&metadata-only=true";
-                if (indexEntriesOnly)
-                    path += "&debug=entries";
-                if (includes != null && includes.Length > 0)
-                {
-                    path += "&" + string.Join("&", includes.Select(x => "include=" + x).ToArray());
-                }
-
-                using (var request = jsonRequestFactory.CreateHttpJsonRequest(new CreateHttpJsonRequestParams(this, path, method, operationMetadata.Credentials, convention) { AvoidCachingRequest = query.DisableCaching }.AddOperationHeaders(OperationsHeaders)))
-                {
-                    RavenJObject json = null;
-                    request.AddReplicationStatusHeaders(operationMetadata.Url, operationMetadata.Url, replicationInformer, convention.FailoverBehavior, HandleReplicationStatusChanges);
-
-                    json = (RavenJObject)await request.ReadResponseJsonAsync().WithCancellation(token).ConfigureAwait(false);
-
-
-                    ErrorResponseException responseException;
-                    try
-                    {
-                        if (json == null) throw new InvalidOperationException("Got empty response from the server for the following request: " + request.Url);
-
-                        var queryResult = SerializationHelper.ToQueryResult(json, request.ResponseHeaders.GetEtagHeader(), request.ResponseHeaders.Get("Temp-Request-Time"), request.Size);
-
-                        var docResults = queryResult.Results.Concat(queryResult.Includes);
-                        return await RetryOperationBecauseOfConflict(operationMetadata, docResults, queryResult, 
-                            () => QueryAsync(index, query, includes, metadataOnly, indexEntriesOnly, token), 
-                            conflictedResultId => new ConflictException("Conflict detected on " + conflictedResultId.Substring(0, conflictedResultId.IndexOf("/conflicts/", StringComparison.InvariantCulture)) +
-                                    ", conflict must be resolved before the document will be accessible", true) { ConflictedVersionIds = new[] { conflictedResultId } }, 
-                            token).ConfigureAwait(false);
-                    }
-                    catch (ErrorResponseException e)
-                    {
-                        if (e.StatusCode == HttpStatusCode.NotFound)
-                        {
-                            var text = e.ResponseString;
-                            if (text.Contains("maxQueryString")) throw new ErrorResponseException(e, text);
-                            throw new ErrorResponseException(e, "There is no index named: " + index);
-                        }
-                        responseException = e;
-                    }
-                    if (HandleException(responseException)) return null;
-                    throw responseException;
-                }
-            }, token);
-        }
-
-        private async Task<QueryResult> QueryAsyncAsPost(string index, IndexQuery query, string[] includes, bool metadataOnly, bool indexEntriesOnly, CancellationToken token = default(CancellationToken))
-        {
-            var stringBuilder = new StringBuilder();
-            query.AppendQueryString(stringBuilder);
-
-            if (metadataOnly)
-                stringBuilder.Append("&metadata-only=true");
-            if (indexEntriesOnly)
-                stringBuilder.Append("&debug=entries");
-            if (includes != null && includes.Length > 0)
-            {
-                includes.ForEach(include => stringBuilder.Append("&include=").Append(include));
-            }
-
-            try
-            {
-                var operationMetadataRef = new Reference<OperationMetadata>();
-                var result = await MultiGetAsyncInternal(new[]
-                {
-                    new GetRequest
-                    {
-                        Query = stringBuilder.ToString(),
-                        Url = "/indexes/" + index
-                    }
-                }, token, operationMetadataRef).ConfigureAwait(false);
-
-                var json = (RavenJObject)result[0].Result;
-                var queryResult = SerializationHelper.ToQueryResult(json, result[0].GetEtagHeader(), result[0].Headers["Temp-Request-Time"], -1);
-
-                var docResults = queryResult.Results.Concat(queryResult.Includes);
-                return await RetryOperationBecauseOfConflict(operationMetadataRef.Value, docResults, queryResult,
-                    () => QueryAsync(index, query, includes, metadataOnly, indexEntriesOnly, token),
-                    conflictedResultId => new ConflictException("Conflict detected on " + conflictedResultId.Substring(0, conflictedResultId.IndexOf("/conflicts/", StringComparison.InvariantCulture)) +
-                            ", conflict must be resolved before the document will be accessible", true) { ConflictedVersionIds = new[] { conflictedResultId } },
-                    token).ConfigureAwait(false);
-            }
-            catch (OperationCanceledException oce)
-            {
-                throw new TaskCanceledException(string.Format("Canceled Index {0} Query", index), oce);
-            }
-            catch (Exception e)
-            {
-                var errorResponseException = e as ErrorResponseException;
-
-                if (errorResponseException != null)
-                {
-                    if (errorResponseException.StatusCode == HttpStatusCode.NotFound)
-                    {
-                        var text = errorResponseException.ResponseString;
-                        if (text.Contains("maxQueryString")) throw new ErrorResponseException(errorResponseException, text);
-                        throw new ErrorResponseException(errorResponseException, "There is no index named: " + index);
-                    }
-
-                    if (HandleException(errorResponseException)) return null;
-                }
-
-                throw;
-            }
-        }
-
-        /// <summary>
-        /// Attempts to handle an exception raised when receiving a response from the server
-        /// </summary>
-        /// <param name="e">The exception to handle</param>
-        /// <returns>returns true if the exception is handled, false if it should be thrown</returns>
-        private bool HandleException(ErrorResponseException e)
-        {
-            if (e.StatusCode == HttpStatusCode.InternalServerError)
-            {
-                var content = e.ResponseString;
-                var json = RavenJObject.Load(new JsonTextReader(new StringReader(content)));
-                var error = json.Deserialize<ServerRequestError>(convention);
-
-                throw new ErrorResponseException(e, error.Error);
-            }
-            return false;
-        }
-
-        public Task<SuggestionQueryResult> SuggestAsync(string index, SuggestionQuery suggestionQuery, CancellationToken token = default(CancellationToken))
-        {
-            if (suggestionQuery == null)
-                throw new ArgumentNullException("suggestionQuery");
-
-            return ExecuteWithReplication("GET", async operationMetadata =>
-            {
-                var requestUri = operationMetadata.Url + string.Format("/suggest/{0}?term={1}&field={2}&max={3}&popularity={4}",
-                    Uri.EscapeUriString(index),
-                    Uri.EscapeDataString(suggestionQuery.Term),
-                    Uri.EscapeDataString(suggestionQuery.Field),
-                    Uri.EscapeDataString(suggestionQuery.MaxSuggestions.ToInvariantString()),
-                                                              suggestionQuery.Popularity);
-
-                if (suggestionQuery.Accuracy.HasValue)
-                    requestUri += "&accuracy=" + suggestionQuery.Accuracy.Value.ToInvariantString();
-
-                if (suggestionQuery.Distance.HasValue)
-                    requestUri += "&distance=" + suggestionQuery.Distance;
-
-                using (var request = jsonRequestFactory.CreateHttpJsonRequest(new CreateHttpJsonRequestParams(this, requestUri, "GET", operationMetadata.Credentials, convention).AddOperationHeaders(OperationsHeaders)))
-                {
-                    request.AddReplicationStatusHeaders(url, operationMetadata.Url, replicationInformer, convention.FailoverBehavior, HandleReplicationStatusChanges);
-
-                    var json = (RavenJObject)await request.ReadResponseJsonAsync().WithCancellation(token).ConfigureAwait(false);
-                    return new SuggestionQueryResult { Suggestions = ((RavenJArray)json["Suggestions"]).Select(x => x.Value<string>()).ToArray(), };
-                }
-            }, token);
-        }
-
-        public Task<BatchResult[]> BatchAsync(IEnumerable<ICommandData> commandDatas, CancellationToken token = default (CancellationToken))
-        {
-            return ExecuteWithReplication("POST", async operationMetadata =>
-            {
-                var metadata = new RavenJObject();
-                AddTransactionInformation(metadata);
-
-                using (var request = jsonRequestFactory.CreateHttpJsonRequest(new CreateHttpJsonRequestParams(this, operationMetadata.Url + "/bulk_docs", "POST", metadata, operationMetadata.Credentials, convention).AddOperationHeaders(OperationsHeaders)))
-                {
-                    request.AddReplicationStatusHeaders(url, operationMetadata.Url, replicationInformer, convention.FailoverBehavior, HandleReplicationStatusChanges);
-
-                    var serializedData = commandDatas.Select(x => x.ToJson()).ToList();
-                    var jArray = new RavenJArray(serializedData);
-
-                    ErrorResponseException responseException;
-                    try
-                    {
-                        await request.WriteAsync(jArray).WithCancellation(token).ConfigureAwait(false);
-                        var response = (RavenJArray)await request.ReadResponseJsonAsync().WithCancellation(token).ConfigureAwait(false);
-                        if (response == null)
-                        {
-                            throw new InvalidOperationException("Got null response from the server after doing a batch, something is very wrong. Probably a garbled response. Posted: " + jArray);
-                        }
-                        return convention.CreateSerializer().Deserialize<BatchResult[]>(new RavenJTokenReader(response));
-                    }
-                    catch (ErrorResponseException e)
-                    {
-                        if (e.StatusCode != HttpStatusCode.Conflict) throw;
-                        responseException = e;
-                    }
-                    throw FetchConcurrencyException(responseException);
-                }
-            }, token);
-        }
-
-        private static ConcurrencyException FetchConcurrencyException(ErrorResponseException e)
-        {
-            var text = e.ResponseString;
-            var errorResults = JsonConvert.DeserializeAnonymousType(text, new
-            {
-                url = (string)null,
-                actualETag = Etag.Empty,
-                expectedETag = Etag.Empty,
-                error = (string)null
-            });
-            return new ConcurrencyException(errorResults.error)
-            {
-                ActualETag = errorResults.actualETag,
-                ExpectedETag = errorResults.expectedETag
-            };
-        }
-
-        private void AddTransactionInformation(RavenJObject metadata)
-        {
-            if (convention.EnlistInDistributedTransactions == false)
-                return;
-
-            var transactionInformation = RavenTransactionAccessor.GetTransactionInformation();
-            if (transactionInformation == null)
-                return;
-
-            string txInfo = string.Format("{0}, {1}", transactionInformation.Id, transactionInformation.Timeout);
-            metadata["Raven-Transaction-Information"] = new RavenJValue(txInfo);
-        }
-
-        private static void EnsureIsNotNullOrEmpty(string key, string argName)
-        {
-            if (string.IsNullOrEmpty(key))
-                throw new ArgumentException("Key cannot be null or empty", argName);
-        }
-
-        public async Task<DatabaseStatistics> GetStatisticsAsync(CancellationToken token = default(CancellationToken))
-        {
-            using (var request = jsonRequestFactory.CreateHttpJsonRequest(new CreateHttpJsonRequestParams(this, url.Stats(), "GET", credentialsThatShouldBeUsedOnlyInOperationsWithoutReplication, convention)))
-            {
-                var json = (RavenJObject)await request.ReadResponseJsonAsync().WithCancellation(token).ConfigureAwait(false);
-                return json.Deserialize<DatabaseStatistics>(convention);
-            }
-        }
-
-        [Obsolete("Use RavenFS instead.")]
-        public Task<AttachmentInformation[]> GetAttachmentsAsync(int start, Etag startEtag, int pageSize, CancellationToken token = default (CancellationToken))
-        {
-            return ExecuteWithReplication("GET", async operationMetadata =>
-            {
-                using (var request = jsonRequestFactory.CreateHttpJsonRequest(new CreateHttpJsonRequestParams(this, operationMetadata.Url + "/static/?pageSize=" + pageSize + "&etag=" + startEtag + "&start=" + start, "GET", operationMetadata.Credentials, convention).AddOperationHeaders(OperationsHeaders)))
-                {
-                    request.AddReplicationStatusHeaders(url, operationMetadata.Url, replicationInformer, convention.FailoverBehavior, HandleReplicationStatusChanges);
-
-                    var json = (RavenJArray)await request.ReadResponseJsonAsync().WithCancellation(token).ConfigureAwait(false);
-                    return convention.CreateSerializer().Deserialize<AttachmentInformation[]>(new RavenJTokenReader(json));
-                }
-            }, token);
-        }
-
-        [Obsolete("Use RavenFS instead.")]
-        public Task PutAttachmentAsync(string key, Etag etag, Stream data, RavenJObject metadata, CancellationToken token = default(CancellationToken))
-        {
-            return ExecuteWithReplication("PUT", async operationMetadata =>
-            {
-                if (metadata == null)
-                    metadata = new RavenJObject();
-
-                if (etag != null)
-                    metadata[Constants.MetadataEtagField] = new RavenJValue((string)etag);
-
-                using (var request = jsonRequestFactory.CreateHttpJsonRequest(new CreateHttpJsonRequestParams(this, Static(operationMetadata.Url, key), "PUT", metadata, operationMetadata.Credentials, convention)))
-                {
-                    request.AddOperationHeaders(OperationsHeaders);
-                    request.AddReplicationStatusHeaders(url, operationMetadata.Url, replicationInformer, convention.FailoverBehavior, HandleReplicationStatusChanges);
-
-                    await request.WriteAsync(data).WithCancellation(token).ConfigureAwait(false);
-                }
-            }, token);
-        }
-
-        [Obsolete("Use RavenFS instead.")]
-        public Task<Attachment> GetAttachmentAsync(string key, CancellationToken token = default (CancellationToken))
-        {
-            EnsureIsNotNullOrEmpty(key, "key");
-
-            return ExecuteWithReplication("GET", operationMetadata => DirectGetAttachmentAsync(key, operationMetadata, "GET", token), token);
-        }
-
-        [Obsolete("Use RavenFS instead.")]
-        public Task<Attachment> HeadAttachmentAsync(string key, CancellationToken token = default(CancellationToken))
-        {
-            EnsureIsNotNullOrEmpty(key, "key");
-
-            return ExecuteWithReplication("HEAD", operationMetadata => DirectGetAttachmentAsync(key, operationMetadata, "HEAD", token), token);
-        }
-
-        [Obsolete("Use RavenFS instead.")]
-        private async Task<Attachment> DirectGetAttachmentAsync(string key, OperationMetadata operationMetadata, string method, CancellationToken token = default(CancellationToken))
-        {
-            var metadata = new RavenJObject();
-            AddTransactionInformation(metadata);
-            var createHttpJsonRequestParams = new CreateHttpJsonRequestParams(this, (operationMetadata.Url + "/static/" + key), method, metadata, operationMetadata.Credentials, convention);
-            using (var request = jsonRequestFactory.CreateHttpJsonRequest(createHttpJsonRequestParams.AddOperationHeaders(OperationsHeaders)).AddReplicationStatusHeaders(Url, operationMetadata.Url, replicationInformer, convention.FailoverBehavior, HandleReplicationStatusChanges))
-            {
-                ErrorResponseException responseException;
-                try
-                {
-                    var result = await request.ReadResponseBytesAsync().WithCancellation(token).ConfigureAwait(false);
-                    HandleReplicationStatusChanges(request.ResponseHeaders, Url, operationMetadata.Url);
-
-                    if (method == "GET")
-                    {
-                        var memoryStream = new MemoryStream(result);
-                        return new Attachment
-                        {
-                            Key = key,
-                            Data = () => memoryStream,
-                            Size = result.Length,
-                            Etag = request.ResponseHeaders.GetEtagHeader(),
-                            Metadata = request.ResponseHeaders.FilterHeadersAttachment()
-                        };
-                    }
-                    else
-                    {
-                        return new Attachment
-                        {
-                            Key = key,
-                            Data = () =>
-                            {
-                                throw new InvalidOperationException("Cannot get attachment data because it was loaded using: " + method);
-                            },
-                            Size = int.Parse(request.ResponseHeaders["Content-Length"]),
-                            Etag = request.ResponseHeaders.GetEtagHeader(),
-                            Metadata = request.ResponseHeaders.FilterHeadersAttachment()
-                        };
-                    }
-                }
-                catch (ErrorResponseException e)
-                {
-                    if (e.StatusCode == HttpStatusCode.NotFound) return null;
-                    if (e.StatusCode != HttpStatusCode.Conflict) throw;
-                    responseException = e;
-                }
-
-                using (var stream = await responseException.Response.GetResponseStreamWithHttpDecompression().WithCancellation(token).ConfigureAwait(false))
-                {
-                    string[] conflictIds;
-                    if (method == "GET")
-                    {
-                        var conflictsDoc = stream.ToJObject();
-                        conflictIds = conflictsDoc.Value<RavenJArray>("Conflicts").Select(x => x.Value<string>()).ToArray();
-                    }
-                    else
-                    {
-                        conflictIds = new[] { "Cannot get conflict ids in HEAD requesT" };
-                    }
-
-                    throw new ConflictException("Conflict detected on " + key + ", conflict must be resolved before the attachment will be accessible", true) { ConflictedVersionIds = conflictIds, Etag = responseException.Etag };
-                }
-            }
-        }
-
-        [Obsolete("Use RavenFS instead.")]
-        public Task DeleteAttachmentAsync(string key, Etag etag, CancellationToken token = default (CancellationToken))
-        {
-            return ExecuteWithReplication("DELETE", operationMetadata =>
-            {
-                var metadata = new RavenJObject();
-
-                if (etag != null)
-                    metadata[Constants.MetadataEtagField] = new RavenJValue((string)etag);
-
-                using (var request = jsonRequestFactory.CreateHttpJsonRequest(new CreateHttpJsonRequestParams(this, Static(operationMetadata.Url, key), "DELETE", metadata, operationMetadata.Credentials, convention)))
-                {
-                    request.AddOperationHeaders(OperationsHeaders);
-                    request.AddReplicationStatusHeaders(url, operationMetadata.Url, replicationInformer, convention.FailoverBehavior, HandleReplicationStatusChanges);
-
-                    return request.ExecuteRequestAsync();
-                }
-            }, token);
-        }
-
-        public static string Static(string url, string key)
-        {
-            return url + "/static/" + Uri.EscapeUriString(key);
-        }
-
-        public IDisposable DisableAllCaching()
-        {
-            return jsonRequestFactory.DisableAllCaching();
-        }
-
-        public Task<string[]> GetTermsAsync(string index, string field, string fromValue, int pageSize, CancellationToken token = default(CancellationToken))
-        {
-            return ExecuteWithReplication("GET", async operationMetadata =>
-            {
-                using (var request = jsonRequestFactory.CreateHttpJsonRequest(new CreateHttpJsonRequestParams(this, operationMetadata.Url.Terms(index, field, fromValue, pageSize), "GET", operationMetadata.Credentials, convention)).AddReplicationStatusHeaders(url, operationMetadata.Url, replicationInformer,
-                                                                            convention.FailoverBehavior,
-                                                                            HandleReplicationStatusChanges))
-                {
-                    var result = await request.ReadResponseJsonAsync().WithCancellation(token).ConfigureAwait(false);
-                    var json = ((RavenJArray)result);
-                    return json.Select(x => x.Value<string>()).ToArray();
-                }
-            }, token);
-        }
-
-        public ProfilingInformation ProfilingInformation
-        {
-            get { return profilingInformation; }
-        }
-
-        public event EventHandler<FailoverStatusChangedEventArgs> FailoverStatusChanged
-        {
-            add { replicationInformer.FailoverStatusChanged += value; }
-            remove { replicationInformer.FailoverStatusChanged -= value; }
-        }
-
-        public IDisposable ForceReadFromMaster()
-        {
-            var old = readStripingBase;
-            readStripingBase = -1;// this means that will have to use the master url first
-            return new DisposableAction(() => readStripingBase = old);
-        }
-
-        public Task<JsonDocumentMetadata> HeadAsync(string key, CancellationToken token = default(CancellationToken))
-        {
-            EnsureIsNotNullOrEmpty(key, "key");
-            return ExecuteWithReplication("HEAD", u => DirectHeadAsync(u, key, token), token);
-        }
-
-        public Task<IAsyncEnumerator<RavenJObject>> StreamQueryAsync(string index, IndexQuery query, Reference<QueryHeaderInformation> queryHeaderInfo, CancellationToken token = default(CancellationToken))
-        {
-            return ExecuteWithReplication("GET", operationMetadata => DirectStreamQueryAsync(index, query, queryHeaderInfo, operationMetadata, token), token);
-        }
-
-        private async Task<IAsyncEnumerator<RavenJObject>> DirectStreamQueryAsync(string index, IndexQuery query, Reference<QueryHeaderInformation> queryHeaderInfo, OperationMetadata operationMetadata, CancellationToken cancellationToken = default(CancellationToken))
-        {
-            EnsureIsNotNullOrEmpty(index, "index");
-            string path;
-            string method;
-            if (query.Query != null && query.Query.Length > convention.MaxLengthOfQueryUsingGetUrl)
-            {
-                path = query.GetIndexQueryUrl(operationMetadata.Url, index, "streams/query", includePageSizeEvenIfNotExplicitlySet: false, includeQuery: false);
-                method = "POST";
-            }
-            else
-            {
-                method = "GET";
-                path = query.GetIndexQueryUrl(operationMetadata.Url, index, "streams/query", includePageSizeEvenIfNotExplicitlySet: false);
-            }
-
-            var request = jsonRequestFactory
-                .CreateHttpJsonRequest(new CreateHttpJsonRequestParams(this, path, method, operationMetadata.Credentials, convention)
-                .AddOperationHeaders(OperationsHeaders))
-                .AddReplicationStatusHeaders(Url, operationMetadata.Url, replicationInformer, convention.FailoverBehavior, HandleReplicationStatusChanges);
-
-            request.RemoveAuthorizationHeader();
-            var token = await GetSingleAuthToken(operationMetadata).WithCancellation(cancellationToken).ConfigureAwait(false);
-            try
-            {
-                token = await ValidateThatWeCanUseAuthenticateTokens(operationMetadata, token).WithCancellation(cancellationToken).ConfigureAwait(false);
-            }
-            catch (Exception e)
-            {
-                request.Dispose();
-
-                throw new InvalidOperationException(
-                    "Could not authenticate token for query streaming, if you are using ravendb in IIS make sure you have Anonymous Authentication enabled in the IIS configuration",
-                    e);
-            }
-            request.AddOperationHeader("Single-Use-Auth-Token", token);
-
-            HttpResponseMessage response;
-            try
-            {
-                if (method == "POST")
-                {
-                    response = await request.ExecuteRawResponseAsync(query.Query)
-                                            .WithCancellation(cancellationToken)
-                                            .ConfigureAwait(false);
-                }
-                else
-                {
-                    response = await request.ExecuteRawResponseAsync()
-                                            .WithCancellation(cancellationToken)
-                                            .ConfigureAwait(false);
-                }
-
-                await response.AssertNotFailingResponse().WithCancellation(cancellationToken).ConfigureAwait(false);
-            }
-            catch (Exception e)
-            {
-                request.Dispose();
-
-                if (index.StartsWith("dynamic/", StringComparison.InvariantCultureIgnoreCase) && request.ResponseStatusCode == HttpStatusCode.NotFound)
-                {
-                    throw new InvalidOperationException(
-                        @"StreamQuery does not support querying dynamic indexes. It is designed to be used with large data-sets and is unlikely to return all data-set after 15 sec of indexing, like Query() does.",
-                        e);
-                }
-
-                throw;
-            }
-
-            queryHeaderInfo.Value = new QueryHeaderInformation
-            {
-                Index = response.Headers.GetFirstValue("Raven-Index"),
-                IndexTimestamp = DateTime.ParseExact(response.Headers.GetFirstValue("Raven-Index-Timestamp"), Default.DateTimeFormatsToRead,
-                                                                CultureInfo.InvariantCulture, DateTimeStyles.None),
-                IndexEtag = Etag.Parse(response.Headers.GetFirstValue("Raven-Index-Etag")),
-                ResultEtag = Etag.Parse(response.Headers.GetFirstValue("Raven-Result-Etag")),
-                IsStale = bool.Parse(response.Headers.GetFirstValue("Raven-Is-Stale")),
-                TotalResults = int.Parse(response.Headers.GetFirstValue("Raven-Total-Results"))
-            };
-
-            return new YieldStreamResults(request, await response.GetResponseStreamWithHttpDecompression().ConfigureAwait(false));
-        }
-
-        public class YieldStreamResults : IAsyncEnumerator<RavenJObject>
-        {
-            private readonly HttpJsonRequest request;
-
-            private readonly int start;
-
-            private readonly int pageSize;
-
-            private readonly RavenPagingInformation pagingInformation;
-
-            private readonly Stream stream;
-            private readonly StreamReader streamReader;
-            private readonly JsonTextReaderAsync reader;
-            private bool complete;
-
-            private bool wasInitialized;
-            private Func<JsonTextReaderAsync, bool> customizedEndResult;
-
-            public YieldStreamResults(HttpJsonRequest request, Stream stream, int start = 0, int pageSize = 0, RavenPagingInformation pagingInformation = null, Func<JsonTextReaderAsync, bool> customizedEndResult = null)
-            {
-                this.request = request;
-                this.start = start;
-                this.pageSize = pageSize;
-                this.pagingInformation = pagingInformation;
-                this.stream = stream;
-                this.customizedEndResult = customizedEndResult;
-                streamReader = new StreamReader(stream);
-                reader = new JsonTextReaderAsync(streamReader);
-            }
-
-            private async Task InitAsync()
-            {
-                if (await reader.ReadAsync().ConfigureAwait(false) == false || reader.TokenType != JsonToken.StartObject)
-                    throw new InvalidOperationException("Unexpected data at start of stream");
-
-                if (await reader.ReadAsync().ConfigureAwait(false) == false || reader.TokenType != JsonToken.PropertyName || Equals("Results", reader.Value) == false)
-                    throw new InvalidOperationException("Unexpected data at stream 'Results' property name");
-
-                if (await reader.ReadAsync().ConfigureAwait(false) == false || reader.TokenType != JsonToken.StartArray)
-                    throw new InvalidOperationException("Unexpected data at 'Results', could not find start results array");
-            }
-
-            public void Dispose()
-            {
-                try
-                {
-                    reader.Close();
-                }
-                catch (Exception)
-                {
-                }
-                try
-                {
-                    streamReader.Close();
-                }
-                catch (Exception )
-                {
-                    
-                }
-                try
-                {
-                    stream.Close();
-                }
-                catch (Exception )
-                {
-                    
-                }
-                try
-                {
-                    request.Dispose();
-                }
-                catch (Exception )
-                {
-                    
-                }
-            }
-
-            public async Task<bool> MoveNextAsync()
-            {
-                if (complete)
-                {
-                    // to parallel IEnumerable<T>, subsequent calls to MoveNextAsync after it has returned false should
-                    // also return false, rather than throwing
-                    return false;
-                }
-
-                if (wasInitialized == false)
-                {
-                    await InitAsync().ConfigureAwait(false);
-                    wasInitialized = true;
-                }
-
-                if (await reader.ReadAsync().ConfigureAwait(false) == false)
-                    throw new InvalidOperationException("Unexpected end of data");
-
-                if (reader.TokenType == JsonToken.EndArray)
-                {
-                    complete = true;
-
-                    await TryReadNextPageStart().ConfigureAwait(false);
-
-                    await EnsureValidEndOfResponse().ConfigureAwait(false);
-                    this.Dispose();
-                    return false;
-                }
-                Current = (RavenJObject)await RavenJToken.ReadFromAsync(reader).ConfigureAwait(false);
-                return true;
-            }
-
-            private async Task TryReadNextPageStart()
-            {
-                if (!(await reader.ReadAsync().ConfigureAwait(false)) || reader.TokenType != JsonToken.PropertyName)
-                    return;
-
-                switch ((string)reader.Value)
-                {
-                    case "NextPageStart":
-                        var nextPageStart = await reader.ReadAsInt32().ConfigureAwait(false);
-                        if (pagingInformation == null)
-                            return;
-                        if (nextPageStart.HasValue == false)
-                            throw new InvalidOperationException("Unexpected end of data");
-
-                        pagingInformation.Fill(start, pageSize, nextPageStart.Value);
-                        break;
-                    case "Error":
-                        var err = await reader.ReadAsString().ConfigureAwait(false);
-                        throw new InvalidOperationException("Server error" + Environment.NewLine + err);
-                    default:
-                        if (customizedEndResult != null && customizedEndResult(reader))
-                            break;
-
-                        throw new InvalidOperationException("Unexpected property name: " + reader.Value);
-                }
-
-            }
-
-            private async Task EnsureValidEndOfResponse()
-            {
-                if (reader.TokenType != JsonToken.EndObject && await reader.ReadAsync().ConfigureAwait(false) == false)
-                    throw new InvalidOperationException("Unexpected end of response - missing EndObject token");
-
-                if (reader.TokenType != JsonToken.EndObject)
-                    throw new InvalidOperationException(string.Format("Unexpected token type at the end of the response: {0}. Error: {1}", reader.TokenType, streamReader.ReadToEnd()));
-
-                var remainingContent = await streamReader.ReadToEndAsync().ConfigureAwait(false);
-
-                if (string.IsNullOrEmpty(remainingContent) == false)
-                    throw new InvalidOperationException("Server error: " + remainingContent);
-            }
-
-            public RavenJObject Current { get; private set; }
-        }
-
-        public async Task<IAsyncEnumerator<RavenJObject>> StreamDocsAsync(
-                        Etag fromEtag = null, string startsWith = null,
-                        string matches = null, int start = 0,
-                        int pageSize = Int32.MaxValue,
-                        string exclude = null,
-                        RavenPagingInformation pagingInformation = null,
-                        string skipAfter = null, CancellationToken token = default(CancellationToken))
-        {
-            if (fromEtag != null && startsWith != null)
-                throw new InvalidOperationException("Either fromEtag or startsWith must be null, you can't specify both");
-
-            if (fromEtag != null) // etags does not match between servers
-                return await DirectStreamDocsAsync(fromEtag, null, matches, start, pageSize, exclude, pagingInformation, new OperationMetadata(url, credentialsThatShouldBeUsedOnlyInOperationsWithoutReplication), skipAfter, token).ConfigureAwait(false);
-
-            return await ExecuteWithReplication("GET", operationMetadata => DirectStreamDocsAsync(null, startsWith, matches, start, pageSize, exclude, pagingInformation, operationMetadata, skipAfter, token), token).ConfigureAwait(false);
-        }
-
-        private async Task<IAsyncEnumerator<RavenJObject>> DirectStreamDocsAsync(Etag fromEtag, string startsWith, string matches, int start, int pageSize, string exclude, RavenPagingInformation pagingInformation, OperationMetadata operationMetadata, string skipAfter, CancellationToken cancellationToken = default(CancellationToken))
-        {
-            if (fromEtag != null && startsWith != null)
-                throw new InvalidOperationException("Either fromEtag or startsWith must be null, you can't specify both");
-
-            var sb = new StringBuilder(operationMetadata.Url).Append("/streams/docs?");
-
-            if (fromEtag != null)
-            {
-                sb.Append("etag=").Append(fromEtag).Append("&");
-            }
-            else
-            {
-                if (startsWith != null)
-                {
-                    sb.Append("startsWith=").Append(Uri.EscapeDataString(startsWith)).Append("&");
-                }
-                if (matches != null)
-                {
-                    sb.Append("matches=").Append(Uri.EscapeDataString(matches)).Append("&");
-                }
-                if (exclude != null)
-                {
-                    sb.Append("exclude=").Append(Uri.EscapeDataString(exclude)).Append("&");
-                }
-                if (skipAfter != null)
-                {
-                    sb.Append("skipAfter=").Append(Uri.EscapeDataString(skipAfter)).Append("&");
-                }
-            }
-
-            var actualStart = start;
-
-            var nextPage = pagingInformation != null && pagingInformation.IsForPreviousPage(start, pageSize);
-            if (nextPage)
-                actualStart = pagingInformation.NextPageStart;
-
-            if (actualStart != 0)
-                sb.Append("start=").Append(actualStart).Append("&");
-
-            if (pageSize != int.MaxValue)
-                sb.Append("pageSize=").Append(pageSize).Append("&");
-
-            if (nextPage)
-                sb.Append("next-page=true").Append("&");
-
-            var request = jsonRequestFactory
-                .CreateHttpJsonRequest(new CreateHttpJsonRequestParams(this, sb.ToString(), "GET", operationMetadata.Credentials, convention)
-                .AddOperationHeaders(OperationsHeaders))
-                .AddReplicationStatusHeaders(Url, operationMetadata.Url, replicationInformer, convention.FailoverBehavior, HandleReplicationStatusChanges);
-
-            request.RemoveAuthorizationHeader();
-
-            var token = await GetSingleAuthToken(operationMetadata).WithCancellation(cancellationToken).ConfigureAwait(false);
-            try
-            {
-                token = await ValidateThatWeCanUseAuthenticateTokens(operationMetadata, token).WithCancellation(cancellationToken).ConfigureAwait(false);
-            }
-            catch (Exception e)
-            {
-                request.Dispose();
-
-                throw new InvalidOperationException("Could not authenticate token for docs streaming, if you are using ravendb in IIS make sure you have Anonymous Authentication enabled in the IIS configuration", e);
-            }
-
-            request.AddOperationHeader("Single-Use-Auth-Token", token);
-
-            HttpResponseMessage response;
-
-            try
-            {
-                response = await request.ExecuteRawResponseAsync()
-                                        .WithCancellation(cancellationToken)
-                                        .ConfigureAwait(false);
-
-                await response.AssertNotFailingResponse().WithCancellation(cancellationToken).ConfigureAwait(false);
-            }
-            catch (Exception)
-            {
-                request.Dispose();
-
-                throw;
-            }
-
-            return new YieldStreamResults(request, await response.GetResponseStreamWithHttpDecompression().WithCancellation(cancellationToken).ConfigureAwait(false), start, pageSize, pagingInformation);
-        }
-
-        public Task DeleteAsync(string key, Etag etag, CancellationToken token = default (CancellationToken))
-        {
-            EnsureIsNotNullOrEmpty(key, "key");
-            return ExecuteWithReplication("DELETE", async operationMetadata =>
-            {
-                using (var request = jsonRequestFactory.CreateHttpJsonRequest(new CreateHttpJsonRequestParams(this, operationMetadata.Url.Doc(key), "DELETE", operationMetadata.Credentials, convention).AddOperationHeaders(operationsHeaders)))
-                {
-                    request.AddReplicationStatusHeaders(Url, operationMetadata.Url, replicationInformer, convention.FailoverBehavior, HandleReplicationStatusChanges);
-                    if (etag != null)
-                        request.AddHeader("If-None-Match", etag);
-
-                    try
-                    {
-                        await request.ExecuteRequestAsync().WithCancellation(token).ConfigureAwait(false);
-                    }
-                    catch (ErrorResponseException e)
-                    {
-                        if (e.StatusCode != HttpStatusCode.Conflict)
-                            throw;
-
-                        throw FetchConcurrencyException(e);
-                    }
-                }
-            }, token);
-        }
-
-        public string UrlFor(string documentKey)
-        {
-            return url + "/docs/" + documentKey;
-        }
-
-        public ILowLevelBulkInsertOperation GetBulkInsertOperation(BulkInsertOptions options, IDatabaseChanges changes)
-        {
-            if (options.ChunkedBulkInsertOptions != null)
-                return new ChunkedRemoteBulkInsertOperation(options, this, changes);
-            return new RemoteBulkInsertOperation(options, this, changes);
-        }
-
-        private async Task<JsonDocumentMetadata> DirectHeadAsync(OperationMetadata operationMetadata, string key, CancellationToken token = default(CancellationToken))
-        {
-            var metadata = new RavenJObject();
-            AddTransactionInformation(metadata);
-            using (var request = jsonRequestFactory.CreateHttpJsonRequest(new CreateHttpJsonRequestParams(this, operationMetadata.Url + "/docs/" + key, "HEAD", operationMetadata.Credentials, convention).AddOperationHeaders(OperationsHeaders)).AddReplicationStatusHeaders(Url, operationMetadata.Url, replicationInformer, convention.FailoverBehavior, HandleReplicationStatusChanges))
-            {
-                try
-                {
-                    await request.ReadResponseJsonAsync().WithCancellation(token).ConfigureAwait(false);
-                    return SerializationHelper.DeserializeJsonDocumentMetadata(key, request.ResponseHeaders, request.ResponseStatusCode);
-                }
-                catch (ErrorResponseException e)
-                {
-                    if (e.StatusCode == HttpStatusCode.NotFound) return null;
-                    if (e.StatusCode == HttpStatusCode.Conflict)
-                    {
-                        throw new ConflictException("Conflict detected on " + key + ", conflict must be resolved before the document will be accessible. Cannot get the conflicts ids because a HEAD request was performed. A GET request will provide more information, and if you have a document conflict listener, will automatically resolve the conflict", true) { Etag = e.Etag };
-                    }
-                    throw;
-                }
-            }
-        }
-
-        public Task<RavenJToken> ExecuteGetRequest(string requestUrl)
-        {
-            EnsureIsNotNullOrEmpty(requestUrl, "url");
-            return ExecuteWithReplication("GET", async operationMetadata =>
-            {
-                var metadata = new RavenJObject();
-                AddTransactionInformation(metadata);
-                using (var request = jsonRequestFactory.CreateHttpJsonRequest(new CreateHttpJsonRequestParams(this, operationMetadata.Url + requestUrl, "GET", metadata, operationMetadata.Credentials, convention).AddOperationHeaders(OperationsHeaders)))
-                {
-                    return await request.ReadResponseJsonAsync().ConfigureAwait(false);
-                }
-            });
-        }
-
-        public HttpJsonRequest CreateRequest(string requestUrl, string method, bool disableRequestCompression = false, bool disableAuthentication = false, TimeSpan? timeout = null)
-        {
-            var metadata = new RavenJObject();
-            AddTransactionInformation(metadata);
-            var createHttpJsonRequestParams = new CreateHttpJsonRequestParams(this, url + requestUrl, method, metadata, credentialsThatShouldBeUsedOnlyInOperationsWithoutReplication, convention, timeout)
-                .AddOperationHeaders(OperationsHeaders);
-            createHttpJsonRequestParams.DisableRequestCompression = disableRequestCompression;
-            createHttpJsonRequestParams.DisableAuthentication = disableAuthentication;
-            return jsonRequestFactory.CreateHttpJsonRequest(createHttpJsonRequestParams);
-        }
-
-        public HttpJsonRequest CreateRequest(OperationMetadata operationMetadata, string requestUrl, string method, bool disableRequestCompression = false, bool disableAuthentication = false, TimeSpan? timeout = null)
-        {
-            var metadata = new RavenJObject();
-            AddTransactionInformation(metadata);
-            var createHttpJsonRequestParams = new CreateHttpJsonRequestParams(this, (operationMetadata.Url + requestUrl), method, metadata, operationMetadata.Credentials, convention, timeout)
-                .AddOperationHeaders(OperationsHeaders);
-            createHttpJsonRequestParams.DisableRequestCompression = disableRequestCompression;
-            createHttpJsonRequestParams.DisableAuthentication = disableAuthentication;
-            return jsonRequestFactory.CreateHttpJsonRequest(createHttpJsonRequestParams);
-        }
-
-        public HttpJsonRequest CreateReplicationAwareRequest(string currentServerUrl, string requestUrl, string method, bool disableRequestCompression = false, bool disableAuthentication = false, TimeSpan? timeout = null)
-        {
-            var metadata = new RavenJObject();
-            AddTransactionInformation(metadata);
-
-            var createHttpJsonRequestParams = new CreateHttpJsonRequestParams(this, currentServerUrl + requestUrl, method, credentialsThatShouldBeUsedOnlyInOperationsWithoutReplication,
-                                                                              convention, timeout).AddOperationHeaders(OperationsHeaders);
-            createHttpJsonRequestParams.DisableRequestCompression = disableRequestCompression;
-            createHttpJsonRequestParams.DisableAuthentication = disableAuthentication;
-
-            return jsonRequestFactory.CreateHttpJsonRequest(createHttpJsonRequestParams)
-                                     .AddReplicationStatusHeaders(url, currentServerUrl, replicationInformer,
-                                                                  convention.FailoverBehavior, HandleReplicationStatusChanges);
-        }
-
-        [Obsolete("Use RavenFS instead.")]
-        public Task UpdateAttachmentMetadataAsync(string key, Etag etag, RavenJObject metadata, CancellationToken token = default(CancellationToken))
-        {
-            return ExecuteWithReplication("POST", operationMetadata => DirectUpdateAttachmentMetadata(key, metadata, etag, operationMetadata, token), token);
-        }
-
-        [Obsolete("Use RavenFS instead.")]
-        private async Task DirectUpdateAttachmentMetadata(string key, RavenJObject metadata, Etag etag, OperationMetadata operationMetadata, CancellationToken token = default(CancellationToken))
-        {
-            if (etag != null)
-            {
-                metadata[Constants.MetadataEtagField] = etag.ToString();
-            }
-            using (var request = jsonRequestFactory.CreateHttpJsonRequest(new CreateHttpJsonRequestParams(this, operationMetadata.Url + "/static/" + key, "POST", metadata, operationMetadata.Credentials, convention)).AddReplicationStatusHeaders(url, operationMetadata.Url, replicationInformer, convention.FailoverBehavior, HandleReplicationStatusChanges))
-            {
-                ErrorResponseException responseException;
-                try
-                {
-                    await request.ExecuteRequestAsync().WithCancellation(token).ConfigureAwait(false);
-                    return;
-                }
-                catch (ErrorResponseException e)
-                {
-                    responseException = e;
-                }
-                if (!HandleException(responseException)) throw responseException;
-            }
-        }
-
-        [Obsolete("Use RavenFS instead.")]
-        public Task<IAsyncEnumerator<Attachment>> GetAttachmentHeadersStartingWithAsync(string idPrefix, int start, int pageSize, CancellationToken token = default (CancellationToken))
-        {
-            return ExecuteWithReplication("GET", operationMetadata => DirectGetAttachmentHeadersStartingWith("GET", idPrefix, start, pageSize, operationMetadata, token), token);
-        }
-
-        [Obsolete("Use RavenFS instead.")]
-        private async Task<IAsyncEnumerator<Attachment>> DirectGetAttachmentHeadersStartingWith(string method, string idPrefix, int start, int pageSize, OperationMetadata operationMetadata, CancellationToken token = default (CancellationToken))
-        {
-            using (var request = jsonRequestFactory.CreateHttpJsonRequest(new CreateHttpJsonRequestParams(this, operationMetadata.Url + "/static/?startsWith=" + idPrefix + "&start=" + start + "&pageSize=" + pageSize, method, operationMetadata.Credentials, convention)).AddReplicationStatusHeaders(url, operationMetadata.Url, replicationInformer, convention.FailoverBehavior, HandleReplicationStatusChanges))
->>>>>>> b19bf61a
             {
                 RavenJToken result = await request.ReadResponseJsonAsync().WithCancellation(token).ConfigureAwait(false);
 
@@ -3120,7 +923,6 @@
                     await request.WriteAsync(ms).WithCancellation(token).ConfigureAwait(false);
                 }
 
-<<<<<<< HEAD
                 var result = await request.ReadResponseJsonAsync().WithCancellation(token).ConfigureAwait(false);
                 return await CompleteMultiGetAsync(operationMetadata, keys, includes, transformer, transformerParameters, result, token).ConfigureAwait(false);
 			}
@@ -3416,122 +1218,6 @@
 				return GetMultiFacetsAsync(new[]
 		        {
                     new FacetQuery
-=======
-                await request.ReadResponseJsonAsync().WithCancellation(token).ConfigureAwait(false);
-            }
-        }
-
-        private void HandleReplicationStatusChanges(NameValueCollection headers, string primaryUrl, string currentUrl)
-        {
-            if (primaryUrl.Equals(currentUrl, StringComparison.OrdinalIgnoreCase))
-                return;
-
-            var forceCheck = headers[Constants.RavenForcePrimaryServerCheck];
-            bool shouldForceCheck;
-            if (!string.IsNullOrEmpty(forceCheck) && bool.TryParse(forceCheck, out shouldForceCheck))
-            {
-                replicationInformer.ForceCheck(primaryUrl, shouldForceCheck);
-            }
-        }
-
-        internal Task ExecuteWithReplication(string method, Func<OperationMetadata, Task> operation, CancellationToken token = default (CancellationToken))
-        {
-            // Convert the Func<string, Task> to a Func<string, Task<object>>
-            return ExecuteWithReplication(method, u => operation(u).ContinueWith<object>(t =>
-            {
-                t.AssertNotFailed();
-                return null;
-            }, token), token);
-        }
-
-        private volatile bool currentlyExecuting;
-        private volatile bool retryBecauseOfConflict;
-        private bool resolvingConflict;
-        private bool resolvingConflictRetries;
-
-        internal async Task<T> ExecuteWithReplication<T>(string method, Func<OperationMetadata, Task<T>> operation, CancellationToken token = default (CancellationToken))
-        {
-            var currentRequest = Interlocked.Increment(ref requestCount);
-            if (currentlyExecuting && convention.AllowMultipuleAsyncOperations == false && retryBecauseOfConflict == false)
-                throw new InvalidOperationException("Only a single concurrent async request is allowed per async client instance.");
-            currentlyExecuting = true;
-            try
-            {
-                return await replicationInformer
-                    .ExecuteWithReplicationAsync(method, Url, credentialsThatShouldBeUsedOnlyInOperationsWithoutReplication, currentRequest, readStripingBase, operation, token).ConfigureAwait(false);
-            }
-            finally
-            {
-                currentlyExecuting = false;
-            }
-        }
-
-        private async Task<bool> AssertNonConflictedDocumentAndCheckIfNeedToReload(OperationMetadata operationMetadata, RavenJObject docResult,
-                                                                                    Func<string, ConflictException> onConflictedQueryResult = null, CancellationToken token = default (CancellationToken))
-        {
-            if (docResult == null)
-                return (false);
-            var metadata = docResult[Constants.Metadata];
-            if (metadata == null)
-                return (false);
-
-            if (metadata.Value<int>("@Http-Status-Code") == 409)
-            {
-                var etag = HttpExtensions.EtagHeaderToEtag(metadata.Value<string>("@etag"));
-                var e = await TryResolveConflictOrCreateConcurrencyException(operationMetadata, metadata.Value<string>("@id"), docResult, etag, token).ConfigureAwait(false);
-                if (e != null)
-                    throw e;
-                return true;
-
-            }
-
-            if (metadata.Value<bool>(Constants.RavenReplicationConflict) && onConflictedQueryResult != null)
-                throw onConflictedQueryResult(metadata.Value<string>("@id"));
-
-            return (false);
-        }
-
-        private async Task<ConflictException> TryResolveConflictOrCreateConcurrencyException(OperationMetadata operationMetadata, string key,
-                                                                                             RavenJObject conflictsDoc,
-                                                                                             Etag etag,
-                                                                                             CancellationToken token)
-        {
-            var ravenJArray = conflictsDoc.Value<RavenJArray>("Conflicts");
-            if (ravenJArray == null)
-                throw new InvalidOperationException(
-                    "Could not get conflict ids from conflicted document, are you trying to resolve a conflict when using metadata-only?");
-
-            var conflictIds = ravenJArray.Select(x => x.Value<string>()).ToArray();
-
-            var result = await TryResolveConflictByUsingRegisteredListenersAsync(key, etag, conflictIds, operationMetadata, token).ConfigureAwait(false);
-            if (result)
-                return null;
-
-            return
-                new ConflictException(
-                    "Conflict detected on " + key + ", conflict must be resolved before the document will be accessible",
-                                                 true)
-                {
-                    ConflictedVersionIds = conflictIds,
-                    Etag = etag
-                };
-        }
-
-        internal async Task<bool> TryResolveConflictByUsingRegisteredListenersAsync(string key, Etag etag, string[] conflictIds, OperationMetadata operationMetadata = null, CancellationToken token = default(CancellationToken))
-        {
-            if (operationMetadata == null)
-                operationMetadata = new OperationMetadata(Url);
-
-            if (conflictListeners.Length > 0 && resolvingConflict == false)
-            {
-                resolvingConflict = true;
-                try
-                {
-                    var result = await DirectGetAsync(operationMetadata, conflictIds, null, null, null, false, token).ConfigureAwait(false);
-                    var results = result.Results.Select(SerializationHelper.ToJsonDocument).ToArray();
-
-                    foreach (var conflictListener in conflictListeners)
->>>>>>> b19bf61a
                     {
                         JsonDocument resolvedDocument;
                         if (conflictListener.TryResolveConflict(key, results, out resolvedDocument))
@@ -3662,7 +1348,6 @@
                         default:
                             throw;
                     }
-<<<<<<< HEAD
 		        }).ContinueWith(x => x.Result.FirstOrDefault());
 			}
 			return ExecuteWithReplication(method, async operationMetadata =>
@@ -5115,10 +2800,4 @@
 			}
 		}
 	}
-=======
-                }
-            }
-        }
-    }
->>>>>>> b19bf61a
 }