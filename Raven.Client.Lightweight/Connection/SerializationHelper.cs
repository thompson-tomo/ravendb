--- conflicted
+++ resolved
@@ -1,4 +1,4 @@
-//-----------------------------------------------------------------------
+﻿//-----------------------------------------------------------------------
 // <copyright file="SerializationHelper.cs" company="Hibernating Rhinos LTD">
 //     Copyright (c) Hibernating Rhinos LTD. All rights reserved.
 // </copyright>
@@ -116,22 +116,7 @@
 		/// </summary>
 		public static QueryResult ToQueryResult(RavenJObject json, Guid etag)
 		{
-<<<<<<< HEAD
 		    var result = new QueryResult
-		    {
-		        IsStale = Convert.ToBoolean(json["IsStale"].ToString()),
-		        IndexTimestamp = json.Value<DateTime>("IndexTimestamp"),
-		        IndexEtag = etag,
-		        Results = ((RavenJArray) json["Results"]).Cast<RavenJObject>().ToList(),
-		        Includes = ((RavenJArray) json["Includes"]).Cast<RavenJObject>().ToList(),
-		        TotalResults = Convert.ToInt32(json["TotalResults"].ToString()),
-		        IndexName = json.Value<string>("IndexName"),
-		        SkippedResults = Convert.ToInt32(json["SkippedResults"].ToString()),
-		        Highlightings = (json.Value<RavenJObject>("Highlightings") ?? new RavenJObject())
-		            .JsonDeserialization<Dictionary<string, Dictionary<string, string[]>>>()
-		    };
-=======
-			var result = new QueryResult
 			{
 				IsStale = Convert.ToBoolean(json["IsStale"].ToString()),
 				IndexTimestamp = json.Value<DateTime>("IndexTimestamp"),
@@ -141,8 +126,9 @@
 				TotalResults = Convert.ToInt32(json["TotalResults"].ToString()),
 				IndexName = json.Value<string>("IndexName"),
 				SkippedResults = Convert.ToInt32(json["SkippedResults"].ToString()),
+				Highlightings = (json.Value<RavenJObject>("Highlightings") ?? new RavenJObject())
+		            .JsonDeserialization<Dictionary<string, Dictionary<string, string[]>>>()
 			};
->>>>>>> 57bdd7c2
 
 			if (json.ContainsKey("NonAuthoritativeInformation"))
 				result.NonAuthoritativeInformation = Convert.ToBoolean(json["NonAuthoritativeInformation"].ToString());
