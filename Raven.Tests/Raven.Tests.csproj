﻿<?xml version="1.0" encoding="utf-8"?>
<Project ToolsVersion="4.0" DefaultTargets="Build" xmlns="http://schemas.microsoft.com/developer/msbuild/2003">
  <PropertyGroup>
    <Configuration Condition=" '$(Configuration)' == '' ">Debug</Configuration>
    <Platform Condition=" '$(Platform)' == '' ">AnyCPU</Platform>
    <ProductVersion>9.0.30729</ProductVersion>
    <SchemaVersion>2.0</SchemaVersion>
    <ProjectGuid>{267AC60C-751E-42E9-AA18-66035DEFF63A}</ProjectGuid>
    <OutputType>Library</OutputType>
    <AppDesignerFolder>Properties</AppDesignerFolder>
    <RootNamespace>Raven.Tests</RootNamespace>
    <AssemblyName>Raven.Tests</AssemblyName>
    <TargetFrameworkVersion>v4.0</TargetFrameworkVersion>
    <FileAlignment>512</FileAlignment>
    <FileUpgradeFlags>
    </FileUpgradeFlags>
    <OldToolsVersion>3.5</OldToolsVersion>
    <UpgradeBackupLocation />
    <PublishUrl>publish\</PublishUrl>
    <Install>true</Install>
    <InstallFrom>Disk</InstallFrom>
    <UpdateEnabled>false</UpdateEnabled>
    <UpdateMode>Foreground</UpdateMode>
    <UpdateInterval>7</UpdateInterval>
    <UpdateIntervalUnits>Days</UpdateIntervalUnits>
    <UpdatePeriodically>false</UpdatePeriodically>
    <UpdateRequired>false</UpdateRequired>
    <MapFileExtensions>true</MapFileExtensions>
    <ApplicationRevision>0</ApplicationRevision>
    <ApplicationVersion>1.0.0.%2a</ApplicationVersion>
    <IsWebBootstrapper>false</IsWebBootstrapper>
    <UseApplicationTrust>false</UseApplicationTrust>
    <BootstrapperEnabled>true</BootstrapperEnabled>
    <TargetFrameworkProfile />
    <SolutionDir Condition="$(SolutionDir) == '' Or $(SolutionDir) == '*Undefined*'">..\</SolutionDir>
    <RestorePackages>true</RestorePackages>
  </PropertyGroup>
  <PropertyGroup Condition=" '$(Configuration)|$(Platform)' == 'Debug|AnyCPU' ">
    <DebugSymbols>true</DebugSymbols>
    <DebugType>full</DebugType>
    <Optimize>false</Optimize>
    <OutputPath>bin\Debug\</OutputPath>
    <DefineConstants>TRACE;DEBUG</DefineConstants>
    <ErrorReport>prompt</ErrorReport>
    <WarningLevel>4</WarningLevel>
    <CodeAnalysisRuleSet>AllRules.ruleset</CodeAnalysisRuleSet>
    <PlatformTarget>AnyCPU</PlatformTarget>
  </PropertyGroup>
  <PropertyGroup Condition=" '$(Configuration)|$(Platform)' == 'Release|AnyCPU' ">
    <DebugType>pdbonly</DebugType>
    <Optimize>true</Optimize>
    <OutputPath>bin\Release\</OutputPath>
    <DefineConstants>TRACE</DefineConstants>
    <ErrorReport>prompt</ErrorReport>
    <WarningLevel>4</WarningLevel>
    <CodeAnalysisRuleSet>AllRules.ruleset</CodeAnalysisRuleSet>
    <StyleCopTreatErrorsAsWarnings>false</StyleCopTreatErrorsAsWarnings>
  </PropertyGroup>
  <PropertyGroup>
    <SignAssembly>true</SignAssembly>
  </PropertyGroup>
  <PropertyGroup>
    <AssemblyOriginatorKeyFile>..\Raven.Database\RavenDB.snk</AssemblyOriginatorKeyFile>
  </PropertyGroup>
  <ItemGroup>
    <Reference Include="Esent.Interop, Version=1.0.0.0, Culture=neutral, PublicKeyToken=b93b4ad6c4b80595, processorArchitecture=MSIL">
      <SpecificVersion>False</SpecificVersion>
      <HintPath>..\SharedLibs\Esent.Interop.dll</HintPath>
    </Reference>
    <Reference Include="FizzWare.NBuilder">
      <HintPath>..\packages\NBuilder.3.0.1.1\lib\FizzWare.NBuilder.dll</HintPath>
    </Reference>
    <Reference Include="ICSharpCode.NRefactory">
      <HintPath>..\packages\ICSharpCode.NRefactory.5.2.0\lib\Net40\ICSharpCode.NRefactory.dll</HintPath>
    </Reference>
    <Reference Include="ICSharpCode.NRefactory.CSharp">
      <HintPath>..\packages\ICSharpCode.NRefactory.5.2.0\lib\Net40\ICSharpCode.NRefactory.CSharp.dll</HintPath>
    </Reference>
    <Reference Include="ICSharpCode.NRefactory.Xml">
      <HintPath>..\packages\ICSharpCode.NRefactory.5.2.0\lib\Net40\ICSharpCode.NRefactory.Xml.dll</HintPath>
    </Reference>
    <Reference Include="Jint.Raven, Version=0.9.2.0, Culture=neutral, PublicKeyToken=5fa384605d304122, processorArchitecture=MSIL">
      <SpecificVersion>False</SpecificVersion>
      <HintPath>..\SharedLibs\Jint.Raven.dll</HintPath>
    </Reference>
    <Reference Include="log4net">
      <HintPath>..\packages\log4net.2.0.0\lib\net40-full\log4net.dll</HintPath>
    </Reference>
    <Reference Include="Lucene.Net, Version=2.9.1.2, Culture=neutral, processorArchitecture=MSIL">
      <SpecificVersion>False</SpecificVersion>
      <HintPath>..\SharedLibs\Lucene.Net.dll</HintPath>
    </Reference>
    <Reference Include="Lucene.Net.Contrib.FastVectorHighlighter, Version=3.0.3.0, Culture=neutral, PublicKeyToken=85089178b9ac3181, processorArchitecture=MSIL">
      <SpecificVersion>False</SpecificVersion>
      <HintPath>bin\Debug\Lucene.Net.Contrib.FastVectorHighlighter.dll</HintPath>
    </Reference>
    <Reference Include="Lucene.Net.Contrib.Spatial.NTS, Version=3.0.3.0, Culture=neutral, PublicKeyToken=85089178b9ac3181, processorArchitecture=MSIL">
      <SpecificVersion>False</SpecificVersion>
      <HintPath>..\Raven.Database\bin\Debug\Lucene.Net.Contrib.Spatial.NTS.dll</HintPath>
    </Reference>
    <Reference Include="Microsoft.CSharp" />
    <Reference Include="Microsoft.VisualStudio.DebuggerVisualizers, Version=10.0.0.0, Culture=neutral, PublicKeyToken=b03f5f7f11d50a3a, processorArchitecture=MSIL">
      <SpecificVersion>False</SpecificVersion>
      <HintPath>..\..\..\Program Files (x86)\Microsoft Visual Studio 10.0\Common7\IDE\ReferenceAssemblies\v2.0\Microsoft.VisualStudio.DebuggerVisualizers.dll</HintPath>
    </Reference>
    <Reference Include="Mono.Cecil">
      <HintPath>..\packages\Mono.Cecil.0.9.5.3\lib\net40\Mono.Cecil.dll</HintPath>
    </Reference>
    <Reference Include="Mono.Cecil.Mdb">
      <HintPath>..\packages\Mono.Cecil.0.9.5.3\lib\net40\Mono.Cecil.Mdb.dll</HintPath>
    </Reference>
    <Reference Include="Mono.Cecil.Pdb">
      <HintPath>..\packages\Mono.Cecil.0.9.5.3\lib\net40\Mono.Cecil.Pdb.dll</HintPath>
    </Reference>
    <Reference Include="Mono.Cecil.Rocks">
      <HintPath>..\packages\Mono.Cecil.0.9.5.3\lib\net40\Mono.Cecil.Rocks.dll</HintPath>
    </Reference>
    <Reference Include="NLog">
      <HintPath>..\packages\NLog.2.0.0.2000\lib\net40\NLog.dll</HintPath>
    </Reference>
    <Reference Include="Rhino.Mocks">
      <HintPath>..\SharedLibs\Rhino.Mocks.dll</HintPath>
    </Reference>
    <Reference Include="Spatial4n.Core.NTS, Version=0.3.0.0, Culture=neutral, PublicKeyToken=9f9456e1ca16d45e, processorArchitecture=MSIL">
      <SpecificVersion>False</SpecificVersion>
      <HintPath>..\Raven.Database\bin\Debug\Spatial4n.Core.NTS.dll</HintPath>
    </Reference>
    <Reference Include="System" />
    <Reference Include="System.ComponentModel.Composition" />
    <Reference Include="System.ComponentModel.DataAnnotations" />
    <Reference Include="System.configuration" />
    <Reference Include="System.Core">
      <RequiredTargetFramework>3.5</RequiredTargetFramework>
    </Reference>
    <Reference Include="System.Net" />
    <Reference Include="System.Reactive.Core">
      <HintPath>..\packages\Rx-Core.2.0.21114\lib\Net40\System.Reactive.Core.dll</HintPath>
    </Reference>
    <Reference Include="System.Reactive.Interfaces">
      <HintPath>..\packages\Rx-Interfaces.2.0.21114\lib\Net40\System.Reactive.Interfaces.dll</HintPath>
    </Reference>
    <Reference Include="System.Reactive.Linq">
      <HintPath>..\packages\Rx-Linq.2.0.21114\lib\Net40\System.Reactive.Linq.dll</HintPath>
    </Reference>
    <Reference Include="System.Reactive.PlatformServices">
      <HintPath>..\packages\Rx-PlatformServices.2.0.21114\lib\Net40\System.Reactive.PlatformServices.dll</HintPath>
    </Reference>
    <Reference Include="System.Runtime.Serialization" />
    <Reference Include="System.Transactions" />
    <Reference Include="System.Web" />
    <Reference Include="System.Web.Abstractions" />
    <Reference Include="System.Xml.Linq">
      <RequiredTargetFramework>3.5</RequiredTargetFramework>
    </Reference>
    <Reference Include="System.Data.DataSetExtensions">
      <RequiredTargetFramework>3.5</RequiredTargetFramework>
    </Reference>
    <Reference Include="System.Data" />
    <Reference Include="System.Xml" />
    <Reference Include="xunit, Version=1.9.1.1600, Culture=neutral, PublicKeyToken=8d05b1bb7a6fdb6c, processorArchitecture=MSIL">
      <SpecificVersion>False</SpecificVersion>
      <HintPath>..\packages\xunit.1.9.1\lib\net20\xunit.dll</HintPath>
    </Reference>
    <Reference Include="xunit.extensions, Version=1.9.1.1600, Culture=neutral, PublicKeyToken=8d05b1bb7a6fdb6c, processorArchitecture=MSIL">
      <SpecificVersion>False</SpecificVersion>
      <HintPath>..\packages\xunit.extensions.1.9.1\lib\net20\xunit.extensions.dll</HintPath>
    </Reference>
    <Reference Include="xunit.runner.msbuild">
      <HintPath>..\packages\xunit.1.9.1\lib\net20\xunit.runner.msbuild.dll</HintPath>
    </Reference>
    <Reference Include="xunit.runner.tdnet">
      <HintPath>..\packages\xunit.1.9.1\lib\net20\xunit.runner.tdnet.dll</HintPath>
    </Reference>
    <Reference Include="xunit.runner.utility">
      <HintPath>..\packages\xunit.1.9.1\lib\net20\xunit.runner.utility.dll</HintPath>
    </Reference>
  </ItemGroup>
  <ItemGroup>
    <Compile Include="..\CommonAssemblyInfo.cs">
      <Link>Properties\CommonAssemblyInfo.cs</Link>
    </Compile>
    <Compile Include="Abstractions\Logging\LoggerExecutionWrapperTests.cs" />
    <Compile Include="Abstractions\Logging\LogProviders\Log4NetLogManagerLoggingDisabledTests.cs" />
    <Compile Include="Abstractions\Logging\LogProviders\Log4NetLogManagerLoggingEnabledTests.cs" />
    <Compile Include="Abstractions\Logging\LogProviders\NLogLogManagerLoggingDisabedTests.cs" />
    <Compile Include="Abstractions\Logging\LogProviders\NLogLogProviderLoggingEnabledTests.cs" />
    <Compile Include="Abstractions\Logging\LogManagerTests.cs" />
    <Compile Include="Bugs\AccurateCount.cs" />
    <Compile Include="Bugs\AdHocProjections.cs" />
    <Compile Include="Bugs\AfterDeletingTheIndexStopsBeingStale.cs" />
    <Compile Include="Bugs\AggressiveCaching.cs" />
    <Compile Include="Bugs\AnalyzerPerField.cs" />
    <Compile Include="Bugs\AnonymousClasses.cs" />
    <Compile Include="Bugs\ArrayOfMaybeNull.cs" />
    <Compile Include="Bugs\Attachments.cs" />
    <Compile Include="Bugs\BackwardCompatibility.cs" />
    <Compile Include="Bugs\BatchPatching.cs" />
    <Compile Include="Bugs\CanAggregateOnDecimal.cs" />
    <Compile Include="Bugs\CanDeserializeWhenWeHaveLastModifiedTwiceInMetadata.cs" />
    <Compile Include="Bugs\CannotChangeId.cs" />
    <Compile Include="Bugs\CanUseLuceneCodecDirectory.cs" />
    <Compile Include="Bugs\CanUseReduceResultInOutput.cs" />
    <Compile Include="Bugs\CaseSensitiveDeletes.cs" />
    <Compile Include="Bugs\Chripede\IndexOnList.cs" />
    <Compile Include="Bugs\CompiledIndexesNhsevidence.cs" />
    <Compile Include="Bugs\ComplexIndexes.cs" />
    <Compile Include="Bugs\ConflictsWithIIS.cs" />
    <Compile Include="Bugs\ConflictsWithRemote.cs" />
    <Compile Include="Bugs\CreatingIndexes.cs" />
    <Compile Include="Bugs\CS1977.cs" />
    <Compile Include="Bugs\DamianPutSnapshot.cs" />
    <Compile Include="Bugs\DanTurner.cs" />
    <Compile Include="Bugs\DeserializationAcrossTypes.cs" />
    <Compile Include="Bugs\DictionaryOfDateTime.cs" />
    <Compile Include="Bugs\DynamicQuerySorting.cs" />
    <Compile Include="Bugs\EmbeddableDocumentStoreUsingUrlWithConnectionString.cs" />
    <Compile Include="Bugs\Embedded\EmbeddedThrowsErrorsForMultiDatabaseCommands.cs" />
    <Compile Include="Bugs\EmptyAttachments.cs" />
    <Compile Include="Bugs\EqualityWithArrayOfGuids.cs" />
    <Compile Include="Bugs\Everett.cs" />
    <Compile Include="Bugs\FullTextSearchOnTags.cs" />
    <Compile Include="Bugs\HiLoKeyGeneratorConcurrency.cs" />
    <Compile Include="Bugs\Identifiers\SpecialCharactersOnIIS.cs" />
    <Compile Include="Bugs\Identifiers\WithBase64Characters.cs" />
    <Compile Include="Bugs\HiLoToMaxTests.cs" />
    <Compile Include="Bugs\IndexesWithDateTimeMin.cs" />
    <Compile Include="Bugs\Indexing\CanHaveAnIndexNameThatStartsWithDynamic.cs" />
    <Compile Include="Bugs\Indexing\CanHaveEscapedSecialCharactersInDefinition.cs" />
    <Compile Include="Bugs\Indexing\CannotCreateIndexWithoutReduce.cs" />
    <Compile Include="Bugs\Indexing\DataContracts.cs" />
    <Compile Include="Bugs\Indexing\WillRemoveTypesThatNotExistsOnTheServer.cs" />
    <Compile Include="Bugs\Indexing\IndexBuilderShouldCastNull.cs" />
    <Compile Include="Bugs\Indexing\WithStringReverse.cs" />
    <Compile Include="Bugs\Indexing\InvalidIndexes.cs" />
    <Compile Include="Bugs\InitializeConfiguration.cs" />
    <Compile Include="Bugs\Issue355.cs" />
    <Compile Include="Bugs\johannesgu.cs" />
    <Compile Include="Bugs\JsonReferences.cs" />
    <Compile Include="Bugs\LarsErik.cs" />
    <Compile Include="Bugs\Iulian\GeneratesCorrectTemporaryIndex.cs" />
    <Compile Include="Bugs\LiveProjections\Entities\Place.cs" />
    <Compile Include="Bugs\LiveProjections\Entities\Task.cs" />
    <Compile Include="Bugs\LiveProjections\Entities\TaskSummary.cs" />
    <Compile Include="Bugs\LiveProjections\Entities\User.cs" />
    <Compile Include="Bugs\LiveProjections\Indexes\TaskSummaryIndex.cs" />
    <Compile Include="Bugs\LiveProjections\LiveProjectionOnTasks.cs" />
    <Compile Include="Bugs\LoadAllStartingWith.cs" />
    <Compile Include="Bugs\ManyDocumentWithMapReduce.cs" />
    <Compile Include="Bugs\MapReduceWithDifferentFieldNames.cs" />
    <Compile Include="Bugs\MapReduceWithDifferentFieldNamesFromTheStronglyTypedType.cs" />
    <Compile Include="Bugs\MapRedue\Chris.cs" />
    <Compile Include="Bugs\MapRedue\LetInReduceFunction.cs" />
    <Compile Include="Bugs\MapRedue\Document.cs" />
    <Compile Include="Bugs\MapRedue\DocumentView.cs" />
    <Compile Include="Bugs\MapRedue\MapReduceIndex.cs" />
    <Compile Include="Bugs\MapRedue\MinMax.cs" />
    <Compile Include="Bugs\MapRedue\TreeWithChildrenCount.cs" />
    <Compile Include="Bugs\Marcus.cs" />
    <Compile Include="Bugs\Matthew.cs" />
    <Compile Include="Bugs\MetadataBugs.cs" />
    <Compile Include="Bugs\MetadataIssues.cs" />
    <Compile Include="Bugs\Metadata\EscapeQuotesLocal.cs" />
    <Compile Include="Bugs\Metadata\EscapeQuotesRemote.cs" />
    <Compile Include="Bugs\Metadata\Querying.cs" />
    <Compile Include="Bugs\MoreLikeThisTrack.cs" />
    <Compile Include="Bugs\MultiMapSearch\AccountSearch.cs" />
    <Compile Include="Bugs\MultiMapSearch\MultiMapWildCardSearch.cs" />
    <Compile Include="Bugs\MultiMap\MultiMapCrudeJoin.cs" />
    <Compile Include="Bugs\MultiMap\MultiMapWithoutReduce.cs" />
    <Compile Include="Bugs\MultiMap\Errors.cs" />
    <Compile Include="Bugs\MultiMap\MultiMapReduce.cs" />
    <Compile Include="Bugs\MultiMap\MultiMapWithCustomProperties.cs" />
    <Compile Include="Bugs\MultiMap\SimpleMultiMap.cs" />
    <Compile Include="Bugs\MultiOutputReduce.cs" />
    <Compile Include="Bugs\NestedProjection.cs" />
    <Compile Include="Bugs\NestedTransactions.cs" />
    <Compile Include="Bugs\NGramSearch.cs" />
    <Compile Include="Bugs\NotUpdatedReduceKeyStatsIssue.cs" />
    <Compile Include="Bugs\OfflineConcurrency.cs" />
    <Compile Include="Bugs\OptimizedSimpleQueries.cs" />
    <Compile Include="Bugs\Orders.cs" />
    <Compile Include="Bugs\PoisonIndexes\PoisonIndex.cs" />
    <Compile Include="Bugs\IdProjection.cs" />
    <Compile Include="Bugs\PrefetchingBug.cs" />
    <Compile Include="Bugs\Queries\Boolean.cs" />
    <Compile Include="Bugs\Queries\CanIncludeValueType.cs" />
    <Compile Include="Bugs\Queries\QueryProvider.cs" />
    <Compile Include="Bugs\QueryingOnEmptyArray.cs" />
    <Compile Include="Bugs\QueryingOnEmptyString.cs" />
    <Compile Include="Bugs\QueryingOverTags.cs" />
    <Compile Include="Bugs\QueryOptimizerOnStaticIndex.cs" />
    <Compile Include="Bugs\RacielrodTest.cs" />
    <Compile Include="Bugs\RecursiveQueries.cs" />
    <Compile Include="Bugs\Reindexing.cs" />
    <Compile Include="Bugs\ReservedWords.cs" />
    <Compile Include="Bugs\RoundCrisis.cs" />
    <Compile Include="Bugs\SelfReference.cs" />
    <Compile Include="Bugs\SerializingAndDeserializingWithRaven.cs" />
    <Compile Include="Bugs\CanGetScores.cs" />
    <Compile Include="Bugs\CanReadLuceneProjectedDateTimeOffset.cs" />
    <Compile Include="Bugs\ComplexDynamicQuery.cs" />
    <Compile Include="Bugs\ConnectionStringParsing.cs" />
    <Compile Include="Bugs\CreateIndexesRemotely.cs" />
    <Compile Include="Bugs\DateFilter.cs" />
    <Compile Include="Bugs\DeletingDynamics.cs" />
    <Compile Include="Bugs\DirectoryCreation.cs" />
    <Compile Include="Bugs\DtcBlues.cs" />
    <Compile Include="Bugs\DuplicatedFiledNames.cs" />
    <Compile Include="Bugs\EntitiesWithAttributes.cs" />
    <Compile Include="Bugs\EnumsCastToInts.cs" />
    <Compile Include="Bugs\Indexing\CanIndexNestedObjects.cs" />
    <Compile Include="Bugs\Indexing\CanIndexWithCharLiteral.cs" />
    <Compile Include="Bugs\IndexSelectionForMapReduce.cs" />
    <Compile Include="Bugs\IntegerIds.cs" />
    <Compile Include="Bugs\IteratingTwice.cs" />
    <Compile Include="Bugs\Iulian\CanReadEntityWithUrlId.cs" />
    <Compile Include="Bugs\LastModifiedQueries.cs" />
    <Compile Include="Bugs\LinqOnDictionary.cs" />
    <Compile Include="Bugs\LuceneIndexing.cs" />
    <Compile Include="Bugs\LuceneQueryShouldNotModifyDynamicDocument.cs" />
    <Compile Include="Bugs\ManyDocumentsViaDTC.cs" />
    <Compile Include="Bugs\MassivelyMultiTenant.cs" />
    <Compile Include="Bugs\MixingIdentityAndAssignedIds.cs" />
    <Compile Include="Bugs\MultipleRangeQueries.cs" />
    <Compile Include="Bugs\NullableDateTime.cs" />
    <Compile Include="Bugs\NullableValuesRemote.cs" />
    <Compile Include="Bugs\OrderByCollectionCount.cs" />
    <Compile Include="Bugs\Profiling.cs" />
    <Compile Include="Bugs\ProjectionFromDynamicIndex.cs" />
    <Compile Include="Bugs\Queries\Floats.cs" />
    <Compile Include="Bugs\Queries\Generics.cs" />
    <Compile Include="Bugs\Queries\NameStartsWith.cs" />
    <Compile Include="Bugs\QueryIdGreaterThan.cs" />
    <Compile Include="Bugs\QueryingDateTime.cs" />
    <Compile Include="Bugs\QueryingOnMetadata.cs" />
    <Compile Include="Bugs\RavenDbAnyOfPropertyCollection.cs" />
    <Compile Include="Bugs\Arrays.cs" />
    <Compile Include="Bugs\AsyncCommit.cs" />
    <Compile Include="Bugs\Async\Querying.cs" />
    <Compile Include="Bugs\AttachmentEncoding.cs" />
    <Compile Include="Bugs\AttachmentsWithCredentials.cs" />
    <Compile Include="Bugs\AutoCreateIndexes.cs" />
    <Compile Include="Bugs\AutoDetectAnalyzersForQuery.cs" />
    <Compile Include="Bugs\Caching\CachingOfDocumentInclude.cs" />
    <Compile Include="Bugs\Caching\CachingOfDocumentLoad.cs" />
    <Compile Include="Bugs\CanDetectChanges.cs" />
    <Compile Include="Bugs\CanGetMetadataForTransient.cs" />
    <Compile Include="Bugs\CanHandleDocumentRemoval.cs" />
    <Compile Include="Bugs\CanPassTypesProperlyToAggregation.cs" />
    <Compile Include="Bugs\CanProjectIdFromDocumentInQueries.cs" />
    <Compile Include="Bugs\CanSelectFieldsFromIndex.cs" />
    <Compile Include="Bugs\CanUseNonStringsForId.cs" />
    <Compile Include="Bugs\CompiledIndexes\NetworkEventsToNetworkTemp.cs" />
    <Compile Include="Bugs\CompiledIndexes\NetworkList.cs" />
    <Compile Include="Bugs\CompiledIndexes\Network.cs" />
    <Compile Include="Bugs\CompiledIndexes\UsingNetworkEventsToNetworkTemp.cs" />
    <Compile Include="Bugs\ComplexQueryOnSameObject.cs" />
    <Compile Include="Bugs\CustomDynamicObject.cs" />
    <Compile Include="Bugs\CustomEntityName.cs" />
    <Compile Include="Bugs\DateRanges.cs" />
    <Compile Include="Bugs\DateTimeInLocalTime.cs" />
    <Compile Include="Bugs\DateTimeInLocalTimeRemote.cs" />
    <Compile Include="Bugs\DateTimeOffsets.cs" />
    <Compile Include="Bugs\DecimalPrecision.cs" />
    <Compile Include="Bugs\Distinct.cs" />
    <Compile Include="Bugs\DocumentToJsonAndBackTest.cs" />
    <Compile Include="Bugs\DocumentUrl.cs" />
    <Compile Include="Bugs\DTC\UsingDtcForDelete.cs" />
    <Compile Include="Bugs\DTC\UsingDtcForCreate.cs" />
    <Compile Include="Bugs\DTC\UsingDTCForUpdates.cs" />
    <Compile Include="Bugs\DTC\UsingRemoteDTC.cs" />
    <Compile Include="Bugs\Embedded\CanUseForUrlOnly.cs" />
    <Compile Include="Bugs\Entities\CanSaveUpdateAndRead_Local.cs" />
    <Compile Include="Bugs\Entities\CanSaveUpdateAndRead.cs" />
    <Compile Include="Bugs\Entities\JObjectEntity.cs" />
    <Compile Include="Bugs\EntityWithDate.cs" />
    <Compile Include="Bugs\EntityWithNullableDateTimeOffset.cs" />
    <Compile Include="Bugs\EntityWithoutId.cs" />
    <Compile Include="Bugs\Errors\CanIndexOnNull.cs" />
    <Compile Include="Bugs\Etag.cs" />
    <Compile Include="Bugs\ExplicitTransaction.cs" />
    <Compile Include="Bugs\ExtendingClientSideViaListeners.cs" />
    <Compile Include="Bugs\FailDelete.cs" />
    <Compile Include="Bugs\FailStore.cs" />
    <Compile Include="Bugs\FindPropertyNameForIndex.cs" />
    <Compile Include="Bugs\GetDocumentUrlOnTransient.cs" />
    <Compile Include="Bugs\HierarchicalData.cs" />
    <Compile Include="Bugs\HiLoServerKeysNotExported.cs" />
    <Compile Include="Bugs\Identifiers\LongId.cs" />
    <Compile Include="Bugs\IndexDefinitionEquality.cs" />
    <Compile Include="Bugs\Image.cs" />
    <Compile Include="Bugs\ImageByTagSearchModel.cs" />
    <Compile Include="Bugs\Includes.cs" />
    <Compile Include="Bugs\IndexingBehavior.cs" />
    <Compile Include="Bugs\IndexingRavenDocuments.cs" />
    <Compile Include="Bugs\Indexing\CanIndexAllDocsWhenThereAreMoreDocsThanTheBatchSize.cs" />
    <Compile Include="Bugs\Indexing\ComplexLinq.cs" />
    <Compile Include="Bugs\Indexing\ComplexUsage.cs" />
    <Compile Include="Bugs\Indexing\CreateIndexesOnRemoteServer.cs" />
    <Compile Include="Bugs\Indexing\DynamicFields.cs" />
    <Compile Include="Bugs\Indexing\DynamicQueriesCanSort.cs" />
    <Compile Include="Bugs\Indexing\FilterOnMissingProperty.cs" />
    <Compile Include="Bugs\Indexing\GroupingAndFiltering.cs" />
    <Compile Include="Bugs\Indexing\IndexingEachFieldInEachDocumentSeparately.cs" />
    <Compile Include="Bugs\Indexing\IndexingOnDictionary.cs" />
    <Compile Include="Bugs\Indexing\MissingAnalyzer.cs" />
    <Compile Include="Bugs\Indexing\RemoteIndexingOnDictionary.cs" />
    <Compile Include="Bugs\Indexing\Transaction.cs" />
    <Compile Include="Bugs\Indexing\TransactionIndexByMrnRemote.cs" />
    <Compile Include="Bugs\Indexing\Transaction_ByMrn.cs" />
    <Compile Include="Bugs\Indexing\UsingSortOptions.cs" />
    <Compile Include="Bugs\Indexing\ThrowingAnalyzer.cs" />
    <Compile Include="Bugs\Indexing\TransactionIndexByMrn.cs" />
    <Compile Include="Bugs\Indexing\WillGroupValuesUsingComplexValues.cs" />
    <Compile Include="Bugs\Indexing\WiseShrek.cs" />
    <Compile Include="Bugs\Indexing\WithStartWith.cs" />
    <Compile Include="Bugs\IndexNestedFields.cs" />
    <Compile Include="Bugs\IndexWithTwoProperties.cs" />
    <Compile Include="Bugs\InMemoryOnly.cs" />
    <Compile Include="Bugs\InvalidIds.cs" />
    <Compile Include="Bugs\Issue199.cs" />
    <Compile Include="Bugs\JsonDeserialization.cs" />
    <Compile Include="Bugs\KeyGeneration.cs" />
    <Compile Include="Bugs\KeysAreCaseInsensitive.cs" />
    <Compile Include="Bugs\LinqGitHub147.cs" />
    <Compile Include="Bugs\LinqOnUrls.cs" />
    <Compile Include="Bugs\LiveProjection.cs" />
    <Compile Include="Bugs\LiveProjections\CanLoadMultipleItems.cs" />
    <Compile Include="Bugs\LiveProjections\Entities\Product.cs" />
    <Compile Include="Bugs\LiveProjections\Indexes\ProductDetailsReport_ByProductId.cs" />
    <Compile Include="Bugs\LiveProjections\Indexes\ProductSkuListViewModelReport_ByArticleNumberAndName.cs" />
    <Compile Include="Bugs\LiveProjections\ParentAndChildrenNames.cs" />
    <Compile Include="Bugs\LiveProjections\Person.cs" />
    <Compile Include="Bugs\LiveProjections\Views\ProductDetailsReport.cs" />
    <Compile Include="Bugs\LiveProjections\Views\ProductSkuListViewModelReport.cs" />
    <Compile Include="Bugs\LiveProjections\Entities\ProductSku.cs" />
    <Compile Include="Bugs\LiveProjections\Views\ProductVariant.cs" />
    <Compile Include="Bugs\LiveProjections\LiveProjectionOnProducts.cs" />
    <Compile Include="Bugs\LuceneQueryShouldWorkWithoutExtensionMethod.cs" />
    <Compile Include="Bugs\LukeQuerying.cs" />
    <Compile Include="Bugs\MapReduceThrowsNRE.cs" />
    <Compile Include="Bugs\MetadataUpdates.cs" />
    <Compile Include="Bugs\Metadata\LastModifiedLocal.cs" />
    <Compile Include="Bugs\Metadata\LastModifiedRemote.cs" />
    <Compile Include="Bugs\Metadata\MetadataPropertyInEntity.cs" />
    <Compile Include="Bugs\MichaelJonson.cs" />
    <Compile Include="Bugs\MoreDtcIssues.cs" />
    <Compile Include="Bugs\MultiEntityIndex.cs" />
    <Compile Include="Bugs\MultipleResultsPerDocumentAndPaging.cs" />
    <Compile Include="Bugs\MultiTenancy\Basic.cs" />
    <Compile Include="Bugs\MultiTenancy\CreatingIndexes.cs" />
    <Compile Include="Bugs\MultiTenancy\NoCaseSensitive.cs" />
    <Compile Include="Bugs\MultiTenancy\Test.cs" />
    <Compile Include="Bugs\NameAndId.cs" />
    <Compile Include="Bugs\NullableEnum.cs" />
    <Compile Include="Bugs\Nullables.cs" />
    <Compile Include="Bugs\NullCoalescing.cs" />
    <Compile Include="Bugs\OperationHeaders.cs" />
    <Compile Include="Bugs\OrderOfInsertionDoesNotAffectQuerying.cs" />
    <Compile Include="Bugs\OverwriteDocuments.cs" />
    <Compile Include="Bugs\PatchingEntities.cs" />
    <Compile Include="Bugs\Queries\DynamicMapReduce.cs" />
    <Compile Include="Bugs\Queries\DynamicQueriesOnMetadata.cs" />
    <Compile Include="Bugs\Queries\Fetching.cs" />
    <Compile Include="Bugs\Queries\Includes.cs" />
    <Compile Include="Bugs\Queries\LuceneQueryCustomMetadata.cs" />
    <Compile Include="Bugs\Queries\Projections.cs" />
    <Compile Include="Bugs\Queries\RangeQueries.cs" />
    <Compile Include="Bugs\Queries\StatsOnDynamicQueries.cs" />
    <Compile Include="Bugs\Queries\TermsLocal.cs" />
    <Compile Include="Bugs\Queries\TermsRemote.cs" />
    <Compile Include="Bugs\Queries\WithAs.cs" />
    <Compile Include="Bugs\QueryByTypeOnly.cs" />
    <Compile Include="Bugs\QueryByTypeOnlyRemote.cs" />
    <Compile Include="Bugs\QueryingOnEqualToNull.cs" />
    <Compile Include="Bugs\QueryingOnValueWithMinus.cs" />
    <Compile Include="Bugs\QueryingOnValueWithMinusAnalyzed.cs" />
    <Compile Include="Bugs\QueryingOnValueWithMinusRemote.cs" />
    <Compile Include="Bugs\QueryingWithDynamicRavenQueryInspector.cs" />
    <Compile Include="Bugs\QueryOptimizer\LinqToQueryParameters.cs" />
    <Compile Include="Bugs\QueryOptimizer\QueryOptimizeTests.cs" />
    <Compile Include="Bugs\QueryResultCountsWithProjections.cs" />
    <Compile Include="Bugs\OverwriteIndexLocally.cs" />
    <Compile Include="Bugs\OverwriteIndexRemotely.cs" />
    <Compile Include="Bugs\Patching.cs" />
    <Compile Include="Bugs\Polymorphic.cs" />
    <Compile Include="Bugs\ProjectingDates.cs" />
    <Compile Include="Bugs\ProjectingDocumentId.cs" />
    <Compile Include="Bugs\ProjectingFromIndexes.cs" />
    <Compile Include="Bugs\ProjectionFromDynamicQuery.cs" />
    <Compile Include="Bugs\QueryingByNegative.cs" />
    <Compile Include="Bugs\QueryingByNull.cs" />
    <Compile Include="Bugs\QueryingFromIndex.cs" />
    <Compile Include="Bugs\QueryWithPercentageSignp.cs" />
    <Compile Include="Bugs\QueryWithReservedCharacters.cs" />
    <Compile Include="Bugs\RavenDbNestedPatchTesting.cs" />
    <Compile Include="Bugs\RavenDBQuery.cs" />
    <Compile Include="Bugs\ReadDataFromServer.cs" />
    <Compile Include="Bugs\ReadOnly.cs" />
    <Compile Include="Bugs\RemoteTx.cs" />
    <Compile Include="Bugs\ReportQueryCount.cs" />
    <Compile Include="Bugs\ResettingIndex.cs" />
    <Compile Include="Bugs\ReuseQuery.cs" />
    <Compile Include="Bugs\SelectManyIssue.cs" />
    <Compile Include="Bugs\SelectManyOnNull.cs" />
    <Compile Include="Bugs\SelectManyTests .cs" />
    <Compile Include="Bugs\SerializingDates.cs" />
    <Compile Include="Bugs\SerializingEntities.cs" />
    <Compile Include="Bugs\SimonCropp.cs" />
    <Compile Include="Bugs\SimpleJson.cs" />
    <Compile Include="Bugs\SinglePropertyDocument.cs" />
    <Compile Include="Bugs\MapRedue\VersionedDocument.cs" />
    <Compile Include="Bugs\Smuggler.cs" />
    <Compile Include="Bundles\IndexedProperties\Alexander.cs" />
    <Compile Include="Bundles\IndexedProperties\IndexedProperties.cs" />
    <Compile Include="Bundles\MoreLikeThis\MoreLikeThisMultiTenant.cs" />
    <Compile Include="Bundles\PeriodicBackups\PeriodicBackupTests.cs" />
    <Compile Include="Bundles\Replication\Bugs\AddingAndDeletingRemote.cs" />
<<<<<<< HEAD
    <Compile Include="Bundles\Replication\ConflictsInEmbeddableStore.cs" />
=======
    <Compile Include="Bundles\Replication\Bugs\ApiKeysWithMultiTenancy.cs" />
    <Compile Include="Bundles\Replication\Bugs\HiLoHanging.cs" />
>>>>>>> bb024292
    <Compile Include="Bundles\Replication\Bugs\SameInstanceIdUsedForMultipleDatabases.cs" />
    <Compile Include="Bundles\Replication\FailoverDisabled.cs" />
    <Compile Include="Bundles\Replication\Issues\RavenDB693_Embeddable.cs" />
    <Compile Include="Bundles\Replication\Issues\RavenDB677.cs" />
    <Compile Include="Bundles\Replication\Issues\RavenDB693.cs" />
    <Compile Include="Bundles\Replication\Issues\ReplicationWithReferencedIndexes.cs" />
    <Compile Include="Bundles\SqlReplication\CanReplicate.cs" />
    <Compile Include="Bundles\SqlReplication\FactIfSqlServerIsAvailable.cs" />
    <Compile Include="Bundles\Versioning\Bugs\MultiTenant.cs" />
    <Compile Include="Faceted\ConditionalGetHelper.cs" />
    <Compile Include="Faceted\DynamicFacets.cs" />
    <Compile Include="Faceted\FacetPaging.cs" />
    <Compile Include="Faceted\FacetTestBase.cs" />
    <Compile Include="Indexes\HighlightTesting.cs" />
    <Compile Include="Indexes\Recovery\MapReduceRecoveryTestIndex.cs" />
    <Compile Include="Indexes\Recovery\IndexMessing.cs" />
    <Compile Include="Indexes\Recovery\MapIndexRecoveryTests.cs" />
    <Compile Include="Indexes\Recovery\MapReduceIndexRecoveryTests.cs" />
    <Compile Include="Indexes\Recovery\Recovery.cs" />
    <Compile Include="Indexes\Recovery\MapRecoveryTestIndex.cs" />
    <Compile Include="Indexes\WithNullableDateTime.cs" />
    <Compile Include="InflectorTests.cs" />
    <Compile Include="Issues\BulkInsertAuth.cs" />
    <Compile Include="Issues\BulkInsertClient.cs" />
    <Compile Include="Issues\RavenDB937.cs" />
    <Compile Include="Issues\RavenDB815.cs" />
    <Compile Include="Issues\RavenDB820.cs" />
    <Compile Include="Issues\RavenDb827.cs" />
    <Compile Include="Issues\RavenDB741.cs" />
    <Compile Include="Issues\RavenDB814.cs" />
    <Compile Include="Issues\RavenDB845.cs" />
    <Compile Include="Issues\RavenDB903.cs" />
    <Compile Include="Issues\RavenDB921.cs" />
    <Compile Include="Issues\RavenDB934.cs" />
    <Compile Include="Issues\RavenDB_406.cs" />
    <Compile Include="Issues\RavenDB953.cs" />
    <Compile Include="Issues\RavenDB955.cs" />
    <Compile Include="Issues\RavenDB957.cs" />
<<<<<<< HEAD
    <Compile Include="Issues\RavenDB_752.cs" />
=======
    <Compile Include="Issues\RavenDB987.cs" />
>>>>>>> bb024292
    <Compile Include="Issues\RavenDB_757.cs" />
    <Compile Include="Issues\RavenDB_790.cs" />
    <Compile Include="Issues\RavenDB_806.cs" />
    <Compile Include="Issues\RavenDB_851.cs" />
    <Compile Include="Issues\RavenDB_863.cs" />
    <Compile Include="Issues\RavenDB_863_2.cs" />
    <Compile Include="Issues\RavenDB_868.cs" />
    <Compile Include="Issues\RavenDB_895.cs" />
    <Compile Include="Issues\RavenDB_967.cs" />
    <Compile Include="Issues\SlowIndex.cs" />
    <Compile Include="Json\SupportForJsonPropertyAttribute.cs" />
    <Compile Include="LicenseProviderPluginTest.cs" />
    <Compile Include="Linq\FlagsEnum.cs" />
    <Compile Include="DatabaseMemoryTargetTests.cs" />
    <Compile Include="Document\EmbeddedDocStoreWithHttpServer.cs" />
    <Compile Include="IncrementalBackupTest.cs" />
    <Compile Include="Indexes\CastingInIndexDefinition.cs" />
    <Compile Include="Issues\BulkInsertTests.cs" />
    <Compile Include="Issues\RavenDB_783.cs" />
    <Compile Include="Issues\RavenDB_651.cs" />
    <Compile Include="Issues\RavenDB_349.cs" />
    <Compile Include="Issues\RavenDB_422.cs" />
    <Compile Include="Issues\RavenDB_478.cs" />
    <Compile Include="Issues\RavenDB_505.cs" />
    <Compile Include="Issues\RavenDB_514.cs" />
    <Compile Include="Issues\RavenDB_718.cs" />
    <Compile Include="Issues\RavenDB_535.cs" />
    <Compile Include="Issues\RavenDB_542 .cs" />
    <Compile Include="Issues\RavenDB_626.cs" />
    <Compile Include="Issues\RavenDB_653.cs" />
    <Compile Include="Issues\Ravendb718\DateTimeOffset_QueryMapReduceNotAnalyzedTests.cs" />
    <Compile Include="Issues\Ravendb718\DateTimeOffset_QueryMapReduceAnalyzedTests.cs" />
    <Compile Include="Issues\Ravendb718\DateTimeOffset_LoadTests.cs" />
    <Compile Include="Issues\Ravendb718\DateTimeOffset_QueryDynamicTests.cs" />
    <Compile Include="Issues\Ravendb718\DateTimeOffset_QueryMapReduceTests.cs" />
    <Compile Include="Issues\Ravendb718\DateTimeOffset_QueryMultiMapTests.cs" />
    <Compile Include="Issues\Ravendb718\DateTimeOffset_QueryStaticTests.cs" />
    <Compile Include="Issues\Ravendb718\DateTimeOffset_QueryTransformTests.cs" />
    <Compile Include="Issues\Ravendb718\DateTime_LoadTests.cs" />
    <Compile Include="Issues\Ravendb718\DateTime_QueryDynamicTests.cs" />
    <Compile Include="Issues\Ravendb718\DateTime_QueryMapReduceTests.cs" />
    <Compile Include="Issues\Ravendb718\DateTime_QueryMultiMapTests.cs" />
    <Compile Include="Issues\Ravendb718\DateTime_QueryStaticTests.cs" />
    <Compile Include="Issues\Ravendb718\DateTime_QueryTransformTests.cs" />
    <Compile Include="Issues\RavenDB_743.cs" />
    <Compile Include="Issues\RavenDB_554.cs" />
    <Compile Include="Issues\RavenDB_578.cs" />
    <Compile Include="Issues\RavenDB_644.cs" />
    <Compile Include="Issues\RavenDB_659.cs" />
    <Compile Include="Issues\RavenDB_689.cs" />
    <Compile Include="Issues\RavenDB_576.cs" />
    <Compile Include="Issues\RavenDB_560.cs" />
    <Compile Include="Issues\RavenDB_714.cs" />
    <Compile Include="Issues\RavenDB_726.cs" />
    <Compile Include="Issues\RavenDB_772.cs" />
    <Compile Include="Issues\RavenDB_766.cs" />
    <Compile Include="Issues\RavenDB_784.cs" />
    <Compile Include="Issues\RDoc_56.cs" />
    <Compile Include="Issues\RDoc_60.cs" />
    <Compile Include="Issues\RDoc_76.cs" />
    <Compile Include="Linq\Contains.cs" />
    <Compile Include="Linq\FirstOrDefault.cs" />
    <Compile Include="Linq\CanCallLastOnArray.cs" />
    <Compile Include="Linq\Not.cs" />
    <Compile Include="Linq\IsNullOrEmpty.cs" />
    <Compile Include="Issues\RavenDB_556.cs" />
    <Compile Include="Issues\RavenDB_579.cs" />
    <Compile Include="Linq\SelectManyShouldWork.cs" />
    <Compile Include="MailingList\Accounts.cs" />
    <Compile Include="MailingList\Afif.cs" />
    <Compile Include="MailingList\AlexanderZeitler.cs" />
    <Compile Include="MailingList\bikkies.cs" />
    <Compile Include="MailingList\CanRetrieveFacetCountsOfQueryResults.cs" />
    <Compile Include="MailingList\CanRetrieveFacetCountsOfQueryResults2.cs" />
    <Compile Include="MailingList\Chirea.cs" />
    <Compile Include="MailingList\CustomizingIndexQuery.cs" />
    <Compile Include="MailingList\DateTimeOffsetIssues.cs" />
    <Compile Include="MailingList\FacetHits.cs" />
    <Compile Include="MailingList\FacetQueryNotCorrectWithDefaultFieldSpecified.cs" />
    <Compile Include="MailingList\chad.cs" />
    <Compile Include="MailingList\ChrisDNF.cs" />
    <Compile Include="MailingList\ChrisMarisic.cs" />
    <Compile Include="MailingList\CustomAnalyzerStartsWithFailure.cs" />
    <Compile Include="MailingList\DataSetIndexTest.cs" />
    <Compile Include="MailingList\DeanWard.cs" />
    <Compile Include="MailingList\Edin.cs" />
    <Compile Include="MailingList\FailingChangesApiTests.cs" />
    <Compile Include="MailingList\Failing_lucene_query_where_in_tests.cs" />
    <Compile Include="MailingList\FilteredIndexTest.cs" />
    <Compile Include="MailingList\FormOpensByDateAndMediaSourceAndVersionTest.cs" />
    <Compile Include="MailingList\Gal.cs" />
    <Compile Include="MailingList\Georgiosd.cs" />
    <Compile Include="MailingList\gjerster.cs" />
    <Compile Include="MailingList\Hancock.cs" />
    <Compile Include="MailingList\Holt.cs" />
    <Compile Include="MailingList\InIssues.cs" />
    <Compile Include="MailingList\InQueries.cs" />
    <Compile Include="MailingList\jbartruf.cs" />
    <Compile Include="MailingList\Kushnir.cs" />
    <Compile Include="MailingList\LazyLoadFromSessionCache.cs" />
    <Compile Include="MailingList\Lindblom.cs" />
    <Compile Include="MailingList\linmouhong2.cs" />
    <Compile Include="MailingList\linmouhong3.cs" />
    <Compile Include="MailingList\LinqInExtensionTests.cs" />
    <Compile Include="MailingList\LoadAllStartingWith.cs" />
    <Compile Include="MailingList\LoadWithIncludeTests.cs" />
    <Compile Include="MailingList\LuceneSearchSample.cs" />
    <Compile Include="MailingList\Mare.cs" />
    <Compile Include="MailingList\AnyBugTest.cs" />
    <Compile Include="MailingList\MoreLikeThisEvaluation.cs" />
    <Compile Include="MailingList\nberardi.cs" />
    <Compile Include="MailingList\Nemitoff.cs" />
    <Compile Include="MailingList\NullableGuidIndexTest.cs" />
    <Compile Include="MailingList\Nullables.cs" />
    <Compile Include="MailingList\Maxime.cs" />
    <Compile Include="MailingList\Maxime2.cs" />
    <Compile Include="MailingList\Oguzhntopcu.cs" />
    <Compile Include="MailingList\Pfeffer.cs" />
    <Compile Include="MailingList\QueryIn.cs" />
    <Compile Include="MailingList\QueryingOnValueWithMultipleMinusAnalyzed .cs" />
    <Compile Include="MailingList\RacielRod.cs" />
    <Compile Include="MailingList\RavenCountTest.cs" />
    <Compile Include="MailingList\RavenDB669.cs" />
    <Compile Include="MailingList\RavenDbBugs.cs" />
    <Compile Include="MailingList\RavenDbRecoveryTests.cs" />
    <Compile Include="MailingList\RavenDB_859.cs" />
    <Compile Include="MailingList\RavenCannotQueryAgainstFloatProperty.cs" />
    <Compile Include="MailingList\LateBoundValue.cs" />
    <Compile Include="MailingList\Raven_json_serialization_fail_tests.cs" />
    <Compile Include="MailingList\Rudolph.cs" />
    <Compile Include="MailingList\SmugglerTests.cs" />
    <Compile Include="MailingList\SnapshotBug.cs" />
    <Compile Include="MailingList\Stif.cs" />
    <Compile Include="MailingList\Strange_select_behaviour_in_query_tests.cs" />
    <Compile Include="MailingList\StringIsNullOrEmpty.cs" />
    <Compile Include="MailingList\Tamir.cs" />
    <Compile Include="MailingList\tcoonfield.cs" />
    <Compile Include="MailingList\TermVectorsInMultiMapIndexes.cs" />
    <Compile Include="MailingList\ThorTimeRange\Repro.cs" />
    <Compile Include="MailingList\TriggerCanAccessFullMetadataInQueryProjection.cs" />
    <Compile Include="MailingList\Troy2.cs" />
    <Compile Include="MailingList\TroyMapReduce.cs" />
    <Compile Include="MailingList\TroyMapReduceImport.cs" />
    <Compile Include="MailingList\UintId.cs" />
    <Compile Include="MailingList\UrlInIdsRepro.cs" />
    <Compile Include="MailingList\Vitaliy.cs" />
    <Compile Include="MailingList\WhereInTests.cs" />
    <Compile Include="MailingList\WildCardQuery.cs" />
    <Compile Include="MailingList\Willem.cs" />
    <Compile Include="MailingList\Zeitler.cs" />
    <Compile Include="NestedIndexing\CanIndexReferencedEntity.cs" />
    <Compile Include="NestedIndexing\CanTrackWhatCameFromWhat.cs" />
    <Compile Include="NestedIndexing\Item.cs" />
    <Compile Include="NestedIndexing\WithMapReduce.cs" />
    <Compile Include="Notifications\ReplicationConflicts.cs" />
    <Compile Include="Notifications\ReplicationConflicts_Embedded.cs" />
    <Compile Include="Patching\BigDoc.cs" />
    <Compile Include="PreFetching.cs" />
    <Compile Include="ResultsTransformer\QueryInputsToResultTransformer.cs" />
    <Compile Include="ResultsTransformer\StonglyTypedResultsTransformer.cs" />
    <Compile Include="Security\OAuth\ReplicateWithOAuth.cs" />
    <Compile Include="Spatial\Nick.cs" />
    <Compile Include="Spatial\RavenDB_423.cs" />
    <Compile Include="Spatial\SimonBartlett.cs" />
    <Compile Include="Spatial\Spatial.cs" />
    <Compile Include="Spatial\SpatialTest2.cs" />
    <Compile Include="Bugs\spokeypokey.cs" />
    <Compile Include="Bugs\Stacey\Aspects.cs" />
    <Compile Include="Bugs\TenantsName.cs" />
    <Compile Include="Bugs\tmp.cs" />
    <Compile Include="Bugs\TransformResults\SortHintTester.cs" />
    <Compile Include="Bugs\SortingById.cs" />
    <Compile Include="Bugs\SortingOnLong.cs" />
    <Compile Include="Bugs\SortingWithWildcardQuery.cs" />
    <Compile Include="Spatial\SpatialQueries.cs" />
    <Compile Include="Bugs\StaticDynamic.cs" />
    <Compile Include="Bugs\TakeQueries.cs" />
    <Compile Include="Bugs\TempIndexScore.cs" />
    <Compile Include="Bugs\tjbsb.cs" />
    <Compile Include="Bugs\TransformResults\Answer.cs" />
    <Compile Include="Bugs\TransformResults\AnswerEntity.cs" />
    <Compile Include="Bugs\TransformResults\Answers_ByAnswerEntity.cs" />
    <Compile Include="Bugs\TransformResults\Answers_ByQuestion.cs" />
    <Compile Include="Bugs\TransformResults\AnswerViewItem.cs" />
    <Compile Include="Bugs\TransformResults\AnswerVote.cs" />
    <Compile Include="Bugs\TransformResults\AnswerVoteEntity.cs" />
    <Compile Include="Bugs\TransformResults\ComplexValuesFromTransformResults.cs" />
    <Compile Include="Bugs\TransformResults\Question.cs" />
    <Compile Include="Bugs\TransformResults\QuestionVote.cs" />
    <Compile Include="Bugs\TransformResults\QuestionWithVoteTotalIndex.cs" />
    <Compile Include="Bugs\TransformResults\TimeoutTester.cs" />
    <Compile Include="Bugs\TransformResults\User.cs" />
    <Compile Include="Bugs\TransformResults\QuestionView.cs" />
    <Compile Include="Bugs\TransformResults\Thor.cs" />
    <Compile Include="Bugs\TransformResults\ThorIndex.cs" />
    <Compile Include="Bugs\TransformResults\Votes_ByAnswerEntity.cs" />
    <Compile Include="Bugs\TransformResults\WithGuidId.cs" />
    <Compile Include="Bugs\TransitiveNull.cs" />
    <Compile Include="Bugs\TranslatingLinqQueriesToIndexes.cs" />
    <Compile Include="Bugs\TranslatingLinqQueryUsingNestedId.cs" />
    <Compile Include="Bugs\Translators.cs" />
    <Compile Include="Bugs\TypeNameHandlingTest.cs" />
    <Compile Include="Bugs\User.cs" />
    <Compile Include="Bugs\UserGuid.cs" />
    <Compile Include="Bugs\UserInt32.cs" />
    <Compile Include="Bugs\UsingAsProjection.cs" />
    <Compile Include="Bugs\UsingEnumInLinq.cs" />
    <Compile Include="Bugs\UsingLongAsId.cs" />
    <Compile Include="Bugs\UsingStartsWith.cs" />
    <Compile Include="Bugs\UsingSwedishCollation.cs" />
    <Compile Include="Bugs\MapRedue\VersionedDocuments.cs" />
    <Compile Include="Bugs\VeryBigResultSet.cs" />
    <Compile Include="Bugs\VeryBigResultSetRemote.cs" />
    <Compile Include="Bugs\Vlad.cs" />
    <Compile Include="Bugs\Vlko\QueryWithMultipleWhere.cs" />
    <Compile Include="Bugs\Vlko\RelationIdIndex.cs" />
    <Compile Include="Bugs\WaitForNonStaleResultsAsOfLastWrite.cs" />
    <Compile Include="Bugs\WhenDoingSimpleLoad.cs" />
    <Compile Include="Bugs\WhenRavenClrTypeNotFound.cs" />
    <Compile Include="Bugs\when_querying_cases_by_name_in_danish.cs" />
    <Compile Include="Bugs\WhereEntityIs.cs" />
    <Compile Include="Bugs\WhereUsingUnicodeTheTextEnteredShouldNotBeNormalized.cs" />
    <Compile Include="Bugs\WillNotFailSystemIfServerIsNotAvailableOnStartup.cs" />
    <Compile Include="Bugs\WillThrowIfQueryingForUnindexedField.cs" />
    <Compile Include="Bugs\CanStoreAndGetDateTimeOffset.cs" />
    <Compile Include="Bugs\WithPrivateProtectedSetter.cs" />
    <Compile Include="Bugs\Zhang\UseMaxForDateTimeTypeInReduce.cs" />
    <Compile Include="Bugs\Zhang\UseMaxForLongTypeInReduce.cs" />
    <Compile Include="Bundles\CompressionAndEncryption\CompressionAndEncryption.cs" />
    <Compile Include="Bundles\CompressionAndEncryption\Crud.cs" />
    <Compile Include="Bundles\CompressionAndEncryption\Indexes.cs" />
    <Compile Include="Bundles\Compression\Compression.cs" />
    <Compile Include="Bundles\Compression\Crud.cs" />
    <Compile Include="Bundles\Compression\Indexes.cs" />
    <Compile Include="Bundles\Encryption\Crud.cs" />
    <Compile Include="Bundles\Encryption\Encryption.cs" />
    <Compile Include="Bundles\Encryption\Indexes.cs" />
    <Compile Include="Bundles\Encryption\WithoutEncryption.cs" />
    <Compile Include="Bundles\Expiration\Expiration.cs" />
    <Compile Include="Bundles\MoreLikeThis\MoreLikeThisQueryParametersTests.cs" />
    <Compile Include="Bundles\MoreLikeThis\MoreLikeThisTests.cs" />
    <Compile Include="Bundles\MoreLikeThis\MoreLikeThisShouldSupportMapReduceIndexes.cs" />
    <Compile Include="Bundles\Replication\Async\AttachmentReplication.cs" />
    <Compile Include="Bundles\Replication\Async\ConflictWhenReplicating.cs" />
    <Compile Include="Bundles\Replication\Async\FailoverBetweenTwoMultiTenantDatabases.cs" />
    <Compile Include="Bundles\Replication\Async\FailureHandling.cs" />
    <Compile Include="Bundles\Replication\Async\MultihopReplication.cs" />
    <Compile Include="Bundles\Replication\Async\ReadStriping.cs" />
    <Compile Include="Bundles\Replication\Async\SimpleReplication.cs" />
    <Compile Include="Bundles\Replication\Async\WritesDuringFailover.cs" />
    <Compile Include="Bundles\Replication\AttachmentReplication.cs" />
    <Compile Include="Bundles\Replication\AttachmentReplicationBugs.cs" />
    <Compile Include="Bundles\Replication\Bugs\David.cs" />
    <Compile Include="Bundles\Replication\Bugs\MultipleWritesInReplicationWindow.cs" />
    <Compile Include="Bundles\Replication\Bugs\ReplicatingDanish.cs" />
    <Compile Include="Bundles\Replication\Bugs\SameEtagFromDifferentServers.cs" />
    <Compile Include="Bundles\Replication\Bugs\Vlad.cs" />
    <Compile Include="Bundles\Replication\ConflictWhenReplicating.cs" />
    <Compile Include="Bundles\Replication\FailoverBetweenTwoMultiTenantDatabases.cs" />
    <Compile Include="Bundles\Replication\FailureHandling.cs" />
    <Compile Include="Bundles\Replication\MultihopReplication.cs" />
    <Compile Include="Bundles\Replication\ReadStriping.cs" />
    <Compile Include="Bundles\Replication\ReplicationBase.cs" />
    <Compile Include="Bundles\Replication\SimpleReplication.cs" />
    <Compile Include="Bundles\Replication\StoreIndex.cs" />
    <Compile Include="Bundles\Replication\WritesDuringFailover.cs" />
    <Compile Include="Bundles\Replication\WritesDuringFailover2.cs" />
    <Compile Include="Bundles\TestUtil.cs" />
    <Compile Include="Bundles\Versioning\Bugs\MultipleVersions.cs" />
    <Compile Include="Bundles\Versioning\Bugs\RavenDB_438.cs" />
    <Compile Include="Bundles\Versioning\Bugs\VersioningWithGuidIds.cs" />
    <Compile Include="Bundles\Versioning\Versioning.cs" />
    <Compile Include="Bundles\Versioning\VersioningTest.cs" />
    <Compile Include="ConcurrentPatching.cs" />
    <Compile Include="Conflicts\ConflictResolverTests.cs" />
    <Compile Include="ConnectionStrings.cs" />
    <Compile Include="CriticalCulturesAttribute.cs" />
    <Compile Include="Document\AsyncDocumentStoreServerTests.cs" />
    <Compile Include="Document\CasingIssue.cs" />
    <Compile Include="Document\ClientKeyGeneratorTests.cs" />
    <Compile Include="Document\Company.cs" />
    <Compile Include="Document\Contact.cs" />
    <Compile Include="Document\DocumentIdTests.cs" />
    <Compile Include="Document\DocumentStoreEmbeddedGranularTests.cs" />
    <Compile Include="Document\CustomDynamicClass.cs" />
    <Compile Include="Document\DocumentStoreEmbeddedTests.cs" />
    <Compile Include="Document\DocumentStoreServerGranularTests.cs" />
    <Compile Include="Document\DocumentStoreServerTests.cs" />
    <Compile Include="Document\DocumentStoreServerTests_DifferentProcess.cs" />
    <Compile Include="Document\DynamicDocuments.cs" />
    <Compile Include="Document\Game.cs" />
    <Compile Include="Document\Inheritance.cs" />
    <Compile Include="Document\TagCloud.cs" />
    <Compile Include="Document\TotalCountServerTest.cs" />
    <Compile Include="Document\WhenUsingMultipleUnshardedServers.cs" />
    <Compile Include="Document\ZoneCountResult.cs" />
    <Compile Include="Faceted\FacetedIndexLimit.cs" />
    <Compile Include="Faceted\FacetAdvancedAPI.cs" />
    <Compile Include="IISExpressTestClient.cs" />
    <Compile Include="Bugs\IndexDefinitions.cs" />
    <Compile Include="Indexes\AnalyzerResolution.cs" />
    <Compile Include="Faceted\Camera.cs" />
    <Compile Include="Faceted\FacetedIndex.cs" />
    <Compile Include="Indexes\BoostingDuringIndexing.cs" />
    <Compile Include="Indexes\CompiledIndex.cs" />
    <Compile Include="Indexes\ComplexIndexOnNotAnalyzedField.cs" />
    <Compile Include="Indexes\CreateIndexesWithCasting.cs" />
    <Compile Include="Indexes\CustomAnalyzer.cs" />
    <Compile Include="Indexes\DynamicFieldIndexing.cs" />
    <Compile Include="Indexes\DynamicQueryMapping.cs" />
    <Compile Include="Indexes\ExpressionOperatorPrecedenceTest.cs" />
    <Compile Include="Indexes\IndexWithSubProperty.cs" />
    <Compile Include="Indexes\LinqIndexesFromClient.cs" />
    <Compile Include="Indexes\LuceneAnalyzerUtils.cs" />
    <Compile Include="Indexes\MapOnlyView.cs" />
    <Compile Include="Bugs\Indexing\CanMultiMapIndexNullableValueTypes.cs" />
    <Compile Include="Indexes\MapReduceIndexOnLargeDataSet.cs" />
    <Compile Include="Indexes\OldIndexRunWhileNewIndexesAreRunning.cs" />
    <Compile Include="Indexes\QueryingOnDefaultIndex.cs" />
    <Compile Include="Indexes\QueryingOnStaleIndexes.cs" />
    <Compile Include="Indexes\ReduceCanUseExtensionMethods.cs" />
    <Compile Include="Indexes\ShoppingCartEventsToShopingCart.cs" />
    <Compile Include="Indexes\UsingCustomLuceneAnalyzer.cs" />
    <Compile Include="Indexes\WithDecimalValue.cs" />
    <Compile Include="IndexQueryUrl.cs" />
    <Compile Include="Issues\RavenDB_529.cs" />
    <Compile Include="Issues\RavenDB_10.cs" />
    <Compile Include="Issues\RavenDB_295.cs" />
    <Compile Include="Issues\RavenDB_299.cs" />
    <Compile Include="Issues\RavenDB_301.cs" />
    <Compile Include="Issues\RavenDB_302.cs" />
    <Compile Include="Issues\RavenDB_334.cs" />
    <Compile Include="Issues\RavenDB_551.cs" />
    <Compile Include="Issues\RavenDB_367.cs" />
    <Compile Include="Issues\RavenDB_381.cs" />
    <Compile Include="Issues\RavenDB_384.cs" />
    <Compile Include="Issues\RavenDB_421.cs" />
    <Compile Include="Issues\RavenDB_425.cs" />
    <Compile Include="Issues\RavenDB_483.cs" />
    <Compile Include="Issues\RavenDB_410.cs" />
    <Compile Include="Issues\ReplicationBehavior.cs" />
    <Compile Include="Linq\LongCount.cs" />
    <Compile Include="MailingList\AaronSt.cs" />
    <Compile Include="MailingList\AccessControlHeaders.cs" />
    <Compile Include="MailingList\Algirdas.cs" />
    <Compile Include="MailingList\Arun.cs" />
    <Compile Include="MailingList\Bassler.cs" />
    <Compile Include="MailingList\Ben.cs" />
    <Compile Include="MailingList\Brett.cs" />
    <Compile Include="MailingList\BrianVallelunga.cs" />
    <Compile Include="MailingList\Bruno.cs" />
    <Compile Include="MailingList\BrunoLopes.cs" />
    <Compile Include="MailingList\BlockedMethods.cs" />
    <Compile Include="MailingList\ChrisH.cs" />
    <Compile Include="MailingList\Groenewoud.cs" />
    <Compile Include="MailingList\Hendrik.cs" />
    <Compile Include="MailingList\HiloWithMultiTenancy.cs" />
    <Compile Include="MailingList\Jon.cs" />
    <Compile Include="MailingList\Jonas.cs" />
    <Compile Include="MailingList\JustFacetSearch.cs" />
    <Compile Include="MailingList\kendaleiv.cs" />
    <Compile Include="MailingList\Lars.cs" />
    <Compile Include="MailingList\Daniel.cs" />
    <Compile Include="MailingList\DynamicFieldSorting.cs" />
    <Compile Include="MailingList\HierarchyTests.cs" />
    <Compile Include="MailingList\IdCasing.cs" />
    <Compile Include="MailingList\IndexTest.cs" />
    <Compile Include="Issues\RavenDB_187.cs" />
    <Compile Include="Issues\RavenDB_72.cs" />
    <Compile Include="Json\CloningTests.cs" />
    <Compile Include="Json\JsonNetBugsTests.cs" />
    <Compile Include="Json\RavenJObjects.cs" />
    <Compile Include="Json\JsonUri.cs" />
    <Compile Include="Linq\Any.cs" />
    <Compile Include="Linq\CommitInfo.cs" />
    <Compile Include="Linq\DynamicQueriesWithStaticIndexes.cs" />
    <Compile Include="Linq\OrderBy.cs" />
    <Compile Include="Linq\RavenDB14.cs" />
    <Compile Include="Linq\SampleDynamicCompilationExtension.cs" />
    <Compile Include="Linq\SampleGeoLocation.cs" />
    <Compile Include="Linq\User.cs" />
    <Compile Include="Linq\WhereClause.cs" />
    <Compile Include="MailingList\AddMapForAllTest.cs" />
    <Compile Include="MailingList\Asger2.cs" />
    <Compile Include="MailingList\AttachmentContentType.cs" />
    <Compile Include="MailingList\bhiku.cs" />
    <Compile Include="MailingList\BigDocId.cs" />
    <Compile Include="MailingList\BooleanCollection.cs" />
    <Compile Include="MailingList\CanUpdateInsideDtcWithOptimisticConcurrency.cs" />
    <Compile Include="MailingList\EtagUsage.cs" />
    <Compile Include="MailingList\HiloTests.cs" />
    <Compile Include="MailingList\DeserializationToObjectTests.cs" />
    <Compile Include="MailingList\DtcIssue.cs" />
    <Compile Include="MailingList\Everett\CanReadBytes.cs" />
    <Compile Include="Spatial\Afif.cs" />
    <Compile Include="MailingList\BuildStarted.cs" />
    <Compile Include="MailingList\Everett616.cs" />
    <Compile Include="MailingList\Idsa\Casino.cs" />
    <Compile Include="MailingList\Idsa\CasinosSuspensionsIndex.cs" />
    <Compile Include="MailingList\Idsa\IdsaTest.cs" />
    <Compile Include="MailingList\IndexWhereClause .cs" />
    <Compile Include="Spatial\JamesCrowley.cs" />
    <Compile Include="MailingList\Joel.cs" />
    <Compile Include="MailingList\Johnson.cs" />
    <Compile Include="MailingList\Jorre.cs" />
    <Compile Include="MailingList\linmouhong.cs" />
    <Compile Include="MailingList\LinusK.cs" />
    <Compile Include="MailingList\LuceneScoreTests.cs" />
    <Compile Include="MailingList\Marcus.cs" />
    <Compile Include="MailingList\Mark2.cs" />
    <Compile Include="MailingList\MattJohnson.cs" />
    <Compile Include="MailingList\Maverix.cs" />
    <Compile Include="MailingList\Maverix2.cs" />
    <Compile Include="MailingList\MissingIncludes.cs" />
    <Compile Include="MailingList\MultiMapIndexWithDynamicFieldsTests.cs" />
    <Compile Include="MailingList\NestedIndexDynamic.cs" />
    <Compile Include="MailingList\Nick.cs" />
    <Compile Include="MailingList\NoBuiltinDuplicates.cs" />
    <Compile Include="MailingList\NonHttpBackupRestore.cs" />
    <Compile Include="MailingList\NSB.cs" />
    <Compile Include="MailingList\NullableBoolQuery.cs" />
    <Compile Include="MailingList\OrderByValueTypeCast.cs" />
    <Compile Include="MailingList\Oregon.cs" />
    <Compile Include="MailingList\ParallelTxDelete.cs" />
    <Compile Include="MailingList\Phil.cs" />
    <Compile Include="MailingList\JoelAsync.cs" />
    <Compile Include="MailingList\LazyWithIncludes.cs" />
    <Compile Include="MailingList\PhilJones\Projections.cs" />
    <Compile Include="MailingList\PhilJones_Search.cs" />
    <Compile Include="MailingList\PhilJones_SelectMany_NoResults.cs" />
    <Compile Include="MailingList\ProjectionTests.cs" />
    <Compile Include="MailingList\QueryNotAnyTest.cs" />
    <Compile Include="MailingList\RateTests.cs" />
    <Compile Include="MailingList\RavenAsyncTest.cs" />
    <Compile Include="MailingList\RavenDB252.cs" />
    <Compile Include="MailingList\RavenProjectionGuid.cs" />
    <Compile Include="MailingList\RecreatingIndexes.cs" />
    <Compile Include="MailingList\RobinM\AttachmentsStatic.cs" />
    <Compile Include="MailingList\RyanD.cs" />
    <Compile Include="MailingList\PatchingWithDTC.cs" />
    <Compile Include="MailingList\Samina2.cs" />
    <Compile Include="MailingList\Samina3.cs" />
    <Compile Include="MailingList\Scott.cs" />
    <Compile Include="MailingList\Sean.cs" />
    <Compile Include="MailingList\SearchByMapReduceExample.cs" />
    <Compile Include="MailingList\SpecialChars.cs" />
    <Compile Include="MailingList\Stacey\Image.cs" />
    <Compile Include="MailingList\Stacey\ImageByName.cs" />
    <Compile Include="MailingList\Stacey\InServerTesting.cs" />
    <Compile Include="MailingList\StartsWith.cs" />
    <Compile Include="MailingList\StatsTest.cs" />
    <Compile Include="MailingList\Stockholm.cs" />
    <Compile Include="MailingList\SubObjectProperty.cs" />
    <Compile Include="MailingList\Tobias.cs" />
    <Compile Include="MailingList\SortOnNullableTests.cs" />
    <Compile Include="MailingList\VacancyCampaignsTests.cs" />
    <Compile Include="MailingList\Vicente.cs" />
    <Compile Include="MailingList\ZNS.cs" />
    <Compile Include="MailingList\ZNS2.cs" />
    <Compile Include="Patching\AdvancedPatching.cs" />
    <Compile Include="MailingList\Tony.cs" />
    <Compile Include="MailingList\Troy.cs" />
    <Compile Include="Spatial\TwoLocations.cs" />
    <Compile Include="MailingList\What.cs" />
    <Compile Include="Notifications\NotificationOnWrongDatabase.cs" />
    <Compile Include="Notifications\ClientServer.cs" />
    <Compile Include="Notifications\Filtered.cs" />
    <Compile Include="Notifications\SecurityOAuth.cs" />
    <Compile Include="Notifications\Embedded.cs" />
    <Compile Include="Notifications\MultiTenant.cs" />
    <Compile Include="Notifications\Security_Windows.cs" />
    <Compile Include="Notifications\WithIIS.cs" />
    <Compile Include="Queries\CanQueryOnCustomClass.cs" />
    <Compile Include="Queries\CanQueryOnLargeXml.cs" />
    <Compile Include="Queries\IntersectionWithLargeDataset.cs" />
    <Compile Include="MailingList\TomCabanski.cs" />
    <Compile Include="MailingList\WallaceTurner.cs" />
    <Compile Include="Querying\UsingStronglyTypedDocumentQuery.cs" />
    <Compile Include="Security\OAuth\ApiKey.cs" />
    <Compile Include="Shard\ShardingFailure.cs" />
    <Compile Include="Storage\Lists.cs" />
    <Compile Include="Stress\InlineValueAttribute.cs" />
    <Compile Include="Suggestions\SuggestionsUsingAnIndex.cs" />
    <Compile Include="TemporaryCulture.cs" />
    <Compile Include="MailingList\Thor\JoinedChildTransport.cs" />
    <Compile Include="MailingList\Thor\Child.cs" />
    <Compile Include="MailingList\Thor\LinqTest.cs" />
    <Compile Include="MailingList\Thor\Transport.cs" />
    <Compile Include="MailingList\Thor\TransportsIndex.cs" />
    <Compile Include="MailingList\TypeNameHandlingWithCollectionsTest.cs" />
    <Compile Include="MailingList\Adrian.cs" />
    <Compile Include="MailingList\Alexander.cs" />
    <Compile Include="MailingList\AllPropertiesIndex.cs" />
    <Compile Include="MailingList\Andrew.cs" />
    <Compile Include="MailingList\Asger.cs" />
    <Compile Include="MailingList\Benjamin.cs" />
    <Compile Include="Spatial\BrainV.cs" />
    <Compile Include="MailingList\BAM.cs" />
    <Compile Include="MailingList\Build570.cs" />
    <Compile Include="MailingList\CanDeleteIndex.cs" />
    <Compile Include="MailingList\DecimalQueries.cs" />
    <Compile Include="MailingList\Dmitry.cs" />
    <Compile Include="MailingList\EnumInIndexDef.cs" />
    <Compile Include="MailingList\HierarchicalInheritanceIndexing.cs" />
    <Compile Include="MailingList\IisQueryLengthIssues.cs" />
    <Compile Include="MailingList\IndexMetadata.cs" />
    <Compile Include="MailingList\IndexWithUnion.cs" />
    <Compile Include="MailingList\IndexWithWhere.cs" />
    <Compile Include="MailingList\Jabber\Games.cs" />
    <Compile Include="MailingList\JBA.cs" />
    <Compile Include="MailingList\JohanNilsson.cs" />
    <Compile Include="MailingList\Justin.cs" />
    <Compile Include="MailingList\LastModifiedMetadataTest.cs" />
    <Compile Include="MailingList\ListCount.cs" />
    <Compile Include="MailingList\MapReduceIssue\CanPageThroughReduceResults.cs" />
    <Compile Include="MailingList\DynamicQueryIndexSelection.cs" />
    <Compile Include="MailingList\EnumAsInts.cs" />
    <Compile Include="MailingList\Everett.cs" />
    <Compile Include="MailingList\GuidProjection.cs" />
    <Compile Include="MailingList\LazyStats.cs" />
    <Compile Include="MailingList\Mark.cs" />
    <Compile Include="MailingList\Micha.cs" />
    <Compile Include="MailingList\NullableEnums.cs" />
    <Compile Include="MailingList\PhilJones\PhilJones88.cs" />
    <Compile Include="MailingList\RangeQueriesOverSum.cs" />
    <Compile Include="MailingList\MultiLoad.cs" />
    <Compile Include="MailingList\PhilJones\PhilJones.cs" />
    <Compile Include="MailingList\Random.cs" />
    <Compile Include="MailingList\RavenDbPutTest.cs" />
    <Compile Include="MailingList\NicolasGarfinkiel.cs" />
    <Compile Include="MailingList\Rob.cs" />
    <Compile Include="MailingList\RobStats\Entity.cs" />
    <Compile Include="MailingList\RobStats\Opinion.cs" />
    <Compile Include="MailingList\RobStats\StatisticsBug.cs" />
    <Compile Include="MailingList\RobStats\Summary.cs" />
    <Compile Include="MailingList\RobStats\TheIndex.cs" />
    <Compile Include="MailingList\ronne.cs" />
    <Compile Include="MailingList\Samina.cs" />
    <Compile Include="MailingList\SetBased.cs" />
    <Compile Include="MailingList\SkippedResults.cs" />
    <Compile Include="MailingList\spokeypokey\Spokey.cs" />
    <Compile Include="MailingList\spokeypokey\Spokey5.cs" />
    <Compile Include="MailingList\spokeypokey\spokeypokey.cs" />
    <Compile Include="MailingList\spokeypokey\spokeypokey2.cs" />
    <Compile Include="MailingList\spokeypokey\spokeypokey3.cs" />
    <Compile Include="MailingList\spokeypokey\spokeypokey4.cs" />
    <Compile Include="MailingList\Stacey2.cs" />
    <Compile Include="MailingList\Stats.cs" />
    <Compile Include="MailingList\TimeZoneQueries.cs" />
    <Compile Include="MailingList\transformedresults_customid_test.cs" />
    <Compile Include="MailingList\UriProperty.cs" />
    <Compile Include="MailingList\Victor.cs" />
    <Compile Include="MailingList\Vitaly.cs" />
    <Compile Include="MailingList\Vlad.cs" />
    <Compile Include="MailingList\Wallace.cs" />
    <Compile Include="MailingList\Weave.cs" />
    <Compile Include="Storage\Attachments.cs">
      <SubType>Code</SubType>
    </Compile>
    <Compile Include="Storage\Bugs\OpenAfterCompaction.cs" />
    <Compile Include="Storage\DocEtag.cs">
      <SubType>Code</SubType>
    </Compile>
    <Compile Include="Storage\DocumentKeys.cs">
      <SubType>Code</SubType>
    </Compile>
    <Compile Include="Storage\Documents.cs">
      <SubType>Code</SubType>
    </Compile>
    <Compile Include="Storage\General.cs">
      <SubType>Code</SubType>
    </Compile>
    <Compile Include="Storage\Indexes.cs" />
    <Compile Include="Storage\MappedResults.cs" />
    <Compile Include="Storage\Queues.cs" />
    <Compile Include="Storage\Storage.cs" />
    <Compile Include="Storage\Tasks.cs" />
    <Compile Include="Storage\Transactions.cs">
      <SubType>Code</SubType>
    </Compile>
    <Compile Include="MultiGet\Bugs.cs" />
    <Compile Include="MultiGet\MultiGetBasic.cs" />
    <Compile Include="MultiGet\MultiGetCaching.cs" />
    <Compile Include="MultiGet\MultiGetDTC.cs" />
    <Compile Include="MultiGet\MultiGetMultiGet.cs" />
    <Compile Include="MultiGet\MultiGetMultiTenant.cs" />
    <Compile Include="MultiGet\MultiGetNonStaleResults.cs" />
    <Compile Include="MultiGet\MultiGetProfiling.cs" />
    <Compile Include="MultiGet\MultiGetQueries.cs" />
    <Compile Include="MultiGet\MultiGetSecurity.cs" />
    <Compile Include="Munin\Bugs\Compaction.cs" />
    <Compile Include="Munin\Bugs\MultiThreadedWrites.cs" />
    <Compile Include="Munin\CanWorkWithTwoDicsInSameFile.cs" />
    <Compile Include="Munin\Conflicts.cs" />
    <Compile Include="Munin\MultiDicInSingleFile.cs" />
    <Compile Include="Munin\MyToDoList.cs" />
    <Compile Include="Munin\Optimize.cs" />
    <Compile Include="Munin\Puts.cs" />
    <Compile Include="Munin\PutsAfterRestart.cs" />
    <Compile Include="Munin\Removes.cs" />
    <Compile Include="Munin\SimpleFileTest.cs" />
    <Compile Include="Munin\ToDo.cs" />
    <Compile Include="Munin\ToDoRepository.cs" />
    <Compile Include="NotModified\DocumentNotModified.cs" />
    <Compile Include="Patching\MetadataPatching.cs" />
    <Compile Include="MailingList\Phil-Updated.cs" />
    <Compile Include="Queries\Includes.cs" />
    <Compile Include="Queries\Intersection.cs" />
    <Compile Include="Queries\ParameterizedDynamicQuery.cs" />
    <Compile Include="Querying\IndexedUser.cs" />
    <Compile Include="Querying\SearchOperator.cs" />
    <Compile Include="Querying\UsingDocumentQuery.cs" />
    <Compile Include="Querying\UsingDynamicQueryWithLocalServer.cs" />
    <Compile Include="Querying\UsingDynamicQueryWithRemoteServer.cs" />
    <Compile Include="RavenTest.cs" />
    <Compile Include="RemoteClientTest.cs" />
    <Compile Include="Security\OAuth\AccessTokenAuthentication.cs" />
    <Compile Include="Security\OAuth\GrantAccessTokenClientCredentialsFlow.cs" />
    <Compile Include="Security\OAuth\HttpWebRequestExtensions.cs" />
    <Compile Include="Shard\Async\RoundRobinSharding.cs" />
    <Compile Include="Shard\Async\SimpleSharding.cs" />
    <Compile Include="Shard\Async\WhenUsingParallelAccessStrategy.cs" />
    <Compile Include="Shard\Async\WhenUsingShardedServers.cs" />
    <Compile Include="Shard\BlogModel\Blog.cs" />
    <Compile Include="Shard\BlogModel\BlogShardResolutionStrategy.cs" />
    <Compile Include="Shard\BlogModel\CanMapReduce.cs" />
    <Compile Include="Shard\BlogModel\CanQueryOnlyUsers.cs" />
    <Compile Include="Shard\BlogModel\CanQueryOnlyPosts.cs" />
    <Compile Include="Shard\BlogModel\SupportLazyOperations.cs" />
    <Compile Include="Shard\BlogModel\Post.cs" />
    <Compile Include="Shard\BlogModel\ShardedDocumentSessionIsWorking.cs" />
    <Compile Include="Shard\BlogModel\ShardedDocumentStoreTest.cs" />
    <Compile Include="Shard\BlogModel\ShardingScenario.cs" />
    <Compile Include="Shard\BlogModel\User.cs" />
    <Compile Include="Shard\RoundRobinSharding.cs" />
    <Compile Include="Shard\SimpleSharding.cs" />
    <Compile Include="Shard\WhenUsingParallelAccessStrategy.cs" />
    <Compile Include="Shard\WhenUsingShardedServers.cs" />
    <Compile Include="Some.cs" />
    <Compile Include="Spatial\Event.cs" />
    <Compile Include="Spatial\SpatialIndexTest.cs" />
    <Compile Include="Indexes\Statistics.cs" />
    <Compile Include="Indexes\UsingQueryBuilder.cs" />
    <Compile Include="Linq\UsingRavenQueryProvider.cs" />
    <Compile Include="Linq\LinqTransformerCompilationTests.cs" />
    <Compile Include="Linq\PerformingQueries.cs" />
    <Compile Include="Linq\UsingWhereConditions.cs" />
    <Compile Include="Patching\ArrayPatching.cs">
      <SubType>Code</SubType>
    </Compile>
    <Compile Include="Patching\NestedPatching.cs">
      <SubType>Code</SubType>
    </Compile>
    <Compile Include="Patching\SimplePatchApplication.cs">
      <SubType>Code</SubType>
    </Compile>
    <Compile Include="Spatial\SpatialIndexTestHelper.cs" />
    <Compile Include="Spatial\SpatialSearch.cs" />
    <Compile Include="Storage\BackupRestore.cs" />
    <Compile Include="Storage\CreateUpdateDeleteDocuments.cs" />
    <Compile Include="Storage\CreateIndexes.cs" />
    <Compile Include="Storage\DeleteIndexes.cs">
      <SubType>Code</SubType>
    </Compile>
    <Compile Include="Indexes\DocumentsToIndex.cs" />
    <Compile Include="Storage\GeneralStorage.cs" />
    <Compile Include="Storage\IncrementalBackupRestore.cs" />
    <Compile Include="Storage\IndexStaleViaEtags.cs" />
    <Compile Include="Storage\ReduceStaleness.cs" />
    <Compile Include="Storage\SimilarIndexNames.cs" />
    <Compile Include="Stress\BigDoc.cs" />
    <Compile Include="Suggestions\SuggestionsLazy.cs" />
    <Compile Include="Suggestions\Suggestions.cs" />
    <Compile Include="Suggestions\SuggestionsHelper.cs" />
    <Compile Include="Track\AsyncProjectionShouldWork.cs" />
    <Compile Include="Track\RavenDB053.cs" />
    <Compile Include="Track\RavenDB17.cs" />
    <Compile Include="Transactions\Deletes.cs" />
    <Compile Include="Transactions\Etags.cs" />
    <Compile Include="Transactions\MultipleDocuments.cs" />
    <Compile Include="Transactions\Simple.cs" />
    <Compile Include="Transactions\WriteConflicts.cs" />
    <Compile Include="Triggers\AttachmentDeleteTrigger.cs" />
    <Compile Include="Triggers\AttachmentReadTrigger.cs" />
    <Compile Include="Triggers\AttachmentPutTriggers.cs" />
    <Compile Include="Triggers\AuditAttachmentPutTrigger.cs" />
    <Compile Include="Triggers\AuditPutTrigger.cs" />
    <Compile Include="Triggers\Bugs\AuditContext.cs" />
    <Compile Include="Triggers\Bugs\AuditTrigger.cs" />
    <Compile Include="Triggers\Bugs\ModifyingMetadataFromTrigger.cs" />
    <Compile Include="Triggers\Bugs\Person.cs" />
    <Compile Include="Triggers\CascadeDeleteTrigger.cs" />
    <Compile Include="Triggers\DeleteTriggers.cs" />
    <Compile Include="Triggers\IndexToDataTable.cs" />
    <Compile Include="Triggers\IndexTriggers.cs" />
    <Compile Include="Triggers\PutTriggers.cs" />
    <Compile Include="Triggers\ReadTriggers.cs" />
    <Compile Include="Triggers\RefuseBigAttachmentPutTrigger.cs" />
    <Compile Include="Triggers\VetoCapitalNamesPutTrigger.cs" />
    <Compile Include="Util\IISConfig.cs" />
    <Compile Include="Util\IISExpressDriver.cs" />
    <Compile Include="Util\ProcessDriver.cs" />
    <Compile Include="Util\RavenDBDriver.cs" />
    <Compile Include="Util\ReflectionUtilTest.cs" />
    <Compile Include="Util\RunExternalProcess.cs" />
    <Compile Include="Util\WildcardMatching.cs" />
    <Compile Include="Views\MapReduce.cs" />
    <Compile Include="Views\MapReduce_IndependentSteps.cs" />
    <Compile Include="Views\ViewCompilation.cs" />
    <Compile Include="Views\ViewStorage.cs" />
    <Compile Include="MailingList\WhereInQueryTests.cs" />
    <Compile Include="WithNLog.cs" />
  </ItemGroup>
  <ItemGroup>
    <BootstrapperPackage Include="Microsoft.Net.Client.3.5">
      <Visible>False</Visible>
      <ProductName>.NET Framework 3.5 SP1 Client Profile</ProductName>
      <Install>false</Install>
    </BootstrapperPackage>
    <BootstrapperPackage Include="Microsoft.Net.Framework.3.5.SP1">
      <Visible>False</Visible>
      <ProductName>.NET Framework 3.5 SP1</ProductName>
      <Install>true</Install>
    </BootstrapperPackage>
    <BootstrapperPackage Include="Microsoft.Windows.Installer.3.1">
      <Visible>False</Visible>
      <ProductName>Windows Installer 3.1</ProductName>
      <Install>true</Install>
    </BootstrapperPackage>
  </ItemGroup>
  <ItemGroup>
    <ProjectReference Include="..\Raven.Abstractions\Raven.Abstractions.csproj">
      <Project>{41ac479e-1eb2-4d23-aaf2-e4c8df1bc2ba}</Project>
      <Name>Raven.Abstractions</Name>
    </ProjectReference>
    <ProjectReference Include="..\Raven.Client.Embedded\Raven.Client.Embedded.csproj">
      <Project>{0F5287AD-37B3-4375-BA3E-3CED64B1FC5B}</Project>
      <Name>Raven.Client.Embedded</Name>
    </ProjectReference>
    <ProjectReference Include="..\Raven.Client.Lightweight\Raven.Client.Lightweight.csproj">
      <Project>{4E087ECB-E7CA-4891-AC3C-3C76702715B6}</Project>
      <Name>Raven.Client.Lightweight</Name>
    </ProjectReference>
    <ProjectReference Include="..\Raven.Database\Raven.Database.csproj">
      <Project>{212823cd-25e1-41ac-92d1-d6df4d53fc85}</Project>
      <Name>Raven.Database</Name>
    </ProjectReference>
    <ProjectReference Include="..\Raven.Server\Raven.Server.csproj">
      <Project>{3b90eb20-aea3-4972-8219-936f1a62768c}</Project>
      <Name>Raven.Server</Name>
    </ProjectReference>
    <ProjectReference Include="..\Raven.Smuggler\Raven.Smuggler.csproj">
      <Project>{3E6401AC-3E33-4B61-A460-49953654A207}</Project>
      <Name>Raven.Smuggler</Name>
    </ProjectReference>
    <ProjectReference Include="..\Raven.Tests.Helpers\Raven.Tests.Helpers.csproj">
      <Project>{14f2d508-8e06-407b-9451-97e99538e26b}</Project>
      <Name>Raven.Tests.Helpers</Name>
    </ProjectReference>
  </ItemGroup>
  <ItemGroup>
    <None Include="..\Raven.Database\RavenDB.snk">
      <Link>RavenDB.snk</Link>
    </None>
    <None Include="App.config">
      <SubType>Designer</SubType>
    </None>
    <EmbeddedResource Include="DefaultLogging.config" />
    <EmbeddedResource Include="MailingList\MapReduceIssue\MvcMusicStore_Dump.json" />
    <EmbeddedResource Include="MailingList\Sandbox.ravendump" />
    <None Include="packages.config" />
    <EmbeddedResource Include="Patching\failingdump11.ravendump" />
  </ItemGroup>
  <ItemGroup>
    <EmbeddedResource Include="MailingList\Everett\DocumentWithBytes.txt" />
  </ItemGroup>
  <ItemGroup>
    <Folder Include="Bugs\Facets\" />
  </ItemGroup>
  <Import Project="$(MSBuildToolsPath)\Microsoft.CSharp.targets" />
  <Import Project="$(MSBuildProjectDirectory)\..\Tools\StyleCop\StyleCop.Targets" />
  <Import Project="$(SolutionDir)\.nuget\nuget.targets" />
  <!-- To modify your build process, add your task inside one of the targets below and uncomment it. 
       Other similar extension points exist, see Microsoft.Common.targets.
  <Target Name="BeforeBuild">
  </Target>
  <Target Name="AfterBuild">
  </Target>
  -->
</Project><|MERGE_RESOLUTION|>--- conflicted
+++ resolved
@@ -516,12 +516,9 @@
     <Compile Include="Bundles\MoreLikeThis\MoreLikeThisMultiTenant.cs" />
     <Compile Include="Bundles\PeriodicBackups\PeriodicBackupTests.cs" />
     <Compile Include="Bundles\Replication\Bugs\AddingAndDeletingRemote.cs" />
-<<<<<<< HEAD
     <Compile Include="Bundles\Replication\ConflictsInEmbeddableStore.cs" />
-=======
     <Compile Include="Bundles\Replication\Bugs\ApiKeysWithMultiTenancy.cs" />
     <Compile Include="Bundles\Replication\Bugs\HiLoHanging.cs" />
->>>>>>> bb024292
     <Compile Include="Bundles\Replication\Bugs\SameInstanceIdUsedForMultipleDatabases.cs" />
     <Compile Include="Bundles\Replication\FailoverDisabled.cs" />
     <Compile Include="Bundles\Replication\Issues\RavenDB693_Embeddable.cs" />
@@ -560,11 +557,8 @@
     <Compile Include="Issues\RavenDB953.cs" />
     <Compile Include="Issues\RavenDB955.cs" />
     <Compile Include="Issues\RavenDB957.cs" />
-<<<<<<< HEAD
     <Compile Include="Issues\RavenDB_752.cs" />
-=======
     <Compile Include="Issues\RavenDB987.cs" />
->>>>>>> bb024292
     <Compile Include="Issues\RavenDB_757.cs" />
     <Compile Include="Issues\RavenDB_790.cs" />
     <Compile Include="Issues\RavenDB_806.cs" />
