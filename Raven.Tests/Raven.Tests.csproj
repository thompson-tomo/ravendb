--- conflicted
+++ resolved
@@ -291,11 +291,8 @@
     <Compile Include="Issues\RavenDB_1497.cs" />
     <Compile Include="Issues\RavenDB_1520.cs" />
     <Compile Include="Issues\RavenDB_1533.cs" />
-<<<<<<< HEAD
-=======
     <Compile Include="Issues\RavenDB_1539.cs" />
     <Compile Include="Issues\RavenDB_1557.cs" />
->>>>>>> c2c802dc
     <Compile Include="Issues\RavenDB_1561.cs" />
     <Compile Include="Issues\RavenDB_1560.cs" />
     <Compile Include="Issues\RDBQA_4.cs" />
