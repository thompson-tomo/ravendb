--- conflicted
+++ resolved
@@ -261,8 +261,6 @@
 			}
 		}
 
-<<<<<<< HEAD
-=======
 		// this one fails
 		[Fact]
 		public void HighlightText_WithMapReduce()
@@ -316,7 +314,6 @@
 			}
 		}
 
->>>>>>> 2e2f88b1
 		// this one passes
 		[Fact]
 		public void HighlightText_WithMapReduceWithFragments()
