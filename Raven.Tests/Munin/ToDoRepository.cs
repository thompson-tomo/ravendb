<<<<<<< HEAD
﻿using System;
using System.Collections.Generic;
using System.IO;
using System.Linq;
using Raven.Imports.Newtonsoft.Json;

namespace Raven.Munin.Tests
{
	public class ToDoRepository
	{
		readonly Database database;
		private Table todos;

		public ToDoRepository(IPersistentSource source)
		{
			database = new Database(source);
			todos = database.Add(new Table("todo"));
			database.Initialze();
		}

		public Guid Save(ToDo todo)
		{
			database.BeginTransaction();

			var id = Guid.NewGuid();

			var ms = new MemoryStream();
			var jsonTextWriter = new JsonTextWriter(new StreamWriter(ms));
			new JsonSerializer().Serialize(
				jsonTextWriter,
				todo
				);
			jsonTextWriter.Flush();

			todos.Put(id.ToByteArray(), ms.ToArray());

			database.Commit();

			return id;
		}

		public ToDo Get(Guid guid)
		{
			var readResult = todos.Read(guid.ToByteArray());
			if (readResult == null)
				return null;
			var bytes = readResult.Data();

			return ConvertToToDo(bytes);
		}

		private static ToDo ConvertToToDo(byte[] bytes)
		{
			var memoryStream = new MemoryStream(bytes);
			return new JsonSerializer().Deserialize<ToDo>(new JsonTextReader(new StreamReader(memoryStream)));
		}

		public IEnumerable<ToDo> All()
		{
			return from item in todos
				   select ConvertToToDo(item.Data());
		}
	}
=======
﻿using System;
using System.Collections.Generic;
using System.IO;
using System.Linq;
using Newtonsoft.Json;

namespace Raven.Munin.Tests
{
	public class ToDoRepository
	{
		readonly Database database;
		private Table todos;

		public ToDoRepository(IPersistentSource source)
		{
			database = new Database(source);
			todos = database.Add(new Table("todo"));
			database.Initialze();
		}

		public Guid Save(ToDo todo)
		{
			database.BeginTransaction();

			var id = Guid.NewGuid();

			var ms = new MemoryStream();
			var jsonTextWriter = new JsonTextWriter(new StreamWriter(ms));
			new JsonSerializer().Serialize(
				jsonTextWriter,
				todo
				);
			jsonTextWriter.Flush();

			todos.Put(id.ToByteArray(), ms.ToArray());

			database.Commit();

			return id;
		}

		public ToDo Get(Guid guid)
		{
			using(database.BeginTransaction())
			{
				var readResult = todos.Read(guid.ToByteArray());
				if (readResult == null)
					return null;
				var bytes = readResult.Data();

				return ConvertToToDo(bytes);
			}
		}

		private static ToDo ConvertToToDo(byte[] bytes)
		{
			var memoryStream = new MemoryStream(bytes);
			return new JsonSerializer().Deserialize<ToDo>(new JsonTextReader(new StreamReader(memoryStream)));
		}

		public IEnumerable<ToDo> All()
		{
			return from item in todos
				   select ConvertToToDo(item.Data());
		}
	}
>>>>>>> f93cc488
}<|MERGE_RESOLUTION|>--- conflicted
+++ resolved
@@ -1,4 +1,3 @@
-<<<<<<< HEAD
 ﻿using System;
 using System.Collections.Generic;
 using System.IO;
@@ -42,12 +41,15 @@
 
 		public ToDo Get(Guid guid)
 		{
+			using(database.BeginTransaction())
+			{
 			var readResult = todos.Read(guid.ToByteArray());
 			if (readResult == null)
 				return null;
 			var bytes = readResult.Data();
 
 			return ConvertToToDo(bytes);
+		}
 		}
 
 		private static ToDo ConvertToToDo(byte[] bytes)
@@ -62,72 +64,4 @@
 				   select ConvertToToDo(item.Data());
 		}
 	}
-=======
-﻿using System;
-using System.Collections.Generic;
-using System.IO;
-using System.Linq;
-using Newtonsoft.Json;
-
-namespace Raven.Munin.Tests
-{
-	public class ToDoRepository
-	{
-		readonly Database database;
-		private Table todos;
-
-		public ToDoRepository(IPersistentSource source)
-		{
-			database = new Database(source);
-			todos = database.Add(new Table("todo"));
-			database.Initialze();
-		}
-
-		public Guid Save(ToDo todo)
-		{
-			database.BeginTransaction();
-
-			var id = Guid.NewGuid();
-
-			var ms = new MemoryStream();
-			var jsonTextWriter = new JsonTextWriter(new StreamWriter(ms));
-			new JsonSerializer().Serialize(
-				jsonTextWriter,
-				todo
-				);
-			jsonTextWriter.Flush();
-
-			todos.Put(id.ToByteArray(), ms.ToArray());
-
-			database.Commit();
-
-			return id;
-		}
-
-		public ToDo Get(Guid guid)
-		{
-			using(database.BeginTransaction())
-			{
-				var readResult = todos.Read(guid.ToByteArray());
-				if (readResult == null)
-					return null;
-				var bytes = readResult.Data();
-
-				return ConvertToToDo(bytes);
-			}
-		}
-
-		private static ToDo ConvertToToDo(byte[] bytes)
-		{
-			var memoryStream = new MemoryStream(bytes);
-			return new JsonSerializer().Deserialize<ToDo>(new JsonTextReader(new StreamReader(memoryStream)));
-		}
-
-		public IEnumerable<ToDo> All()
-		{
-			return from item in todos
-				   select ConvertToToDo(item.Data());
-		}
-	}
->>>>>>> f93cc488
 }