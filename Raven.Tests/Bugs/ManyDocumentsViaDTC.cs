using System;
using System.Collections.Concurrent;
using System.Collections.Generic;
using System.Linq;
using System.Threading.Tasks;
using System.Transactions;
using Xunit;

namespace Raven.Tests.Bugs
{
	public class ManyDocumentsViaDTC : RavenTest
	{
		protected override void ModifyConfiguration(Database.Config.RavenConfiguration configuration)
		{
			configuration.MaxPageSize = 10000;
		}

		[Fact]
		public void WouldBeIndexedProperly()
		{
			using (var store = NewDocumentStore())
			{
				using (var session = store.OpenSession())
				{
					// Create the temp index before we populate the db.
					session.Query<TestDocument>()
						.Customize(x => x.WaitForNonStaleResultsAsOfNow())
						.Count();
				}

				var tasks = new List<Task>();
				const int expectedCount = 5000;
				var ids = new ConcurrentQueue<string>();
				for (int i = 0; i < expectedCount; i++)
				{
					tasks.Add(Task.Factory.StartNew(() =>
					{
						using (var scope = new TransactionScope(TransactionScopeOption.RequiresNew))
						{
							// Promote the transaction

<<<<<<< HEAD
							Transaction.Current.EnlistDurable(DummyEnlistmentNotification.Id, new DummyEnlistmentNotification(), EnlistmentOptions.None);
=======
							System.Transactions.Transaction.Current.EnlistDurable(DummyEnlistmentNotification.Id,
																				  new DummyEnlistmentNotification(), EnlistmentOptions.None);
>>>>>>> f3787cc8

							using (var session = store.OpenSession())
							{
								var testDocument = new TestDocument();
								session.Store(testDocument);
								ids.Enqueue(session.Advanced.GetDocumentId(testDocument));
								session.SaveChanges();
							}

							scope.Complete();
						}
					}));
				}
				Task.WaitAll(tasks.ToArray());
				foreach (var id in ids)
				{
					using(var session = store.OpenSession())
					{
						session.Advanced.AllowNonAuthoritativeInformation = false;
						session.Load<TestDocument>(id);
					}
				}
				using (var session = store.OpenSession())
				{
					var items = session.Query<TestDocument>()
						.Customize(x => x.WaitForNonStaleResults())
						.Take(5005)
						.ToList();

					var missing = new List<int>();
					for (int i = 0; i < 5000; i++)
					{
						if (items.Any(x => x.Id == i + 1) == false)
							missing.Add(i);
					}


					Assert.Equal(expectedCount, items.Count);
				}
			}
		}

		public class DummyEnlistmentNotification : IEnlistmentNotification
		{
			public static readonly Guid Id = Guid.NewGuid();

			public bool WasCommitted { get; set; }
			public void Prepare(PreparingEnlistment preparingEnlistment)
			{
				preparingEnlistment.Prepared();
			}

			public void Commit(Enlistment enlistment)
			{
				WasCommitted = true;
				enlistment.Done();
			}

			public void Rollback(Enlistment enlistment)
			{
				enlistment.Done();
			}

			public void InDoubt(Enlistment enlistment)
			{
				enlistment.Done();
			}
		}

		public class TestDocument
		{
			public int Id { get; set; }
		}
	}
}<|MERGE_RESOLUTION|>--- conflicted
+++ resolved
@@ -39,12 +39,7 @@
 						{
 							// Promote the transaction
 
-<<<<<<< HEAD
 							Transaction.Current.EnlistDurable(DummyEnlistmentNotification.Id, new DummyEnlistmentNotification(), EnlistmentOptions.None);
-=======
-							System.Transactions.Transaction.Current.EnlistDurable(DummyEnlistmentNotification.Id,
-																				  new DummyEnlistmentNotification(), EnlistmentOptions.None);
->>>>>>> f3787cc8
 
 							using (var session = store.OpenSession())
 							{
