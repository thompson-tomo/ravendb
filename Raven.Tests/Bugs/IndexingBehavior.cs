//-----------------------------------------------------------------------
// <copyright file="IndexingBehavior.cs" company="Hibernating Rhinos LTD">
//     Copyright (c) Hibernating Rhinos LTD. All rights reserved.
// </copyright>
//-----------------------------------------------------------------------
using System.Threading;
using Raven.Abstractions.Data;
using Raven.Abstractions.Exceptions;
using Raven.Abstractions.Indexing;
using Raven.Client.Embedded;
using Raven.Json.Linq;
using Raven.Client.Indexes;
using Raven.Database;
using Raven.Database.Config;
using Raven.Tests.Common;
using Raven.Tests.Storage;
using Xunit;

namespace Raven.Tests.Bugs
{
<<<<<<< HEAD
	public class IndexingBehavior : RavenTest 
	{
		private readonly EmbeddableDocumentStore store;
		private readonly DocumentDatabase db;

		public IndexingBehavior()
		{
			store = NewDocumentStore();
			db = store.SystemDatabase;
			db.Indexes.PutIndex(new RavenDocumentsByEntityName().IndexName, new RavenDocumentsByEntityName().CreateIndexDefinition());
		}

		public override void Dispose()
		{
			store.Dispose();
			base.Dispose();
		}

		[Fact]
		public void CanDeleteIndex()
		{
			db.Indexes.PutIndex("test", new IndexDefinition
			{
				Map = "from doc in docs select new { doc.Name}"
			});

			db.Indexes.DeleteIndex("test");
			Assert.Null(db.Indexes.GetIndexDefinition("test"));
		}


		[Fact]
		public void CanGetIndexingErrorsInStats()
		{
			db.Indexes.PutIndex("test", new IndexDefinition
			{
				Map = "from doc in docs select new { User = ((string)null).ToString() }"
			});
		    var test = db.IndexDefinitionStorage.GetIndexDefinition("test").IndexId;

			for (int i = 0; i < 15; i++)
			{
				db.Documents.Put("a" + i, null, new RavenJObject(), new RavenJObject(), null);
			}

			bool isIndexStale = false;
			for (int i = 0; i < 50; i++)
			{
				db.TransactionalStorage.Batch(actions =>
				{
					isIndexStale = actions.Staleness.IsIndexStale(test, null, null);
				});
				if (isIndexStale == false)
					break;
				Thread.Sleep(100);
			}
			Assert.False(isIndexStale);
			Assert.NotEmpty(db.Statistics.Errors);
		}

		[Fact]
		public void AfterEnoughFailuresIndexWillBeDisabled()
		{
			db.Indexes.PutIndex("test", new IndexDefinition
			{
				Map = "from doc in docs select new { User = ((string)null).ToString() }"
			});
		    var test = db.IndexDefinitionStorage.GetIndexDefinition("test").IndexId;

			for (int i = 0; i < 150; i++)
			{
				db.Documents.Put("a"+i, null, new RavenJObject(), new RavenJObject(),null);
			}

			for (int i = 0; i < 50; i++)
			{
				bool isIndexStale = false;
				db.TransactionalStorage.Batch(actions =>
				{
					isIndexStale = actions.Staleness.IsIndexStale(test, null, null);
				});
				if (isIndexStale == false)
					break;
				Thread.Sleep(100);
			}

			Assert.Throws<IndexDisabledException>(() =>
			{
				var queryResult = db.Queries.Query("test", new IndexQuery { Query = "User:Ayende" }, CancellationToken.None);
			});
		}

		[Fact]
		public void AfterDeletingAndStoringTheDocumentIsIndexed()
		{
			db.Indexes.PutIndex(@"DocsByProject", new IndexDefinition
			{
				Map = @"from doc in docs select new{ doc.Something}"
			});

			db.Documents.Put("foos/1", null, RavenJObject.Parse("{'Something':'something'}"),
			  RavenJObject.Parse("{'Raven-Entity-Name': 'Foos'}"), null);

			var document = db.Documents.Get("foos/1");
			db.Documents.Delete("foos/1", document.Etag, null);

			db.Documents.Put("foos/1", null, RavenJObject.Parse("{'Something':'something'}"),
			RavenJObject.Parse("{'Raven-Entity-Name': 'Foos'}"), null);

			QueryResult queryResult;
			do
			{
				queryResult = db.Queries.Query("Raven/DocumentsByEntityName", new IndexQuery
				{
					Query = "Tag:[[Foos]]",
					PageSize = 10
				}, CancellationToken.None);
			} while (queryResult.IsStale);

			Assert.Equal(1, queryResult.TotalResults);
		}
	}
=======
    public class IndexingBehavior : RavenTest 
    {
        private readonly EmbeddableDocumentStore store;
        private readonly DocumentDatabase db;

        public IndexingBehavior()
        {
            store = NewDocumentStore();
            db = store.SystemDatabase;
            db.Indexes.PutIndex(new RavenDocumentsByEntityName().IndexName, new RavenDocumentsByEntityName().CreateIndexDefinition());
        }

        public override void Dispose()
        {
            store.Dispose();
            base.Dispose();
        }

        [Fact]
        public void CanDeleteIndex()
        {
            db.Indexes.PutIndex("test", new IndexDefinition
            {
                Map = "from doc in docs select new { doc.Name}"
            });

            db.Indexes.DeleteIndex("test");
            Assert.Null(db.Indexes.GetIndexDefinition("test"));
        }


        [Fact]
        public void CanGetIndexingErrorsInStats()
        {
            db.Indexes.PutIndex("test", new IndexDefinition
            {
                Map = "from doc in docs select new { User = ((string)null).ToString() }"
            });
            var test = db.IndexDefinitionStorage.GetIndexDefinition("test").IndexId;

            for (int i = 0; i < 15; i++)
            {
                db.Documents.Put("a" + i, null, new RavenJObject(), new RavenJObject(), null);
            }

            bool isIndexStale = false;
            for (int i = 0; i < 50; i++)
            {
                db.TransactionalStorage.Batch(actions =>
                {
                    isIndexStale = actions.Staleness.IsIndexStale(test, null, null);
                });
                if (isIndexStale == false)
                    break;
                Thread.Sleep(100);
            }
            Assert.False(isIndexStale);
            Assert.NotEmpty(db.Statistics.Errors);
        }

        [Fact]
        public void AfterEnoughFailuresIndexWillBeDisabled()
        {
            db.Indexes.PutIndex("test", new IndexDefinition
            {
                Map = "from doc in docs select new { User = ((string)null).ToString() }"
            });
            var test = db.IndexDefinitionStorage.GetIndexDefinition("test").IndexId;

            for (int i = 0; i < 150; i++)
            {
                db.Documents.Put("a"+i, null, new RavenJObject(), new RavenJObject(),null);
            }

            for (int i = 0; i < 50; i++)
            {
                bool isIndexStale = false;
                db.TransactionalStorage.Batch(actions =>
                {
                    isIndexStale = actions.Staleness.IsIndexStale(test, null, null);
                });
                if (isIndexStale == false)
                    break;
                Thread.Sleep(100);
            }

            Assert.Throws<IndexDisabledException>(() =>
            {
                var queryResult = db.Queries.Query("test", new IndexQuery { Query = "User:Ayende" }, CancellationToken.None);
            });
        }

        [Fact]
        public void AfterDeletingAndStoringTheDocumentIsIndexed()
        {
            db.Indexes.PutIndex(@"DocsByProject", new IndexDefinition
            {
                Map = @"from doc in docs select new{ doc.Something}"
            });

            db.Documents.Put("foos/1", null, RavenJObject.Parse("{'Something':'something'}"),
              RavenJObject.Parse("{'Raven-Entity-Name': 'Foos'}"), null);

            var document = db.Documents.Get("foos/1", null);
            db.Documents.Delete("foos/1", document.Etag, null);

            db.Documents.Put("foos/1", null, RavenJObject.Parse("{'Something':'something'}"),
            RavenJObject.Parse("{'Raven-Entity-Name': 'Foos'}"), null);

            QueryResult queryResult;
            do
            {
                queryResult = db.Queries.Query("Raven/DocumentsByEntityName", new IndexQuery
                {
                    Query = "Tag:[[Foos]]",
                    PageSize = 10
                }, CancellationToken.None);
            } while (queryResult.IsStale);

            Assert.Equal(1, queryResult.TotalResults);
        }
    }
>>>>>>> 68f1ca50
}<|MERGE_RESOLUTION|>--- conflicted
+++ resolved
@@ -18,130 +18,6 @@
 
 namespace Raven.Tests.Bugs
 {
-<<<<<<< HEAD
-	public class IndexingBehavior : RavenTest 
-	{
-		private readonly EmbeddableDocumentStore store;
-		private readonly DocumentDatabase db;
-
-		public IndexingBehavior()
-		{
-			store = NewDocumentStore();
-			db = store.SystemDatabase;
-			db.Indexes.PutIndex(new RavenDocumentsByEntityName().IndexName, new RavenDocumentsByEntityName().CreateIndexDefinition());
-		}
-
-		public override void Dispose()
-		{
-			store.Dispose();
-			base.Dispose();
-		}
-
-		[Fact]
-		public void CanDeleteIndex()
-		{
-			db.Indexes.PutIndex("test", new IndexDefinition
-			{
-				Map = "from doc in docs select new { doc.Name}"
-			});
-
-			db.Indexes.DeleteIndex("test");
-			Assert.Null(db.Indexes.GetIndexDefinition("test"));
-		}
-
-
-		[Fact]
-		public void CanGetIndexingErrorsInStats()
-		{
-			db.Indexes.PutIndex("test", new IndexDefinition
-			{
-				Map = "from doc in docs select new { User = ((string)null).ToString() }"
-			});
-		    var test = db.IndexDefinitionStorage.GetIndexDefinition("test").IndexId;
-
-			for (int i = 0; i < 15; i++)
-			{
-				db.Documents.Put("a" + i, null, new RavenJObject(), new RavenJObject(), null);
-			}
-
-			bool isIndexStale = false;
-			for (int i = 0; i < 50; i++)
-			{
-				db.TransactionalStorage.Batch(actions =>
-				{
-					isIndexStale = actions.Staleness.IsIndexStale(test, null, null);
-				});
-				if (isIndexStale == false)
-					break;
-				Thread.Sleep(100);
-			}
-			Assert.False(isIndexStale);
-			Assert.NotEmpty(db.Statistics.Errors);
-		}
-
-		[Fact]
-		public void AfterEnoughFailuresIndexWillBeDisabled()
-		{
-			db.Indexes.PutIndex("test", new IndexDefinition
-			{
-				Map = "from doc in docs select new { User = ((string)null).ToString() }"
-			});
-		    var test = db.IndexDefinitionStorage.GetIndexDefinition("test").IndexId;
-
-			for (int i = 0; i < 150; i++)
-			{
-				db.Documents.Put("a"+i, null, new RavenJObject(), new RavenJObject(),null);
-			}
-
-			for (int i = 0; i < 50; i++)
-			{
-				bool isIndexStale = false;
-				db.TransactionalStorage.Batch(actions =>
-				{
-					isIndexStale = actions.Staleness.IsIndexStale(test, null, null);
-				});
-				if (isIndexStale == false)
-					break;
-				Thread.Sleep(100);
-			}
-
-			Assert.Throws<IndexDisabledException>(() =>
-			{
-				var queryResult = db.Queries.Query("test", new IndexQuery { Query = "User:Ayende" }, CancellationToken.None);
-			});
-		}
-
-		[Fact]
-		public void AfterDeletingAndStoringTheDocumentIsIndexed()
-		{
-			db.Indexes.PutIndex(@"DocsByProject", new IndexDefinition
-			{
-				Map = @"from doc in docs select new{ doc.Something}"
-			});
-
-			db.Documents.Put("foos/1", null, RavenJObject.Parse("{'Something':'something'}"),
-			  RavenJObject.Parse("{'Raven-Entity-Name': 'Foos'}"), null);
-
-			var document = db.Documents.Get("foos/1");
-			db.Documents.Delete("foos/1", document.Etag, null);
-
-			db.Documents.Put("foos/1", null, RavenJObject.Parse("{'Something':'something'}"),
-			RavenJObject.Parse("{'Raven-Entity-Name': 'Foos'}"), null);
-
-			QueryResult queryResult;
-			do
-			{
-				queryResult = db.Queries.Query("Raven/DocumentsByEntityName", new IndexQuery
-				{
-					Query = "Tag:[[Foos]]",
-					PageSize = 10
-				}, CancellationToken.None);
-			} while (queryResult.IsStale);
-
-			Assert.Equal(1, queryResult.TotalResults);
-		}
-	}
-=======
     public class IndexingBehavior : RavenTest 
     {
         private readonly EmbeddableDocumentStore store;
@@ -245,7 +121,7 @@
             db.Documents.Put("foos/1", null, RavenJObject.Parse("{'Something':'something'}"),
               RavenJObject.Parse("{'Raven-Entity-Name': 'Foos'}"), null);
 
-            var document = db.Documents.Get("foos/1", null);
+            var document = db.Documents.Get("foos/1");
             db.Documents.Delete("foos/1", document.Etag, null);
 
             db.Documents.Put("foos/1", null, RavenJObject.Parse("{'Something':'something'}"),
@@ -264,5 +140,4 @@
             Assert.Equal(1, queryResult.TotalResults);
         }
     }
->>>>>>> 68f1ca50
 }