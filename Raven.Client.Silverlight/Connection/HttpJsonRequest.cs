//-----------------------------------------------------------------------
// <copyright file="HttpJsonRequest.cs" company="Hibernating Rhinos LTD">
//     Copyright (c) Hibernating Rhinos LTD. All rights reserved.
// </copyright>
//-----------------------------------------------------------------------
using System;
using System.Collections.Generic;
using System.Collections.Specialized;
using System.IO;
using System.Net;
using System.Net.Browser;
using System.Net.Http;
using System.Net.Http.Headers;
using System.Reflection;
using System.Text;
using System.Threading;
using System.Threading.Tasks;
using System.Windows.Navigation;
using Ionic.Zlib;
using Raven.Abstractions.Exceptions;
using Raven.Abstractions.Util;
using Raven.Client.Connection.Profiling;
using Raven.Imports.Newtonsoft.Json;
using Raven.Imports.Newtonsoft.Json.Linq;
using Raven.Abstractions.Data;
using Raven.Abstractions.Extensions;
using Raven.Client.Connection;
using Raven.Client.Document;
using Raven.Json.Linq;
using Raven.Client.Extensions;
using Raven.Abstractions.Connection;

namespace Raven.Client.Silverlight.Connection
{
	/// <summary>
	/// A representation of an HTTP json request to the RavenDB server
	/// Since we are using the ClientHttp stack for Silverlight, we don't need to implement
	/// caching, it is already implemented for us.
	/// Note: that the RavenDB server generates both an ETag and an Expires header to ensure proper
	/// Note: behavior from the silverlight http stack
	/// </summary>
	public class HttpJsonRequest
	{
		internal readonly string Url;
		internal readonly string Method;
		private readonly Convention conventions;

		private bool writeCalled;
		private readonly HttpClientHandler handler;
		internal HttpClient httpClient;

		private Stream postedData;
		public static readonly string ClientVersion = new AssemblyName(typeof(HttpJsonRequest).Assembly.FullName).Version.ToString();
		private bool disabledAuthRetries;

		private string primaryUrl;

		private string operationUrl;

		public Action<NameValueCollection, string, string> HandleReplicationStatusChanges = delegate { };

		public void DisableAuthentication()
		{
			handler.Credentials = null;
			handler.UseDefaultCredentials = false;
			disabledAuthRetries = true;
		}

		public void RemoveAuthorizationHeader()
		{
#if !SILVERLIGHT
			var headersWithoutAuthorization = new WebHeaderCollection();

			foreach (var header in webRequest.Headers.AllKeys)
			{
				if(header == "Authorization")
					continue;

				headersWithoutAuthorization[header] = webRequest.Headers[header];
			}

			webRequest.Headers = headersWithoutAuthorization;
#endif
		}

		private readonly HttpJsonRequestFactory factory;
		private static Task noopWaitForTask = new CompletedTask();


		public TimeSpan Timeout
		{
			set { } // can't set timeout in Silverlight
		}
		/// <summary>
		/// Gets or sets the response headers.
		/// </summary>
		/// <value>The response headers.</value>
		public NameValueCollection ResponseHeaders { get; set; }

		internal HttpJsonRequest(CreateHttpJsonRequestParams requestParams, HttpJsonRequestFactory factory)
		{
			_credentials = requestParams.Credentials;
			Url = requestParams.Url;
			this.conventions = requestParams.Convention;
			this.factory = factory;

			noopWaitForTask = new CompletedTask();
			WaitForTask = noopWaitForTask;

			handler = new HttpClientHandler
			{

			};
			httpClient = new HttpClient(handler);
			httpClient.DefaultRequestHeaders.Add("Raven-Client-Version", ClientVersion);

			WriteMetadata(requestParams.Metadata);
			Method = requestParams.Method;
			if (requestParams.Method != "GET")
				httpClient.DefaultRequestHeaders.Accept.Add(new MediaTypeWithQualityHeaderValue("application/json") { CharSet = "utf-8" });

			if (factory.DisableRequestCompression == false && requestParams.DisableRequestCompression == false)
			{
				if (requestParams.Method == "POST" || requestParams.Method == "PUT" ||
					requestParams.Method == "PATCH" || requestParams.Method == "EVAL")
					httpClient.DefaultRequestHeaders.TryAddWithoutValidation("Content-Encoding", "gzip");
			}
		}

		public async Task<RavenJToken> ReadResponseJsonAsync()
		{
			var result = await ReadResponseStringAsync();
			return RavenJToken.Parse(result);
		}

		public Task<RavenJToken> ExecuteRequestAsync()
		{
			return ReadResponseJsonAsync();
		}

		private bool isRequestSentToServer;

		private readonly OperationCredentials _credentials;

		/// <summary>
		/// Begins the read response string.
		/// </summary>
		private async Task<string> ReadResponseStringAsync()
		{
			if (isRequestSentToServer)
				throw new InvalidOperationException("Request was already sent to the server, cannot retry request.");

			isRequestSentToServer = true;

			await WaitForTask;

			if (writeCalled == false)
			{
				Task<HttpResponseMessage> sendTask;
				sendTask = httpClient.SendAsync(new HttpRequestMessage(new HttpMethod(Method), Url))
									 .ConvertSecurityExceptionToServerNotFound()
					// .MaterializeBadRequestAsException()
									 .AddUrlIfFaulting(new Uri(Url));
				Response = await sendTask;
				SetResponseHeaders(Response);

			}


			if (Response.IsSuccessStatusCode == false)
				throw new ErrorResponseException(Response);

			return await ReadStringInternal();
			;
		}

		private void SetResponseHeaders(HttpResponseMessage response)
		{
			ResponseHeaders = new NameValueCollection();
			foreach (var header in response.Headers)
			{
				foreach (var val in header.Value)
				{
					ResponseHeaders[header.Key] = val;
				}
			}
		}

		public async Task<bool> HandleUnauthorizedResponseAsync(HttpResponseMessage unauthorizedResponse)
		{
			if (conventions.HandleUnauthorizedResponseAsync == null)
				return false;

			var unauthorizedResponseAsync = conventions.HandleUnauthorizedResponseAsync(unauthorizedResponse, _credentials);
			if (unauthorizedResponseAsync == null)
				return false;

			await RecreateHttpClient(await unauthorizedResponseAsync);
			return true;
		}

		private async Task RecreateHttpClient(Action<HttpClient> result)
		{
			var newHttpClient = new HttpClient(new HttpClientHandler
			{
				Credentials = handler.Credentials,
			});
			//HttpJsonRequestHelper.CopyHeaders(webRequest, newWebRequest);
			result(newHttpClient);
			httpClient = newHttpClient;
			isRequestSentToServer = false;

			if (postedData == null)
				return;

			await WriteAsync(postedData);
		}

		public async Task<byte[]> ReadResponseBytesAsync()
		{
			await WaitForTask;

			Response = await httpClient.SendAsync(new HttpRequestMessage(new HttpMethod(Method), Url))
													.ConvertSecurityExceptionToServerNotFound()
									   .AddUrlIfFaulting(new Uri(Url));
			SetResponseHeaders(Response);
			if (Response.IsSuccessStatusCode == false)
				throw new ErrorResponseException(Response);

			// TODO: Use RetryIfNeedTo(task, ReadResponseBytesAsync)
			return ConvertStreamToBytes(await Response.GetResponseStreamWithHttpDecompression());
		}

		private static byte[] ConvertStreamToBytes(Stream input)
		{
			var buffer = new byte[16 * 1024];
			using (var ms = new MemoryStream())
			{
				int read;
				while ((read = input.Read(buffer, 0, buffer.Length)) > 0)
				{
					ms.Write(buffer, 0, read);
				}
				return ms.ToArray();
			}
		}

		private async Task<string> ReadStringInternal()
		{
			var responseStream = await Response.GetResponseStreamWithHttpDecompression();
			var reader = new StreamReader(responseStream);
			var text = reader.ReadToEnd();
			return text;
		}


		/// <summary>
		/// Gets or sets the response status code.
		/// </summary>
		/// <value>The response status code.</value>
		public HttpStatusCode ResponseStatusCode { get; set; }

		/// <summary>
		/// The task to wait all other actions on
		/// </summary>
		public Task WaitForTask { get; set; }

		public HttpResponseMessage Response { get; set; }

		private void WriteMetadata(RavenJObject metadata)
		{
			if (metadata == null)
				return;

			foreach (var prop in metadata)
			{
				if (prop.Value == null)
					continue;

				string value;
				switch (prop.Value.Type)
				{
					case JTokenType.Array:
						value = prop.Value.Value<RavenJArray>().ToString(Formatting.None);
						break;
					case JTokenType.Object:
						value = prop.Value.Value<RavenJObject>().ToString(Formatting.None);
						break;
					default:
						value = prop.Value.Value<object>().ToString();
						break;
				}
				var headerName = prop.Key;
				if (headerName == "ETag")
					headerName = "If-None-Match";
				if (headerName.StartsWith("@") ||
					headerName == Constants.LastModified ||
					headerName == Constants.RavenLastModified)
					continue;

				try
				{
					switch (headerName)
					{
						case "If-None-Match":
							httpClient.DefaultRequestHeaders.IfNoneMatch.Add(new EntityTagHeaderValue("\"" + value + "\""));
							break;
						case "Content-Length":
							break;
						case "Content-Type":
							httpClient.DefaultRequestHeaders.Accept.Add(new MediaTypeWithQualityHeaderValue(value));
							break;
						default:
							httpClient.DefaultRequestHeaders.TryAddWithoutValidation(headerName, value);
							break;
					}
				}
				catch (Exception e)
				{
					throw new InvalidOperationException("Make sure to set the header correctly.", e);
				}
			}
		}

		/// <summary>
		/// Begins the write operation
		/// </summary>
		public async Task WriteAsync(string data)
		{
			await WaitForTask;

			writeCalled = true;
			Response = await httpClient.SendAsync(new HttpRequestMessage(new HttpMethod(Method), Url)
			{
													Content = new CompressedStringContent(data, factory.DisableRequestCompression),
												});

			if (Response.IsSuccessStatusCode == false)
				throw new ErrorResponseException(Response);
		}

        public async Task WriteAsync(RavenJToken tokenToWrite)
        {
            writeCalled = true;
            Response = await httpClient.SendAsync(new HttpRequestMessage(new HttpMethod(Method), Url)
            {
                Content = new JsonContent(tokenToWrite)
            });

            if (Response.IsSuccessStatusCode == false)
                throw new ErrorResponseException(Response);
        }


		/// <summary>
		/// Begins the write operation
		/// </summary>
		public async Task WriteAsync(Stream stream)
		{
			writeCalled = true;
			postedData = stream;

			Response = await httpClient.SendAsync(new HttpRequestMessage(new HttpMethod(Method), Url)
			{
				Content = new CompressedStreamContent(stream, factory.DisableRequestCompression)
			});

			if (Response.IsSuccessStatusCode == false)
				throw new ErrorResponseException(Response);
		}

		/// <summary>
		/// Adds the operation headers.
		/// </summary>
		/// <param name="operationsHeaders">The operations headers.</param>
		public HttpJsonRequest AddOperationHeaders(NameValueCollection operationsHeaders)
		{
			foreach (var key in operationsHeaders.Keys)
			{
                httpClient.DefaultRequestHeaders.Add(key, operationsHeaders.GetValues(key));
			}
			return this;
		}

		/// <summary>
		/// Adds the operation header
		/// </summary>
		public HttpJsonRequest AddOperationHeader(string key, string value)
		{
			httpClient.DefaultRequestHeaders.Add(key, value);
			return this;
		}

		public async Task<IObservable<string>> ServerPullAsync(int retries = 0)
		{
			while (true)
			{
				ErrorResponseException webException;

				try
				{
					Response = await httpClient.SendAsync(new HttpRequestMessage(new HttpMethod(Method), Url), HttpCompletionOption.ResponseHeadersRead);
					await CheckForErrorsAndReturnCachedResultIfAnyAsync();

					var stream = await Response.GetResponseStreamWithHttpDecompression();
					var observableLineStream = new ObservableLineStream(stream, () => Response.Dispose());
					SetResponseHeaders(Response);
					observableLineStream.Start();
					return (IObservable<string>)observableLineStream;
				}
				catch (ErrorResponseException e)
				{
					if (++retries >= 3 || disabledAuthRetries)
						throw;

					if (e.StatusCode != HttpStatusCode.Unauthorized &&
						e.StatusCode != HttpStatusCode.Forbidden &&
						e.StatusCode != HttpStatusCode.PreconditionFailed)
						throw;

					webException = e;
				}

				if (webException.StatusCode == HttpStatusCode.Forbidden)
				{
					await HandleForbiddenResponseAsync(webException.Response);
					await new CompletedTask(webException).Task; // Throws, preserving original stack
				}

				if (await HandleUnauthorizedResponseAsync(webException.Response) == false)
					await new CompletedTask(webException).Task; // Throws, preserving original stack
			}
		}

		private async Task<RavenJToken> CheckForErrorsAndReturnCachedResultIfAnyAsync()
		{
			if (Response.IsSuccessStatusCode == false)
			{
				if (Response.StatusCode == HttpStatusCode.Unauthorized ||
					Response.StatusCode == HttpStatusCode.NotFound ||
					Response.StatusCode == HttpStatusCode.Conflict)
				{
					throw new ErrorResponseException(Response);
				}

				using (var sr = new StreamReader(await Response.GetResponseStreamWithHttpDecompression()))
				{
					var readToEnd = sr.ReadToEnd();

					if (string.IsNullOrWhiteSpace(readToEnd))
						throw new ErrorResponseException(Response);

					RavenJObject ravenJObject;
					try
					{
						ravenJObject = RavenJObject.Parse(readToEnd);
					}
					catch (Exception e)
					{
						throw new ErrorResponseException(Response, readToEnd, e);
					}
					if (ravenJObject.ContainsKey("IndexDefinitionProperty"))
					{
						throw new IndexCompilationException(ravenJObject.Value<string>("Message"))
						{
							IndexDefinitionProperty = ravenJObject.Value<string>("IndexDefinitionProperty"),
							ProblematicText = ravenJObject.Value<string>("ProblematicText")
						};
					}
					if (Response.StatusCode == HttpStatusCode.BadRequest && ravenJObject.ContainsKey("Message"))
					{
						throw new BadRequestException(ravenJObject.Value<string>("Message"), new ErrorResponseException(Response));
					}
					if (ravenJObject.ContainsKey("Error"))
					{
						var sb = new StringBuilder();
						foreach (var prop in ravenJObject)
						{
							if (prop.Key == "Error")
								continue;

							sb.Append(prop.Key).Append(": ").AppendLine(prop.Value.ToString(Formatting.Indented));
						}

						if (sb.Length > 0)
							sb.AppendLine();
						sb.Append(ravenJObject.Value<string>("Error"));

						throw new ErrorResponseException(Response, sb.ToString());
					}
					throw new ErrorResponseException(Response, readToEnd);
				}
			}
			return null;
		}

<<<<<<< HEAD
		private async Task HandleForbiddenResponseAsync(HttpResponseMessage forbiddenResponse)
		{
			if (conventions.HandleForbiddenResponseAsync == null)
				return;

			var forbiddenResponseAsync = conventions.HandleForbiddenResponseAsync(forbiddenResponse, _credentials);
			if (forbiddenResponseAsync == null)
				return;

			await forbiddenResponseAsync;
		}

		public async Task ExecuteWriteAsync(string data)
		{
			await WriteAsync(data);
			await ExecuteRequestAsync();
		}

		public async Task ExecuteWriteAsync(Stream data)
		{
			await WriteAsync(data);
			await ExecuteRequestAsync();
=======
		public async Task<RavenJToken> ExecuteWriteAsync(string data)
		{
			await WriteAsync(data);
			return await ExecuteRequestAsync();
		}

		public async Task<RavenJToken> ExecuteWriteAsync(byte[] data)
		{
			await  WriteAsync(data);
			return await ExecuteRequestAsync();
>>>>>>> 37eedc61
		}

		public double CalculateDuration()
		{
			return 0;
		}

		public HttpJsonRequest AddReplicationStatusHeaders(string thePrimaryUrl, string currentUrl, ReplicationInformer replicationInformer, FailoverBehavior failoverBehavior, Action<NameValueCollection, string, string> handleReplicationStatusChanges)
		{
			if (thePrimaryUrl.Equals(currentUrl, StringComparison.OrdinalIgnoreCase))
				return this;
			if (replicationInformer.GetFailureCount(thePrimaryUrl) <= 0)
				return this; // not because of failover, no need to do this.

			var lastPrimaryCheck = replicationInformer.GetFailureLastCheck(thePrimaryUrl);
			httpClient.DefaultRequestHeaders.TryAddWithoutValidation(Constants.RavenClientPrimaryServerUrl, ToRemoteUrl(thePrimaryUrl));
			httpClient.DefaultRequestHeaders.TryAddWithoutValidation(Constants.RavenClientPrimaryServerLastCheck, lastPrimaryCheck.ToString("s"));

			primaryUrl = thePrimaryUrl;
			operationUrl = currentUrl;

			HandleReplicationStatusChanges = handleReplicationStatusChanges;

			return this;
		}

		private static string ToRemoteUrl(string primaryUrl)
		{
			var uriBuilder = new UriBuilder(primaryUrl);
			return uriBuilder.Uri.ToString();
		}

		public void PrepareForLongRequest()
		{
			Timeout = TimeSpan.FromHours(6);
			// webRequest.AllowWriteStreamBuffering = false;
		}

		public async Task<HttpResponseMessage> ExecuteRawResponseAsync()
		{
			throw new NotImplementedException();
		}

		public async Task<HttpResponseMessage> ExecuteRawRequestAsync(Action<Stream, TaskCompletionSource<object>> action)
		{
			throw new NotImplementedException();
		}
	}
}<|MERGE_RESOLUTION|>--- conflicted
+++ resolved
@@ -494,7 +494,6 @@
 			return null;
 		}
 
-<<<<<<< HEAD
 		private async Task HandleForbiddenResponseAsync(HttpResponseMessage forbiddenResponse)
 		{
 			if (conventions.HandleForbiddenResponseAsync == null)
@@ -517,18 +516,6 @@
 		{
 			await WriteAsync(data);
 			await ExecuteRequestAsync();
-=======
-		public async Task<RavenJToken> ExecuteWriteAsync(string data)
-		{
-			await WriteAsync(data);
-			return await ExecuteRequestAsync();
-		}
-
-		public async Task<RavenJToken> ExecuteWriteAsync(byte[] data)
-		{
-			await  WriteAsync(data);
-			return await ExecuteRequestAsync();
->>>>>>> 37eedc61
 		}
 
 		public double CalculateDuration()
