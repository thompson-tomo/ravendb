//-----------------------------------------------------------------------
// <copyright file="HttpJsonRequest.cs" company="Hibernating Rhinos LTD">
//     Copyright (c) Hibernating Rhinos LTD. All rights reserved.
// </copyright>
//-----------------------------------------------------------------------
using System;
using System.Collections.Generic;
using System.Collections.Specialized;
using System.IO;
using System.Net;
using System.Net.Browser;
using System.Net.Http;
using System.Net.Http.Headers;
using System.Reflection;
using System.Threading;
using System.Threading.Tasks;
using Ionic.Zlib;
using Raven.Abstractions.Util;
using Raven.Imports.Newtonsoft.Json;
using Raven.Imports.Newtonsoft.Json.Linq;
using Raven.Abstractions.Data;
using Raven.Abstractions.Extensions;
using Raven.Client.Connection;
using Raven.Client.Document;
using Raven.Json.Linq;
using Raven.Client.Extensions;
using Raven.Abstractions.Connection;

namespace Raven.Client.Silverlight.Connection
{
	/// <summary>
	/// A representation of an HTTP json request to the RavenDB server
	/// Since we are using the ClientHttp stack for Silverlight, we don't need to implement
	/// caching, it is already implemented for us.
	/// Note: that the RavenDB server generates both an ETag and an Expires header to ensure proper
	/// Note: behavior from the silverlight http stack
	/// </summary>
	public class HttpJsonRequest
	{
		internal readonly string Url;
		internal readonly string Method;
		private readonly DocumentConvention conventions;

		private bool writeCalled;
		private HttpClientHandler handler;
		internal HttpClient httpClient;

		private Stream postedData;
		private int retries;
		public static readonly string ClientVersion = new AssemblyName(typeof (HttpJsonRequest).Assembly.FullName).Version.ToString();
		private bool disabledAuthRetries;

		private string primaryUrl;

		private string operationUrl;

		public Action<string, string, string> HandleReplicationStatusChanges = delegate { };

		private async Task RecreateWebRequest(Action<HttpClient> result)
		{
			retries++;
			// we now need to clone the request, since just calling GetRequest again wouldn't do anything
			var newHttpClient = new HttpClient(new HttpClientHandler
			{
				Credentials = handler.Credentials,
			});
			// HttpJsonRequestHelper.CopyHeaders(webRequest, newWebRequest);
			result(newHttpClient);
			httpClient = newHttpClient;
			requestSendToServer = false;

			if (postedData == null)
				return;

			await WriteAsync(postedData);
		}

		public void DisableAuthentication()
		{
			handler.Credentials = null;
			handler.UseDefaultCredentials = false;
			disabledAuthRetries = true;
		}

		public void RemoveAuthorizationHeader()
		{
<<<<<<< HEAD
#if !SILVERLIGHT
			var headersWithoutAuthorization = new WebHeaderCollection();
            
=======
			var headersWithoutAuthorization = new WebHeaderCollection();

>>>>>>> 5dd9b125
			foreach (var header in webRequest.Headers.AllKeys)
			{
				if(header == "Authorization")
					continue;

				headersWithoutAuthorization[header] = webRequest.Headers[header];
			}

			webRequest.Headers = headersWithoutAuthorization;
<<<<<<< HEAD
#endif
=======
>>>>>>> 5dd9b125
		}

		private HttpJsonRequestFactory factory;

		private static Task noopWaitForTask = new CompletedTask();


		public TimeSpan Timeout
		{
			set { } // can't set timeout in Silverlight
		}
		/// <summary>
		/// Gets or sets the response headers.
		/// </summary>
		/// <value>The response headers.</value>
		public NameValueCollection ResponseHeaders { get; set; }

		internal HttpJsonRequest(CreateHttpJsonRequestParams requestParams, HttpJsonRequestFactory factory)
		{
			Url = requestParams.Url;
			Method = requestParams.Method;
			conventions = requestParams.Convention;
			this.factory = factory;
			
			noopWaitForTask = new CompletedTask();
			WaitForTask = noopWaitForTask;

			handler = new HttpClientHandler
			{
				
			};
			httpClient = new HttpClient(handler);
			httpClient.DefaultRequestHeaders.Add("Raven-Client-Version", ClientVersion);

			WriteMetadata(requestParams.Metadata);
			if (requestParams.Method != "GET")
				httpClient.DefaultRequestHeaders.Accept.Add(new MediaTypeWithQualityHeaderValue("application/json") {CharSet = "utf-8"});

			if (factory.DisableRequestCompression == false && requestParams.DisableRequestCompression == false)
			{
				if (requestParams.Method == "POST" || requestParams.Method == "PUT" ||
				    requestParams.Method == "PATCH" || requestParams.Method == "EVAL")
					httpClient.DefaultRequestHeaders.TryAddWithoutValidation("Content-Encoding", "gzip");
			}
		}

		public async Task<RavenJToken> ReadResponseJsonAsync()
		{
			var result = await ReadResponseStringAsync();
			return RavenJToken.Parse(result);
		}

		public Task ExecuteRequestAsync()
		{
			return ReadResponseStringAsync();
		}

		private bool requestSendToServer;

		/// <summary>
		/// Begins the read response string.
		/// </summary>
		private async Task<string> ReadResponseStringAsync()
		{
			if (requestSendToServer)
				throw new InvalidOperationException("Request was already sent to the server, cannot retry request.");

			requestSendToServer = true;

			await WaitForTask;

			if (writeCalled == false)
			{
				Task<HttpResponseMessage> sendTask;
				try
				{
					sendTask = httpClient.SendAsync(new HttpRequestMessage(new HttpMethod(Method), Url))
						.ConvertSecurityExceptionToServerNotFound()
						// .MaterializeBadRequestAsException()
						.AddUrlIfFaulting(new Uri(Url));
				}
				catch (Exception e)
				{
					throw;
				}
				try
				{
					Response = await sendTask;
				}
				catch (Exception e)
				{
					throw;
				}
			}


			if (Response.IsSuccessStatusCode == false)
				throw new ErrorResponseException(Response);

			return await ReadStringInternal();
			//	 .ContinueWith(task => RetryIfNeedTo(task, ReadResponseStringAsync)).Unwrap()
			;
		}

		/*private Task<T> RetryIfNeedTo<T>(Task<T> task, Func<Task<T>> generator)
		{
			var exception = task.Exception.ExtractSingleInnerException() as WebException;
			if (exception == null || retries >= 3 || disabledAuthRetries)
				return task;

			var webResponse = exception.Response as HttpWebResponse;
			if (webResponse == null ||
			    (webResponse.StatusCode != HttpStatusCode.Unauthorized &&
			     webResponse.StatusCode != HttpStatusCode.Forbidden &&
			     webResponse.StatusCode != HttpStatusCode.PreconditionFailed))
				task.AssertNotFailed();

			if (webResponse.StatusCode == HttpStatusCode.Forbidden)
			{
				HandleForbiddenResponseAsync(webResponse);
				task.AssertNotFailed();
			}

			var authorizeResponse = HandleUnauthorizedResponseAsync(webResponse);

			if (authorizeResponse == null)
			{
				task.AssertNotFailed();
				return task; // never get called
			}


			return authorizeResponse
				.ContinueWith(task1 =>
				{
					task1.Wait(); // throw if error
					return generator();
				})
				.Unwrap();
		}*/

		private void HandleForbiddenResponseAsync(HttpResponseMessage forbiddenResponse)
		{
			if (conventions.HandleForbiddenResponseAsync == null)
				return;

			conventions.HandleForbiddenResponseAsync(forbiddenResponse);
		}

		public async Task HandleUnauthorizedResponseAsync(HttpResponseMessage unauthorizedResponse)
		{
			if (conventions.HandleUnauthorizedResponseAsync == null)
				return;

			var unauthorizedResponseAsync = conventions.HandleUnauthorizedResponseAsync(unauthorizedResponse);
			if (unauthorizedResponseAsync == null)
				return;

			var result = await unauthorizedResponseAsync;
			// await RecreateWebRequest(result);
			throw new NotImplementedException();
		}

		public async Task<byte[]> ReadResponseBytesAsync()
		{
			await WaitForTask;
			
			Response = await httpClient.SendAsync(new HttpRequestMessage(new HttpMethod(Method), Url))
			                           .ConvertSecurityExceptionToServerNotFound()
			                           .AddUrlIfFaulting(new Uri(Url));

			if (Response.IsSuccessStatusCode == false)
				throw new ErrorResponseException(Response);

			// TODO: Use RetryIfNeedTo(task, ReadResponseBytesAsync)
			return ConvertStreamToBytes(await Response.GetResponseStreamWithHttpDecompression());
		}

		private static byte[] ConvertStreamToBytes(Stream input)
		{
			var buffer = new byte[16*1024];
			using (var ms = new MemoryStream())
			{
				int read;
				while ((read = input.Read(buffer, 0, buffer.Length)) > 0)
				{
					ms.Write(buffer, 0, read);
				}
				return ms.ToArray();
			}
		}

		private async Task<string> ReadStringInternal()
		{
			var responseStream = await Response.GetResponseStreamWithHttpDecompression();
			var reader = new StreamReader(responseStream);
			var text = reader.ReadToEnd();
			return text;
		}

		/*private T ReadResponse<T>(Func<Stream, T> handleResponse)
		{
			var httpWebResponse = e.Response as HttpWebResponse;
			if (httpWebResponse == null ||
				httpWebResponse.StatusCode == HttpStatusCode.NotFound ||
				httpWebResponse.StatusCode == HttpStatusCode.Conflict)
				throw;

			using (var sr = new StreamReader(e.Response.GetResponseStream()))
			{
				throw new InvalidOperationException(sr.ReadToEnd(), e);
			}

			ResponseHeaders = new NameValueCollection();
			foreach (var key in response.Headers.AllKeys)
			{
				ResponseHeaders[key] = response.Headers[key];
			}

			ResponseStatusCode = ((HttpWebResponse) response).StatusCode;

			using (var responseStream = response.GetResponseStreamWithHttpDecompression())
			{
				return handleResponse(responseStream);
			}
		}*/


		/// <summary>
		/// Gets or sets the response status code.
		/// </summary>
		/// <value>The response status code.</value>
		public HttpStatusCode ResponseStatusCode { get; set; }

		/// <summary>
		/// The task to wait all other actions on
		/// </summary>
		public Task WaitForTask { get; set; }

		public HttpResponseMessage Response { get; set; }

		private void WriteMetadata(RavenJObject metadata)
		{
			if (metadata == null)
				return;

			foreach (var prop in metadata)
			{
				if (prop.Value == null)
					continue;

				string value;
				switch (prop.Value.Type)
				{
					case JTokenType.Array:
						value = prop.Value.Value<RavenJArray>().ToString(Formatting.None);
						break;
					case JTokenType.Object:
						value = prop.Value.Value<RavenJObject>().ToString(Formatting.None);
						break;
					default:
						value = prop.Value.Value<object>().ToString();
						break;
				}
				var headerName = prop.Key;
				if (headerName == "ETag")
					headerName = "If-None-Match";
				if (headerName.StartsWith("@") ||
				    headerName == Constants.LastModified ||
				    headerName == Constants.RavenLastModified)
					continue;

				try
				{
					switch (headerName)
					{
						case "If-None-Match":
							httpClient.DefaultRequestHeaders.IfNoneMatch.Add(new EntityTagHeaderValue("\"" + value + "\""));
							break;
						case "Content-Length":
							break;
						case "Content-Type":
							httpClient.DefaultRequestHeaders.Accept.Add(new MediaTypeWithQualityHeaderValue(value));
							break;
						default:
							httpClient.DefaultRequestHeaders.TryAddWithoutValidation(headerName, value);
							break;
					}
				}
				catch (Exception e)
				{
					throw new InvalidOperationException("Make sure to set the header correctly.", e);
				}
			}
		}

		/// <summary>
		/// Begins the write operation
		/// </summary>
		public async Task WriteAsync(string data)
		{
			await WaitForTask;

			writeCalled = true;
			Response = await httpClient.SendAsync(new HttpRequestMessage(new HttpMethod(Method), Url)
			{
				Content = new CompressedStringContent(data, factory.DisableRequestCompression),
			});

			if (Response.IsSuccessStatusCode == false)
				throw new ErrorResponseException(Response);
		}


		/// <summary>
		/// Begins the write operation
		/// </summary>
		public async Task WriteAsync(Stream stream)
		{
			writeCalled = true;
            postedData = stream;

			Response = await httpClient.SendAsync(new HttpRequestMessage(new HttpMethod(Method), Url)
			{
                Content = new CompressedStreamContent(stream)
			});

			if (Response.IsSuccessStatusCode == false)
				throw new ErrorResponseException(Response);
		}

		/// <summary>
		/// Adds the operation headers.
		/// </summary>
		/// <param name="operationsHeaders">The operations headers.</param>
		public HttpJsonRequest AddOperationHeaders(IDictionary<string, string> operationsHeaders)
		{
			foreach (var header in operationsHeaders)
			{
				httpClient.DefaultRequestHeaders.Add(header.Key, header.Value);
			}
			return this;
		}

		/// <summary>
		/// Adds the operation header
		/// </summary>
		public HttpJsonRequest AddOperationHeader(string key, string value)
		{
			httpClient.DefaultRequestHeaders.Add(key, value);
			return this;
		}

		public Task<IObservable<string>> ServerPullAsync(int retries = 0)
		{
			throw new NotImplementedException();
			/*return WaitForTask.ContinueWith(__ =>
			{
				webRequest.AllowReadStreamBuffering = false;
				webRequest.AllowWriteStreamBuffering = false;
				webRequest.Headers["Requires-Big-Initial-Download"] = "True";
				return webRequest.GetResponseAsync()
				   .ContinueWith(task =>
				   {
					   var stream = task.Result.GetResponseStream();
					   var observableLineStream = new ObservableLineStream(stream, () =>
																					   {
																						   webRequest.Abort();
																						   try
																						   {
																							   task.Result.Close();
																						   }
																						   catch (Exception)
																						   {
																							   // we expect an exception, because we aborted the connection
																						   }
																					   });
					   observableLineStream.Start();
					   return (IObservable<string>)observableLineStream;
				   })
				   .ContinueWith(task =>
				   {
					   var webException = task.Exception.ExtractSingleInnerException() as WebException;
					   if (webException == null || retries >= 3 || disabledAuthRetries)
						   return task;// effectively throw

					   var httpWebResponse = webException.Response as HttpWebResponse;
					   if (httpWebResponse == null ||
							(httpWebResponse.StatusCode != HttpStatusCode.Unauthorized &&
							 httpWebResponse.StatusCode != HttpStatusCode.Forbidden &&
							 httpWebResponse.StatusCode != HttpStatusCode.PreconditionFailed))
						   return task; // effectively throw

					   if (httpWebResponse.StatusCode == HttpStatusCode.Forbidden)
					   {
						   HandleForbiddenResponseAsync(httpWebResponse);
						   return task;
					   }

					   var authorizeResponse = HandleUnauthorizedResponseAsync(httpWebResponse);

					   if (authorizeResponse == null)
						   return task; // effectively throw

					   return authorizeResponse
						   .ContinueWith(_ =>
						   {
							   _.Wait(); //throw on error
							   return ServerPullAsync(retries + 1);
						   })
						   .Unwrap();
				   }).Unwrap();
			})
				.Unwrap();*/
		}

		public async Task ExecuteWriteAsync(string data)
		{
			await WriteAsync(data);
			await ExecuteRequestAsync();
		}

		public async Task ExecuteWriteAsync(Stream data)
		{
			await WriteAsync(data);
			await ExecuteRequestAsync();
		}

		public double CalculateDuration()
		{
			return 0;
		}

		public HttpJsonRequest AddReplicationStatusHeaders(string thePrimaryUrl, string currentUrl, ReplicationInformer replicationInformer, FailoverBehavior failoverBehavior, Action<string, string, string> handleReplicationStatusChanges)
		{
			if (thePrimaryUrl.Equals(currentUrl, StringComparison.OrdinalIgnoreCase))
				return this;
			if (replicationInformer.GetFailureCount(thePrimaryUrl) <= 0)
				return this; // not because of failover, no need to do this.

			var lastPrimaryCheck = replicationInformer.GetFailureLastCheck(thePrimaryUrl);
			httpClient.DefaultRequestHeaders.TryAddWithoutValidation(Constants.RavenClientPrimaryServerUrl, ToRemoteUrl(thePrimaryUrl));
			httpClient.DefaultRequestHeaders.TryAddWithoutValidation(Constants.RavenClientPrimaryServerLastCheck, lastPrimaryCheck.ToString("s"));

			primaryUrl = thePrimaryUrl;
			operationUrl = currentUrl;

			HandleReplicationStatusChanges = handleReplicationStatusChanges;

			return this;
		}

		private static string ToRemoteUrl(string primaryUrl)
		{
			var uriBuilder = new UriBuilder(primaryUrl);
			return uriBuilder.Uri.ToString();
		}

		public void PrepareForLongRequest()
		{
			Timeout = TimeSpan.FromHours(6);
			// webRequest.AllowWriteStreamBuffering = false;
		}

		public Task<Stream> GetRawRequestStream()
		{
			throw new NotImplementedException();
			//	return Task.Factory.FromAsync<Stream>(webRequest.BeginGetRequestStream, webRequest.EndGetRequestStream, null);
		}

		public Task<WebResponse> RawExecuteRequestAsync()
		{
			throw new NotImplementedException();
/*
			if (requestSendToServer)
				throw new InvalidOperationException("Request was already sent to the server, cannot retry request.");

			requestSendToServer = true;
		    webRequest.AllowReadStreamBuffering = false;
		    webRequest.AllowWriteStreamBuffering = false;

			return WaitForTask.ContinueWith(_ => webRequest
													 .GetResponseAsync()
													 .ConvertSecurityExceptionToServerNotFound()
													 .AddUrlIfFaulting(webRequest.RequestUri))
													 .Unwrap();*/
		}
	}
}<|MERGE_RESOLUTION|>--- conflicted
+++ resolved
@@ -61,7 +61,7 @@
 			retries++;
 			// we now need to clone the request, since just calling GetRequest again wouldn't do anything
 			var newHttpClient = new HttpClient(new HttpClientHandler
-			{
+		{
 				Credentials = handler.Credentials,
 			});
 			// HttpJsonRequestHelper.CopyHeaders(webRequest, newWebRequest);
@@ -84,14 +84,9 @@
 
 		public void RemoveAuthorizationHeader()
 		{
-<<<<<<< HEAD
 #if !SILVERLIGHT
 			var headersWithoutAuthorization = new WebHeaderCollection();
-            
-=======
-			var headersWithoutAuthorization = new WebHeaderCollection();
-
->>>>>>> 5dd9b125
+
 			foreach (var header in webRequest.Headers.AllKeys)
 			{
 				if(header == "Authorization")
@@ -101,10 +96,22 @@
 			}
 
 			webRequest.Headers = headersWithoutAuthorization;
-<<<<<<< HEAD
 #endif
-=======
->>>>>>> 5dd9b125
+		}
+
+		public void RemoveAuthorizationHeader()
+		{
+			var headersWithoutAuthorization = new WebHeaderCollection();
+
+			foreach (var header in webRequest.Headers.AllKeys)
+			{
+				if(header == "Authorization")
+					continue;
+
+				headersWithoutAuthorization[header] = webRequest.Headers[header];
+			}
+
+			webRequest.Headers = headersWithoutAuthorization;
 		}
 
 		private HttpJsonRequestFactory factory;
@@ -146,7 +153,7 @@
 			if (factory.DisableRequestCompression == false && requestParams.DisableRequestCompression == false)
 			{
 				if (requestParams.Method == "POST" || requestParams.Method == "PUT" ||
-				    requestParams.Method == "PATCH" || requestParams.Method == "EVAL")
+					requestParams.Method == "PATCH" || requestParams.Method == "EVAL")
 					httpClient.DefaultRequestHeaders.TryAddWithoutValidation("Content-Encoding", "gzip");
 			}
 		}
@@ -182,7 +189,7 @@
 				try
 				{
 					sendTask = httpClient.SendAsync(new HttpRequestMessage(new HttpMethod(Method), Url))
-						.ConvertSecurityExceptionToServerNotFound()
+													.ConvertSecurityExceptionToServerNotFound()
 						// .MaterializeBadRequestAsException()
 						.AddUrlIfFaulting(new Uri(Url));
 				}
@@ -217,9 +224,9 @@
 
 			var webResponse = exception.Response as HttpWebResponse;
 			if (webResponse == null ||
-			    (webResponse.StatusCode != HttpStatusCode.Unauthorized &&
-			     webResponse.StatusCode != HttpStatusCode.Forbidden &&
-			     webResponse.StatusCode != HttpStatusCode.PreconditionFailed))
+				(webResponse.StatusCode != HttpStatusCode.Unauthorized &&
+				 webResponse.StatusCode != HttpStatusCode.Forbidden &&
+				 webResponse.StatusCode != HttpStatusCode.PreconditionFailed))
 				task.AssertNotFailed();
 
 			if (webResponse.StatusCode == HttpStatusCode.Forbidden)
@@ -273,7 +280,7 @@
 			await WaitForTask;
 			
 			Response = await httpClient.SendAsync(new HttpRequestMessage(new HttpMethod(Method), Url))
-			                           .ConvertSecurityExceptionToServerNotFound()
+													.ConvertSecurityExceptionToServerNotFound()
 			                           .AddUrlIfFaulting(new Uri(Url));
 
 			if (Response.IsSuccessStatusCode == false)
@@ -300,23 +307,23 @@
 		private async Task<string> ReadStringInternal()
 		{
 			var responseStream = await Response.GetResponseStreamWithHttpDecompression();
-			var reader = new StreamReader(responseStream);
-			var text = reader.ReadToEnd();
-			return text;
-		}
+					var reader = new StreamReader(responseStream);
+					var text = reader.ReadToEnd();
+					return text;
+				}
 
 		/*private T ReadResponse<T>(Func<Stream, T> handleResponse)
 		{
-			var httpWebResponse = e.Response as HttpWebResponse;
-			if (httpWebResponse == null ||
-				httpWebResponse.StatusCode == HttpStatusCode.NotFound ||
-				httpWebResponse.StatusCode == HttpStatusCode.Conflict)
-				throw;
-
-			using (var sr = new StreamReader(e.Response.GetResponseStream()))
-			{
-				throw new InvalidOperationException(sr.ReadToEnd(), e);
-			}
+				var httpWebResponse = e.Response as HttpWebResponse;
+				if (httpWebResponse == null ||
+					httpWebResponse.StatusCode == HttpStatusCode.NotFound ||
+						httpWebResponse.StatusCode == HttpStatusCode.Conflict)
+					throw;
+
+				using (var sr = new StreamReader(e.Response.GetResponseStream()))
+				{
+					throw new InvalidOperationException(sr.ReadToEnd(), e);
+				}
 
 			ResponseHeaders = new NameValueCollection();
 			foreach (var key in response.Headers.AllKeys)
@@ -343,7 +350,7 @@
 		/// The task to wait all other actions on
 		/// </summary>
 		public Task WaitForTask { get; set; }
-
+		
 		public HttpResponseMessage Response { get; set; }
 
 		private void WriteMetadata(RavenJObject metadata)
@@ -373,32 +380,32 @@
 				if (headerName == "ETag")
 					headerName = "If-None-Match";
 				if (headerName.StartsWith("@") ||
-				    headerName == Constants.LastModified ||
-				    headerName == Constants.RavenLastModified)
+					headerName == Constants.LastModified ||
+					headerName == Constants.RavenLastModified)
 					continue;
 
 				try
 				{
-					switch (headerName)
-					{
+				switch (headerName)
+				{
 						case "If-None-Match":
 							httpClient.DefaultRequestHeaders.IfNoneMatch.Add(new EntityTagHeaderValue("\"" + value + "\""));
 							break;
-						case "Content-Length":
-							break;
-						case "Content-Type":
+					case "Content-Length":
+						break;
+					case "Content-Type":
 							httpClient.DefaultRequestHeaders.Accept.Add(new MediaTypeWithQualityHeaderValue(value));
-							break;
-						default:
+						break;
+					default:
 							httpClient.DefaultRequestHeaders.TryAddWithoutValidation(headerName, value);
-							break;
-					}
-				}
+						break;
+				}
+			}
 				catch (Exception e)
 				{
 					throw new InvalidOperationException("Make sure to set the header correctly.", e);
 				}
-			}
+		}
 		}
 
 		/// <summary>
@@ -410,7 +417,7 @@
 
 			writeCalled = true;
 			Response = await httpClient.SendAsync(new HttpRequestMessage(new HttpMethod(Method), Url)
-			{
+												{
 				Content = new CompressedStringContent(data, factory.DisableRequestCompression),
 			});
 
