﻿using System;
using System.Collections;
using System.Collections.Generic;
using System.ComponentModel;
using System.Diagnostics;
using System.IO;
using System.IO.Compression;
using System.Runtime.CompilerServices;
using System.Runtime.InteropServices;
using System.Text;
using System.Threading;
using Raven.Client.Documents.Operations.Attachments;
using Raven.Client.Documents.Operations.Counters;
using Raven.Client.Documents.Smuggler;
using Raven.Client.Extensions;
using Raven.Client.Json;
using Raven.Server.Documents;
using Raven.Server.Documents.Revisions;
using Raven.Server.Documents.TimeSeries;
using Raven.Server.ServerWide;
using Raven.Server.Smuggler.Documents;
using Sparrow;
using Sparrow.Json;
using Sparrow.Json.Parsing;
using Sparrow.Logging;
using Sparrow.Server;
using Sparrow.Server.Utils;
using Sparrow.Threading;
using Voron.Data;
using Voron.Data.BTrees;
using Voron.Data.RawData;
using Voron.Data.Tables;
using Voron.Exceptions;
using Voron.Impl.Paging;
using static System.String;
using static Voron.Data.BTrees.Tree;
using Constants = Voron.Global.Constants;

namespace Voron.Recovery
{
    public unsafe class Recovery : IDisposable
    {
        public Recovery(VoronRecoveryConfiguration config)
        {
            _datafile = config.PathToDataFile;
            _output = config.OutputFileName;
            _pageSize = config.PageSizeInKB * Constants.Size.Kilobyte;
            _initialContextSize = config.InitialContextSizeInMB * Constants.Size.Megabyte;
            _initialContextLongLivedSize = config.InitialContextLongLivedSizeInKB * Constants.Size.Kilobyte;

            _masterKey = config.MasterKey;

            // by default CopyOnWriteMode will be true
            _copyOnWrite = !config.DisableCopyOnWriteMode;
            _config = config;
            _option = CreateOptions();

            _progressIntervalInSec = config.ProgressIntervalInSec;
<<<<<<< HEAD
            _previouslyWrittenDocs = new Dictionary<string, long>(StringComparer.OrdinalIgnoreCase);
=======
            _previouslyWrittenDocs = new Dictionary<string, long>(OrdinalIgnoreCaseStringStructComparer.Instance);
>>>>>>> 59c82f68
            if (config.LoggingMode != LogMode.None)
                LoggingSource.Instance.SetupLogMode(config.LoggingMode, Path.Combine(Path.GetDirectoryName(_output), LogFileName), TimeSpan.FromDays(3), long.MaxValue, false);
            _logger = LoggingSource.Instance.GetLogger<Recovery>("Voron Recovery");
            _shouldIgnoreInvalidPagesInARaw = config.IgnoreInvalidPagesInARow;
        }

        private StorageEnvironmentOptions CreateOptions()
        {
            var result = StorageEnvironmentOptions.ForPath(_config.DataFileDirectory, null, null, null, null);
            result.CopyOnWriteMode = _copyOnWrite;
            result.ManualFlushing = true;
            result.ManualSyncing = true;
            result.IgnoreInvalidJournalErrors = _config.IgnoreInvalidJournalErrors;
            result.IgnoreDataIntegrityErrorsOfAlreadySyncedTransactions = _config.IgnoreDataIntegrityErrorsOfAlreadySyncedTransactions;
            result.MasterKey = _masterKey;
            return result;
        }

        private readonly byte[] _streamHashState = new byte[(int)Sodium.crypto_generichash_statebytes()];
        private readonly byte[] _streamHashResult = new byte[(int)Sodium.crypto_generichash_bytes()];

        private const int SizeOfMacInBytes = 16;
        private readonly List<(IntPtr Ptr, int Size)> _attachmentChunks = new List<(IntPtr Ptr, int Size)>();
        private readonly VoronRecoveryConfiguration _config;

        [MethodImpl(MethodImplOptions.AggressiveInlining)]
        private long GetFilePosition(long offset, byte* position)
        {
            return (long)position - offset;
        }

        public RecoveryStatus Execute(TextWriter writer, CancellationToken ct)
        {
            void PrintRecoveryProgress(long startOffset, byte* mem, byte* eof, DateTime now)
            {
                var currPos = GetFilePosition(startOffset, mem);
                var eofPos = GetFilePosition(startOffset, eof);
                writer.WriteLine(
                    $"{now:hh:MM:ss}: Recovering page at position {currPos:#,#;;0}/{eofPos:#,#;;0} ({(double)currPos / eofPos:p}) - Last recovered doc is {_lastRecoveredDocumentKey}");
            }

            StorageEnvironment se = null;
            TempPagerTransaction tx = null;
            try
            {
                if (IsEncrypted)
                {
                    //We need a tx for the encryption pager and we can't dispose of it while reading the page.
                    tx = new TempPagerTransaction();
                }
                var sw = new Stopwatch();
                sw.Start();
                byte* mem = null;
                if (_copyOnWrite)
                {
                    writer.WriteLine($"Recovering journal files from folder '{_option.JournalPath}', this may take a while...");

                    bool optionOwnsPagers = _option.OwnsPagers;
                    try
                    {
                        _option.OwnsPagers = false;

                        while (true)
                        {
                            try
                            {
                                se = new StorageEnvironment(_option);
                                break;
                            }
                            catch (IncreasingDataFileInCopyOnWriteModeException ex)
                            {
                                _option.Dispose();

                                using (var file = File.Open(ex.DataFilePath, FileMode.Open))
                                {
                                    file.SetLength(ex.RequestedSize);
                                }

                                _option = CreateOptions();
                            }
                            catch (OutOfMemoryException e)
                            {
                                if (e.InnerException is Win32Exception)
                                    throw;
                            }
                        }

                        //for encrypted database the pointer points to the buffer and this is not what we want.
                        mem = se.Options.DataPager.PagerState.MapBase;
                        writer.WriteLine(
                            $"Journal recovery has completed successfully within {sw.Elapsed.TotalSeconds:N1} seconds");
                    }
                    catch (Exception e)
                    {
                        se?.Dispose();

                        if (e is OutOfMemoryException && e.InnerException is Win32Exception)
                        {
                            e.Data["ReturnCode"] = 0xDEAD;
                            writer.WriteLine($"{e.InnerException.Message}. {e.Message}.");
                            writer.WriteLine();
                            writer.WriteLine("Journal recovery failed. To continue, please backup your files and run again with --DisableCopyOnWriteMode flag.");
                            writer.WriteLine("Please note that this is usafe operation and we highly recommend to backup you files.");

                            throw;
                        }
                        writer.WriteLine("Journal recovery failed, don't worry we will continue with data recovery.");
                        writer.WriteLine("The reason for the Jornal recovery failure was:");
                        writer.WriteLine(e);
                    }
                    finally
                    {
                        _option.OwnsPagers = optionOwnsPagers;
                    }
                }

                if (mem == null)
                {
                    //for encrypted database the pointer points to the buffer and this is not what we want.
                    if (se == null /*journal recovery failed or copy on write is set to false*/)
                    {
                        mem = _option.DataPager.PagerState.MapBase;
                    }
                    else
                    {
                        mem = se.Options.DataPager.PagerState.MapBase;
                    }
                }
                long startOffset = (long)mem;
                var fi = new FileInfo(_datafile);
                var fileSize = fi.Length;
                //making sure eof is page aligned
                var eof = mem + (fileSize / _pageSize) * _pageSize;

                DateTime lastProgressReport = DateTime.MinValue;

                if (Directory.Exists(Path.GetDirectoryName(_output)) == false)
                    Directory.CreateDirectory(Path.GetDirectoryName(_output));

                using (var destinationStreamDocuments = File.OpenWrite(Path.Combine(Path.GetDirectoryName(_output), Path.GetFileNameWithoutExtension(_output) + "-2-Documents" + Path.GetExtension(_output))))
                using (var destinationStreamRevisions = File.OpenWrite(Path.Combine(Path.GetDirectoryName(_output), Path.GetFileNameWithoutExtension(_output) + "-3-Revisions" + Path.GetExtension(_output))))
                using (var destinationStreamConflicts = File.OpenWrite(Path.Combine(Path.GetDirectoryName(_output), Path.GetFileNameWithoutExtension(_output) + "-4-Conflicts" + Path.GetExtension(_output))))
                using (var destinationStreamCounters = File.OpenWrite(Path.Combine(Path.GetDirectoryName(_output), Path.GetFileNameWithoutExtension(_output) + "-5-Counters" + Path.GetExtension(_output))))
                using (var destinationStreamTimeSeries = File.OpenWrite(Path.Combine(Path.GetDirectoryName(_output), Path.GetFileNameWithoutExtension(_output) + "-6-TimeSeries" + Path.GetExtension(_output))))
                using (var gZipStreamDocuments = new GZipStream(destinationStreamDocuments, CompressionMode.Compress, true))
                using (var gZipStreamRevisions = new GZipStream(destinationStreamRevisions, CompressionMode.Compress, true))
                using (var gZipStreamConflicts = new GZipStream(destinationStreamConflicts, CompressionMode.Compress, true))
                using (var gZipStreamCounters = new GZipStream(destinationStreamCounters, CompressionMode.Compress, true))
                using (var gZipStreamTimeSeries = new GZipStream(destinationStreamTimeSeries, CompressionMode.Compress, true))
                using (var context = new JsonOperationContext(_initialContextSize, _initialContextLongLivedSize, 8 * 1024, SharedMultipleUseFlag.None))
                using (var documentsWriter = new BlittableJsonTextWriter(context, gZipStreamDocuments))
                using (var revisionsWriter = new BlittableJsonTextWriter(context, gZipStreamRevisions))
                using (var conflictsWriter = new BlittableJsonTextWriter(context, gZipStreamConflicts))
                using (var countersWriter = new BlittableJsonTextWriter(context, gZipStreamCounters))
                using (var timeSeriesWriter = new BlittableJsonTextWriter(context, gZipStreamTimeSeries))
                {
                    WriteSmugglerHeader(documentsWriter, ServerVersion.Build, "Docs");
                    WriteSmugglerHeader(revisionsWriter, ServerVersion.Build, nameof(DatabaseItemType.RevisionDocuments));
                    WriteSmugglerHeader(conflictsWriter, ServerVersion.Build, nameof(DatabaseItemType.Conflicts));
                    WriteSmugglerHeader(countersWriter, ServerVersion.Build, nameof(DatabaseItemType.CounterGroups));
                    WriteSmugglerHeader(timeSeriesWriter, ServerVersion.Build, nameof(DatabaseItemType.TimeSeries));

                    while (mem < eof)
                    {
                        try
                        {
                            var page = DecryptPageIfNeeded(mem, startOffset, ref tx, maybePulseTransaction: true);

                            if (ct.IsCancellationRequested)
                            {
                                if (_logger.IsOperationsEnabled)
                                    _logger.Operations($"Cancellation requested while recovery was in position {GetFilePosition(startOffset, mem)}");
                                _cancellationRequested = true;
                                break;
                            }

                            var now = DateTime.UtcNow;
                            if ((now - lastProgressReport).TotalSeconds >= _progressIntervalInSec)
                            {
                                if (lastProgressReport != DateTime.MinValue)
                                {
                                    writer.WriteLine("Press 'q' to quit the recovery process");
                                }

                                lastProgressReport = now;
                                PrintRecoveryProgress(startOffset, mem, eof, now);
                            }

                            var pageHeader = (PageHeader*)page;

                            //this page is not raw data section move on
                            if ((pageHeader->Flags).HasFlag(PageFlags.RawData) == false && pageHeader->Flags.HasFlag(PageFlags.Stream) == false)
                            {
                                mem += _pageSize;
                                continue;
                            }

                            if (pageHeader->Flags.HasFlag(PageFlags.Single) &&
                                pageHeader->Flags.HasFlag(PageFlags.Overflow))
                            {
                                var message =
                                    $"page #{pageHeader->PageNumber} (offset={GetFilePosition(startOffset, mem)}) has both Overflow and Single flag turned";
                                mem = PrintErrorAndAdvanceMem(message, mem);
                                continue;
                            }

                            //overflow page
                            ulong checksum;
                            if (pageHeader->Flags.HasFlag(PageFlags.Overflow))
                            {
                                if (ValidateOverflowPage(pageHeader, eof, startOffset, ref mem) == false)
                                    continue;

                                var numberOfPages = VirtualPagerLegacyExtensions.GetNumberOfOverflowPages(pageHeader->OverflowSize);

                                if (pageHeader->Flags.HasFlag(PageFlags.Stream))
                                {
                                    var streamPageHeader = (StreamPageHeader*)pageHeader;
                                    //Skipping stream chunks that are not first, this is not a faulty page so we don't report error
                                    if (streamPageHeader->StreamPageFlags.HasFlag(StreamPageFlags.First) == false)
                                    {
                                        mem += numberOfPages * _pageSize;
                                        continue;
                                    }

                                    int rc;
                                    fixed (byte* hashStatePtr = _streamHashState)
                                    fixed (byte* hashResultPtr = _streamHashResult)
                                    {
                                        long totalSize = 0;
                                        _attachmentChunks.Clear();
                                        rc = Sodium.crypto_generichash_init(hashStatePtr, null, UIntPtr.Zero, (UIntPtr)_streamHashResult.Length);
                                        if (rc != 0)
                                        {
                                            if (_logger.IsOperationsEnabled)
                                                _logger.Operations(
                                                    $"page #{pageHeader->PageNumber} (offset={(long)pageHeader}) failed to initialize Sodium for hash computation will skip this page.");
                                            mem += numberOfPages * _pageSize;
                                            continue;
                                        }

                                        // write document header, including size
                                        PageHeader* nextPage = pageHeader;

                                        bool valid = true;
                                        string tag = null;

                                        while (true) // has next
                                        {
                                            streamPageHeader = (StreamPageHeader*)nextPage;
                                            //this is the last page and it contains only stream info + maybe the stream tag
                                            if (streamPageHeader->ChunkSize == 0)
                                            {
                                                ExtractTagFromLastPage(nextPage, streamPageHeader, ref tag);
                                                break;
                                            }

                                            totalSize += streamPageHeader->ChunkSize;
                                            var dataStart = (byte*)nextPage + PageHeader.SizeOf;
                                            _attachmentChunks.Add(((IntPtr)dataStart, (int)streamPageHeader->ChunkSize));
                                            rc = Sodium.crypto_generichash_update(hashStatePtr, dataStart, (ulong)streamPageHeader->ChunkSize);
                                            if (rc != 0)
                                            {
                                                if (_logger.IsOperationsEnabled)
                                                    _logger.Operations(
                                                        $"page #{pageHeader->PageNumber} (offset={(long)pageHeader}) failed to compute chunk hash, will skip it.");
                                                valid = false;
                                                break;
                                            }

                                            if (streamPageHeader->StreamNextPageNumber == 0)
                                            {
                                                ExtractTagFromLastPage(nextPage, streamPageHeader, ref tag);
                                                break;
                                            }

                                            var nextStreamHeader = (byte*)(streamPageHeader->StreamNextPageNumber * _pageSize) + startOffset;
                                            nextPage = (PageHeader*)DecryptPageIfNeeded(nextStreamHeader, startOffset, ref tx, false);

                                            //This is the case that the next page isn't a stream page
                                            if (nextPage->Flags.HasFlag(PageFlags.Stream) == false || nextPage->Flags.HasFlag(PageFlags.Overflow) == false)
                                            {
                                                valid = false;
                                                if (_logger.IsOperationsEnabled)
                                                    _logger.Operations(
                                                        $"page #{nextPage->PageNumber} (offset={(long)nextPage}) was suppose to be a stream chunk but isn't marked as Overflow | Stream");
                                                break;
                                            }

                                            valid = ValidateOverflowPage(nextPage, eof, startOffset, ref mem);

                                            //we already advance the pointer inside the validation
                                            if (valid == false)
                                            {
                                                break;
                                            }
                                        }

                                        if (valid == false)
                                        {
                                            //The first page was valid so we can skip the entire overflow
                                            mem += numberOfPages * _pageSize;
                                            continue;
                                        }

                                        rc = Sodium.crypto_generichash_final(hashStatePtr, hashResultPtr, (UIntPtr)_streamHashResult.Length);
                                        if (rc != 0)
                                        {
                                            if (_logger.IsOperationsEnabled)
                                                _logger.Operations(
                                                    $"page #{pageHeader->PageNumber} (offset={(long)pageHeader}) failed to compute attachment hash, will skip it.");
                                            mem += numberOfPages * _pageSize;
                                            continue;
                                        }

                                        var hash = new string(' ', 44);
                                        fixed (char* p = hash)
                                        {
                                            var len = Base64.ConvertToBase64Array(p, hashResultPtr, 0, 32);
                                            Debug.Assert(len == 44);
                                        }

                                        WriteAttachment(documentsWriter, totalSize, hash, tag);
                                    }

                                    mem += numberOfPages * _pageSize;
                                }
                                else
                                {
                                    var ptr = (byte*)pageHeader + PageHeader.SizeOf;
                                    int sizeInBytes = pageHeader->OverflowSize;
                                    byte* buffer = null;
                                    try
                                    {
                                        if (pageHeader->Flags.HasFlag(PageFlags.Compressed))
                                        {
                                            buffer = Decompress(ref ptr, ref sizeInBytes);
                                        }
                                        if (Write((byte*)pageHeader + PageHeader.SizeOf, pageHeader->OverflowSize, 
                                            documentsWriter, revisionsWriter,
                                            conflictsWriter, countersWriter, timeSeriesWriter,
                                            context, startOffset, 
                                            ((RawDataOverflowPageHeader*)page)->TableType))
                                        {
                                            mem += numberOfPages * _pageSize;
                                        }
                                        else //write document failed 
                                        {
                                            mem += _pageSize;
                                        }
                                    }
                                    finally
                                    {
                                        if (buffer != null)
                                            Marshal.FreeHGlobal((IntPtr)buffer);
                                    }
                                }

                                continue;
                            }

                            //We don't have checksum for encrypted pages
                            if (IsEncrypted == false)
                            {
                                checksum = StorageEnvironment.CalculatePageChecksum((byte*)pageHeader, pageHeader->PageNumber, pageHeader->Flags, 0);

                                if (checksum != pageHeader->Checksum)
                                {
                                    CheckInvalidPagesInARaw(pageHeader, mem);
                                    var message =
                                        $"Invalid checksum for page {pageHeader->PageNumber}, expected hash to be {pageHeader->Checksum} but was {checksum}";
                                    mem = PrintErrorAndAdvanceMem(message, mem);
                                    continue;
                                }

                                _shouldIgnoreInvalidPagesInARaw = true;
                            }

                            // small raw data section
                            var rawHeader = (RawDataSmallPageHeader*)page;

                            // small raw data section header
                            if (rawHeader->RawDataFlags.HasFlag(RawDataPageFlags.Header))
                            {
                                mem += _pageSize;
                                continue;
                            }

                            if (rawHeader->NextAllocation > _pageSize)
                            {
                                var message =
                                    $"RawDataSmallPage #{rawHeader->PageNumber} at {GetFilePosition(startOffset, mem)} next allocation is larger than {_pageSize} bytes";
                                mem = PrintErrorAndAdvanceMem(message, mem);
                                continue;
                            }

                            for (var pos = PageHeader.SizeOf; pos < rawHeader->NextAllocation;)
                            {
                                var currMem = page + pos;
                                var entry = (RawDataSection.RawDataEntrySizes*)currMem;
                                //this indicates that the current entry is invalid because it is outside the size of a page
                                if (pos > _pageSize)
                                {
                                    var message =
                                        $"RawDataSmallPage #{rawHeader->PageNumber} has an invalid entry at {GetFilePosition(startOffset, mem + pos)}";
                                    mem = PrintErrorAndAdvanceMem(message, mem);
                                    //we can't retrieve entries past the invalid entry
                                    break;
                                }

                                //Allocated size of entry exceed the bound of the page next allocation
                                if (entry->AllocatedSize + pos + sizeof(RawDataSection.RawDataEntrySizes) >
                                    rawHeader->NextAllocation)
                                {
                                    var message =
                                        $"RawDataSmallPage #{rawHeader->PageNumber} has an invalid entry at {GetFilePosition(startOffset, mem + pos)}" +
                                        "the allocated entry exceed the bound of the page next allocation.";
                                    mem = PrintErrorAndAdvanceMem(message, mem);
                                    //we can't retrieve entries past the invalid entry
                                    break;
                                }

                                pos += entry->AllocatedSize + sizeof(RawDataSection.RawDataEntrySizes);
                                if (entry->AllocatedSize == 0 || entry->IsFreed)
                                    continue;

                                if (entry->UsedSize > entry->AllocatedSize)
                                {
                                    var message =
                                        $"RawDataSmallPage #{rawHeader->PageNumber} has an invalid entry at {GetFilePosition(startOffset, mem + pos)}" +
                                        "the size of the entry exceed the allocated size";
                                    mem = PrintErrorAndAdvanceMem(message, mem);
                                    //we can't retrieve entries past the invalid entry
                                    break;
                                }

                                int sizeInBytes = entry->UsedSize;
                                byte* ptr = currMem + sizeof(RawDataSection.RawDataEntrySizes);
                                byte* buffer = null;
                                if (entry->IsCompressed)
                                {
                                    buffer = Decompress(ref ptr, ref sizeInBytes);
                                }

                                try
                                {

                                    if (Write(ptr,
                                        sizeInBytes,
                                        documentsWriter, revisionsWriter,
                                        conflictsWriter, countersWriter, timeSeriesWriter,
                                        context, startOffset, ((RawDataSmallPageHeader*)page)->TableType) == false)
                                        break;
                                }
                                finally
                                {
                                    if (buffer != null)
                                        Marshal.FreeHGlobal((IntPtr)buffer);
                                }
                            }

                            mem += _pageSize;
                        }
                        catch (InvalidOperationException ioe) when (ioe.Message == EncryptedDatabaseWithoutMasterkeyErrorMessage)
                        {
                            throw;
                        }
                        catch (Exception e)
                        {
                            var message =
                                $"Unexpected exception at position {GetFilePosition(startOffset, mem)}:{Environment.NewLine} {e}";
                            mem = PrintErrorAndAdvanceMem(message, mem);
                        }
                    }

                    PrintRecoveryProgress(startOffset, mem, eof, DateTime.UtcNow);

                    ReportOrphanAttachmentsAndMissingAttachments(writer, documentsWriter, ct);
                    //This will only be the case when we don't have orphan attachments and we wrote the last attachment after we wrote the
                    //last document
                    if (_lastWriteIsDocument == false && _lastAttachmentInfo.HasValue)
                    {
                        WriteDummyDocumentForAttachment(documentsWriter, _lastAttachmentInfo.Value.hash, _lastAttachmentInfo.Value.size, _lastAttachmentInfo.Value.tag);
                    }

                    ReportOrphanCountersAndMissingCounters(writer, documentsWriter, ct);
                    ReportOrphanTimeSeriesAndMissingTimeSeries(writer, documentsWriter, ct);

                    documentsWriter.WriteEndArray();
                    conflictsWriter.WriteEndArray();
                    revisionsWriter.WriteEndArray();
                    countersWriter.WriteEndArray();
                    timeSeriesWriter.WriteEndArray();
                    documentsWriter.WriteEndObject();
                    conflictsWriter.WriteEndObject();
                    revisionsWriter.WriteEndObject();
                    countersWriter.WriteEndObject();
                    timeSeriesWriter.WriteEndObject();

                    if (_logger.IsOperationsEnabled)
                    {
                        _logger.Operations(Environment.NewLine +
                            $"Discovered a total of {_numberOfDocumentsRetrieved:#,#;00} documents within {sw.Elapsed.TotalSeconds::#,#.#;;00} seconds." + Environment.NewLine +
                            $"Discovered a total of {_attachmentsHashs.Count:#,#;00} attachments. " + Environment.NewLine +
                            $"Discovered a total of {_numberOfCountersRetrieved:#,#;00} counters. " + Environment.NewLine +
                            $"Discovered a total of {_numberOfTimeSeriesSegmentsRetrieved:#,#;00} time-series segments. " + Environment.NewLine +
                            $"Discovered a total of {_numberOfFaultedPages::#,#;00} faulted pages.");
                    }
                }
                if (_cancellationRequested)
                    return RecoveryStatus.CancellationRequested;
                return RecoveryStatus.Success;
            }
            finally
            {
                tx?.Dispose();
                se?.Dispose();
                if (_config.LoggingMode != LogMode.None)
                    LoggingSource.Instance.EndLogging();
            }
        }

        private Dictionary<int, ZstdLib.CompressionDictionary> _dictionaries = null;

        private byte* Decompress(ref byte* ptr, ref int sizeInBytes)
        {
            var dicId = BlittableJsonReaderBase.ReadVariableSizeIntInReverse(ptr,
                sizeInBytes - 1,
                out var offset);

            var data = new ReadOnlySpan<byte>(ptr, sizeInBytes-offset);
            var outSize = ZstdLib.GetDecompressedSize(data);
            var buffer = (byte*)Marshal.AllocHGlobal(outSize);
            if (buffer == null)
                throw new OutOfMemoryException();

            ZstdLib.CompressionDictionary dictionary;
            if (dicId == 0)
            {
                dictionary = null;
            }
            else
            {
                if (_dictionaries == null)
                {
                    LoadCompressionDictionaries();
                }
                if(_dictionaries.TryGetValue(dicId, out dictionary) == false)
                {
                    throw new InvalidDataException("Unable to find dictionary " + dicId + " from the recovery files, unable to handle compressed data");
                }
            }

            var output = ZstdLib.Decompress(data, new Span<byte>(buffer, outSize), dictionary);
            if (output != outSize)
                throw new InvalidDataException("Bad size after decompression");
            sizeInBytes = output;
            ptr = buffer;
            return buffer;
        }

        private void LoadCompressionDictionaries()
        {
            _dictionaries = new Dictionary<int, ZstdLib.CompressionDictionary>();
            try
            { 
                var subKeyLen = (int)Sodium.crypto_aead_xchacha20poly1305_ietf_keybytes();
                var subKey = stackalloc byte[subKeyLen];

                var recoveryFiles = Directory.GetFiles(_config.DataFileDirectory, TableValueCompressor.CompressionRecoveryExtensionGlob);
                foreach (string recoveryFile in recoveryFiles)
                {
                    try
                    {
                        using var fs = File.OpenRead(recoveryFile);
                        using var zip = new ZipArchive(fs);

                        foreach (ZipArchiveEntry entry in zip.Entries)
                        {
                            if (Path.GetExtension(entry.Name) != ".dic")
                                continue;

                            if (int.TryParse(Path.GetFileNameWithoutExtension(entry.Name), out var id) == false)
                                continue;

                            if (_dictionaries.ContainsKey(id))
                                continue; // read from the previous file
                            var ms = new MemoryStream();
                            using var s = entry.Open();
                            s.CopyTo(ms);

                            fixed (byte* pKey = _config.MasterKey)
                            fixed (byte* b = ms.ToArray())
                            fixed (byte* ctx = TableValueCompressor.EncryptionContext)
                            {

                                var nonceEntry = zip.GetEntry(Path.GetFileNameWithoutExtension(entry.Name) + ".nonce");
                                if (nonceEntry != null)
                                {
                                    if (_config.MasterKey == null)
                                    {
                                        throw new InvalidOperationException("The compression dictionaries are encrypted, but you didn't specify a master key for the recovery.");
                                    }

                                    var macEntry = zip.GetEntry(Path.GetFileNameWithoutExtension(entry.Name) + ".mac");
                                    byte[] nonceBuffer = new BinaryReader(nonceEntry.Open()).ReadBytes((int)Sodium.crypto_stream_xchacha20_noncebytes());
                                    byte[] macBuffer = new BinaryReader(macEntry.Open()).ReadBytes((int)Sodium.crypto_aead_xchacha20poly1305_ietf_abytes());

                                    if(nonceBuffer.Length != (int)Sodium.crypto_aead_xchacha20poly1305_ietf_npubbytes())
                                        throw new InvalidOperationException("Invalid nonce length");

                                    if (macBuffer.Length != (int)Sodium.crypto_aead_xchacha20poly1305_ietf_abytes())
                                        throw new InvalidOperationException("Invalid mac length");


                                    if (Sodium.crypto_kdf_derive_from_key(subKey, (UIntPtr)subKeyLen, (ulong)id, ctx, pKey) != 0)
                                        throw new InvalidOperationException("Unable to generate derived key");

                                    fixed (byte* nonce = nonceBuffer)
                                    fixed(byte*mac = macBuffer)
                                    {
                                        var rc = Sodium.crypto_aead_xchacha20poly1305_ietf_decrypt_detached(
                                            b,
                                            null,
                                            b,
                                            (ulong)ms.Length,
                                            mac,
                                            null,
                                            0,
                                            nonce,
                                            subKey
                                        );

                                        if (rc != 0)
                                            throw new InvalidDataException("Unable to decrypt dictionary " + id);
                                    }
                                }

                                _dictionaries[id] = new ZstdLib.CompressionDictionary(id, 
                                    b + sizeof(CompressionDictionaryInfo), 
                                    (int)ms.Length - sizeof(CompressionDictionaryInfo), 3);
                            }
                        }
                    }
                    catch (Exception e)
                    {
                        if (_logger.IsOperationsEnabled)
                        {
                            _logger.Operations("Failed to read " + recoveryFile + " dictionary, ignoring and will continue. Some compressed data may not be recoverable", e);
                        }
                    }
                }
            }
            catch (Exception e)
            {
                if (_logger.IsOperationsEnabled)
                {
                    _logger.Operations("Failed to read recovery dictionaries from " + _config.DataFileDirectory + ". Compressed data will not be recovered!", e);
                }
            }
        }

        private void CheckInvalidPagesInARaw(PageHeader* pageHeader, byte* mem)
        {
            if (_shouldIgnoreInvalidPagesInARaw)
                return;

            if (MacNotZero(pageHeader))
            {
                if (MaxNumberOfInvalidChecksumWithNoneZeroMac <= _InvalidChecksumWithNoneZeroMac++)
                {
                    PrintErrorAndAdvanceMem(EncryptedDatabaseWithoutMasterkeyErrorMessage, mem);
                    throw new InvalidOperationException(EncryptedDatabaseWithoutMasterkeyErrorMessage);
                }
            }
        }

        private const string EncryptedDatabaseWithoutMasterkeyErrorMessage =
            "this is a strong indication that you're recovering an encrypted database and didn't" +
            " provide the encryption key using the  '--MasterKey=<KEY>' command line flag";

        [MethodImpl(MethodImplOptions.AggressiveInlining)]
        private bool MacNotZero(PageHeader* pageHeader)
        {
            byte* zeroes = stackalloc byte[SizeOfMacInBytes];
            return Sparrow.Memory.Compare(zeroes, pageHeader->Mac, SizeOfMacInBytes) != 0;
        }

        private Size _maxTransactionSize = new Size(64, SizeUnit.Megabytes);

        private byte* DecryptPageIfNeeded(byte* mem, long start, ref TempPagerTransaction tx, bool maybePulseTransaction = false)
        {
            if (IsEncrypted == false)
                return mem;

            //We must make sure we can close the transaction since it may hold buffers for memory we still need e.g. attachments chunks.
            if (maybePulseTransaction && tx?.AdditionalMemoryUsageSize > _maxTransactionSize)
            {
                tx.Dispose();
                tx = new TempPagerTransaction();
            }

            long pageNumber = (long)((PageHeader*)mem)->PageNumber;
            var res = Pager.AcquirePagePointer(tx, pageNumber);

            return res;
        }

        private static void ExtractTagFromLastPage(PageHeader* nextPage, StreamPageHeader* streamPageHeader, ref string tag)
        {
            var si = (StreamInfo*)((byte*)nextPage + streamPageHeader->ChunkSize + PageHeader.SizeOf);
            var tagSize = si->TagSize;
            if (nextPage->OverflowSize > tagSize + streamPageHeader->ChunkSize + StreamInfo.SizeOf)
            {
                //not sure if we should fail because of missing tag
                return;
            }
            if (tagSize > 0)
            {
                tag = Encodings.Utf8.GetString((byte*)si + StreamInfo.SizeOf, tagSize);
            }
        }

        private const string EmptyCollection = "@empty";
        private static readonly char[] TagSeparator = { (char)SpecialChars.RecordSeparator };

        private void WriteDummyDocumentForAttachment(BlittableJsonTextWriter writer, string hash, long size, string tag)
        {
            if (_documentWritten)
                writer.WriteComma();
            //start metadata
            writer.WriteStartObject();
            writer.WritePropertyName(Raven.Client.Constants.Documents.Metadata.Key);
            writer.WriteStartObject();
            //collection name
            writer.WritePropertyName(Raven.Client.Constants.Documents.Metadata.Collection);
            writer.WriteString(EmptyCollection);
            writer.WriteComma();
            //id
            writer.WritePropertyName(Raven.Client.Constants.Documents.Metadata.Id);
            writer.WriteString($"DummyDoc{_dummyDocNumber++}");
            writer.WriteComma();
            //change vector
            writer.WritePropertyName(Raven.Client.Constants.Documents.Metadata.ChangeVector);
            writer.WriteString(Empty);
            writer.WriteComma();
            //flags
            writer.WritePropertyName(Raven.Client.Constants.Documents.Metadata.Flags);
            writer.WriteString(DocumentFlags.HasAttachments.ToString());
            writer.WriteComma();
            //start attachment
            writer.WritePropertyName(Raven.Client.Constants.Documents.Metadata.Attachments);
            //start attachment array
            writer.WriteStartArray();
            //start attachment object
            writer.WriteStartObject();
            if (tag != null)
            {
                //doc id | type 'd' or 'r' | name | hash | content type
                var tokens = tag.Split(TagSeparator);
                if (tokens.Length == 5)
                {
                    WriteAttachmentMetadata(writer, hash, size, tokens[2], tokens[4]);
                }
                else
                {
                    WriteAttachmentMetadata(writer, hash, size, $"DummyAttachmentName{_dummyAttachmentNumber++}", Empty);
                }
            }
            else
            {
                WriteAttachmentMetadata(writer, hash, size, $"DummyAttachmentName{_dummyAttachmentNumber++}", Empty);
            }
            //end attachment object
            writer.WriteEndObject();
            // end attachment array
            writer.WriteEndArray();
            //end attachment
            writer.WriteEndObject();
            //end metadata
            writer.WriteEndObject();
            _lastWriteIsDocument = true;
        }

        private static void WriteAttachmentMetadata(BlittableJsonTextWriter writer, string hash, long size, string name, string contentType)
        {
            //name
            writer.WritePropertyName("Name");
            writer.WriteString(name);
            writer.WriteComma();
            //hash
            writer.WritePropertyName("Hash");
            writer.WriteString(hash);
            writer.WriteComma();
            //content type
            writer.WritePropertyName("ContentType");
            writer.WriteString(contentType);
            writer.WriteComma();
            //size
            writer.WritePropertyName("size");
            writer.WriteInteger(size);
        }

        private void ReportOrphanAttachmentsAndMissingAttachments(TextWriter writer, BlittableJsonTextWriter documentsWriter, CancellationToken ct)
        {
            //No need to scare the user if there are no attachments in the dump
            if (_attachmentsHashs.Count == 0 && _documentsAttachments.Count == 0)
                return;
            if (_attachmentsHashs.Count == 0)
            {
                if (_logger.IsOperationsEnabled)
                    _logger.Operations("No attachments were recovered but there are documents pointing to attachments.");
                return;
            }
            if (_documentsAttachments.Count == 0)
            {
                foreach (var (hash, tag, size) in _attachmentsHashs)
                {
                    ReportOrphanAttachmentDocumentId(hash, size, tag, documentsWriter);
                }
                return;
            }
            writer.WriteLine("Starting to compute orphan and missing attachments this may take a while.");
            if (ct.IsCancellationRequested)
            {
                return;
            }
            _attachmentsHashs.Sort((x, y) => Compare(x.hash, y.hash, StringComparison.Ordinal));
            if (ct.IsCancellationRequested)
            {
                return;
            }
            _documentsAttachments.Sort((x, y) => Compare(x.Hash, y.Hash, StringComparison.Ordinal));
            //We rely on the fact that the attachment hash are unique in the _attachmentsHashs list (no duplicated values).
            int index = 0;
            foreach (var (hash, docId, size) in _attachmentsHashs)
            {
                if (ct.IsCancellationRequested)
                {
                    return;
                }
                var foundEqual = false;
                while (_documentsAttachments.Count > index)
                {
                    var documentHash = _documentsAttachments[index].Hash;
                    var compareResult = Compare(hash, documentHash, StringComparison.Ordinal);
                    if (compareResult == 0)
                    {
                        index++;
                        foundEqual = true;
                        continue;
                    }
                    //this is the case where we have a document with a hash but no attachment with that hash
                    if (compareResult > 0)
                    {
                        if (_logger.IsOperationsEnabled)
                            _logger.Operations($"Document {_documentsAttachments[index].DocId} contains attachment with hash {documentHash} but we were not able to recover such attachment.");
                        index++;
                        continue;
                    }
                    break;
                }
                if (foundEqual == false)
                {
                    ReportOrphanAttachmentDocumentId(hash, size, docId, documentsWriter);
                }
            }
        }
      
        private void ReportOrphanAttachmentDocumentId(string hash, long size, string tag, BlittableJsonTextWriter writer)
        {
            var msg = new StringBuilder($"Found orphan attachment with hash {hash}");
            if (tag != null)
            {
                msg.Append($" attachment tag = {tag}");
            }
            if (_logger.IsOperationsEnabled)
                _logger.Operations(msg.ToString());
            WriteDummyDocumentForAttachment(writer, hash, size, tag);
        }

        private void ReportOrphanTimeSeriesAndMissingTimeSeries(TextWriter writer, BlittableJsonTextWriter documentWriter, in CancellationToken ct)
        {
            //No need to scare the user if there are no time-series in the dump
            if (_uniqueTimeSeriesDiscovered.Count == 0 && _documentsTimeSeries.Count == 0)
                return;
            if (_uniqueTimeSeriesDiscovered.Count == 0)
            {
                if (_logger.IsOperationsEnabled)
                    _logger.Operations("No time-series were recovered but there are documents pointing to time-series.");
                return;
            }

            var orphans = new Dictionary<string, HashSet<string>>();
            if (_documentsTimeSeries.Count == 0)
            {
                foreach (var (name, docId) in _uniqueTimeSeriesDiscovered)
                {
                    if (_previouslyWrittenDocs.ContainsKey(docId))
                        continue;

                    AddOrphanTimeSeries(orphans, docId, name);
                }

                ReportOrphanTimeSeriesDocumentIds(orphans, documentWriter);
                return;
            }
            writer.WriteLine("Starting to compute orphan and missing time-series. this may take a while.");
            if (ct.IsCancellationRequested)
            {
                return;
            }
            _documentsTimeSeries.Sort((x, y) => Compare(x.docId + SpecialChars.RecordSeparator + x.name,
                y.docId + SpecialChars.RecordSeparator + y.name, StringComparison.OrdinalIgnoreCase));
            //We rely on the fact that the time-series id+name is unique in the _uniqueTimeSeriesDiscovered list (no duplicated values).
            int index = 0;
            foreach (var (name, docId) in _uniqueTimeSeriesDiscovered)
            {
                if (_previouslyWrittenDocs.ContainsKey(docId))
                    continue;

                var discoveredKey = docId + SpecialChars.RecordSeparator + name;
                if (ct.IsCancellationRequested)
                {
                    return;
                }
                var foundEqual = false;
                while (_documentsTimeSeries.Count > index)
                {
                    var timeSeriesKey = _documentsTimeSeries[index].docId + SpecialChars.RecordSeparator + _documentsTimeSeries[index].name;
                    var compareResult = Compare(discoveredKey, timeSeriesKey, StringComparison.OrdinalIgnoreCase);
                    if (compareResult == 0)
                    {
                        index++;
                        foundEqual = true;
                        continue;
                    }
                    if (compareResult > 0)
                    {
                        //this is the case where we have a document with a counter that wasn't recovered
                        if (_logger.IsOperationsEnabled)
                            _logger.Operations($"Document {_documentsTimeSeries[index].docId} contains a time-series with name {_documentsTimeSeries[index].name} but we were not able to recover such time-series.");
                        index++;
                        continue;
                    }
                    break;
                }
                if (foundEqual == false)
                {
                    AddOrphanTimeSeries(orphans, docId, name);
                }
            }

            if (orphans.Count > 0)
            {
                ReportOrphanTimeSeriesDocumentIds(orphans, documentWriter);
            }
        }

        private void ReportOrphanCountersAndMissingCounters(TextWriter writer, BlittableJsonTextWriter documentWriter, CancellationToken ct)
        {
            //No need to scare the user if there are no counters in the dump
            if (_uniqueCountersDiscovered.Count == 0 && _documentsCounters.Count == 0)
                return;
            if (_uniqueCountersDiscovered.Count == 0)
            {
                if (_logger.IsOperationsEnabled)
                    _logger.Operations("No counters were recovered but there are documents pointing to counters.");
                return;
            }

            if (_documentsCounters.Count == 0)
            {
                foreach (var kvp in _uniqueCountersDiscovered)
                {
                    if (_previouslyWrittenDocs.ContainsKey(kvp.Key))
                        continue;

                    // orphan counters
                    WriteDummyDocumentForCounters(documentWriter, kvp.Key, kvp.Value);
                }

                return;
            }
            writer.WriteLine("Starting to compute orphan and missing counters. this may take a while.");
            if (ct.IsCancellationRequested)
            {
                return;
            }
            _documentsCounters.Sort((x, y) => Compare(x.DocId + SpecialChars.RecordSeparator + x.Name,
                y.DocId + SpecialChars.RecordSeparator + y.Name, StringComparison.OrdinalIgnoreCase));
            //We rely on the fact that the counter id+name is unique in the _discoveredCounters list (no duplicated values).
            int index = 0;
            foreach (var (docId, names) in _uniqueCountersDiscovered)
            {
                if (_previouslyWrittenDocs.ContainsKey(docId) == false)
                {
                    // orphan counters
                    WriteDummyDocumentForCounters(documentWriter, docId, names);
                }

                foreach (var name in names)
                {
                    var discoveredKey = docId + SpecialChars.RecordSeparator + name;
                    if (ct.IsCancellationRequested)
                    {
                        return;
                    }
                    while (_documentsCounters.Count > index)
                    {
                        var documentsCountersKey = _documentsCounters[index].DocId + SpecialChars.RecordSeparator + _documentsCounters[index].Name;
                        var compareResult = Compare(discoveredKey, documentsCountersKey, StringComparison.OrdinalIgnoreCase);
                        if (compareResult < 0)
                            break;

                        if (compareResult > 0)
                        {
                            // missing counter - found a document with a counter that wasn't recovered
                            if (_logger.IsOperationsEnabled)
                                _logger.Operations($"Document {_documentsCounters[index].DocId} contains a counter with name {_documentsCounters[index].Name} but we were not able to recover such counter.");
                        }

                        index++;
                    }
                }
            }
        }

<<<<<<< HEAD
        private static void AddOrphanTimeSeries(Dictionary<string, HashSet<string>> orphans, string docId, string name)
        {
            if (orphans.TryGetValue(docId, out var existing) == false)
            {
                orphans[docId] = new HashSet<string> { name };
            }
            else
            {
                existing.Add(name);
            }
        }

        private void ReportOrphanTimeSeriesDocumentIds(Dictionary<string, HashSet<string>> orphans, BlittableJsonTextWriter writer)
        {
            foreach (var kvp in orphans)
            {
                WriteDummyDocumentForTimeSeries(writer, kvp.Key, kvp.Value);
            }
        }

        private void ReportOrphanCountersDocumentIds(Dictionary<string, HashSet<string>> orphans, BlittableJsonTextWriter writer)
        {
            foreach (var kvp in orphans)
            {
                WriteDummyDocumentForCounters(writer, kvp.Key, kvp.Value);
            }
        }

        private void WriteDummyDocumentForTimeSeries(BlittableJsonTextWriter writer, string docId, HashSet<string> timeSeries)
        {
            if (_documentWritten)
                writer.WriteComma();
            //start metadata
            writer.WriteStartObject();
            writer.WritePropertyName(Raven.Client.Constants.Documents.Metadata.Key);
            writer.WriteStartObject();
            //collection name
            writer.WritePropertyName(Raven.Client.Constants.Documents.Metadata.Collection);
            writer.WriteString(EmptyCollection);
            writer.WriteComma();
            //id
            writer.WritePropertyName(Raven.Client.Constants.Documents.Metadata.Id);
            writer.WriteString(docId);
            writer.WriteComma();
            //change vector
            writer.WritePropertyName(Raven.Client.Constants.Documents.Metadata.ChangeVector);
            writer.WriteString(Empty);
            writer.WriteComma();
            //flags
            writer.WritePropertyName(Raven.Client.Constants.Documents.Metadata.Flags);
            writer.WriteString(DocumentFlags.HasTimeSeries.ToString());
            writer.WriteComma();
            //start time-series
            writer.WritePropertyName(Raven.Client.Constants.Documents.Metadata.TimeSeries);
            //start counters array
            writer.WriteStartArray();
            var first = true;
            foreach (var ts in timeSeries)
            {
                if (first == false)
                    writer.WriteComma();
                first = false;

                if (_logger.IsOperationsEnabled)
                    _logger.Operations($"Found orphan time-series with docId= {docId} and name={ts}.");

                writer.WriteString(ts);
            }

            // end time-series array
            writer.WriteEndArray();
            //end metadata
            writer.WriteEndObject();
            writer.WriteEndObject();

            _lastWriteIsDocument = true;
            _documentWritten = true;
        }

        private void WriteDummyDocumentForCounters(BlittableJsonTextWriter writer, string docId, HashSet<string> counters)
=======
        private void WriteDummyDocumentForCounters(BlittableJsonTextWriter writer, string docId, IEnumerable<string> counters)
>>>>>>> 59c82f68
        {
            if (_documentWritten)
                writer.WriteComma();
            //start metadata
            writer.WriteStartObject();
            writer.WritePropertyName(Raven.Client.Constants.Documents.Metadata.Key);
            writer.WriteStartObject();
            //collection name
            writer.WritePropertyName(Raven.Client.Constants.Documents.Metadata.Collection);
            writer.WriteString(EmptyCollection);
            writer.WriteComma();
            //id
            writer.WritePropertyName(Raven.Client.Constants.Documents.Metadata.Id);
            writer.WriteString(docId);
            writer.WriteComma();
            //change vector
            writer.WritePropertyName(Raven.Client.Constants.Documents.Metadata.ChangeVector);
            writer.WriteString(Empty);
            writer.WriteComma();
            //flags
            writer.WritePropertyName(Raven.Client.Constants.Documents.Metadata.Flags);
            writer.WriteString(DocumentFlags.HasCounters.ToString());
            writer.WriteComma();
            //start counters
            writer.WritePropertyName(Raven.Client.Constants.Documents.Metadata.Counters);
            //start counters array
            writer.WriteStartArray();
            var first = true;
            foreach (var counter in counters)
            {
                if (first == false)
                    writer.WriteComma();
                first = false;

                if (_logger.IsOperationsEnabled)
                    _logger.Operations($"Found orphan counter with docId= {docId} and name={counter}.");

                writer.WriteString(counter);
            }

            // end counters array
            writer.WriteEndArray();
            //end metadata
            writer.WriteEndObject();
            writer.WriteEndObject();

            _lastWriteIsDocument = true;
            _documentWritten = true;
        }

        private long _attachmentNumber = 0;
        private readonly List<(string hash, string tag, long size)> _attachmentsHashs = new List<(string, string, long)>();
        private const string TagPrefix = "Recovered attachment #";

        private void WriteAttachment(BlittableJsonTextWriter writer, long totalSize, string hash, string tag = null)
        {
            if (_documentWritten)
            {
                writer.WriteComma();
            }

            writer.WriteStartObject();

            writer.WritePropertyName(Raven.Client.Constants.Documents.Metadata.Key);
            writer.WriteStartObject();

            writer.WritePropertyName(DocumentItem.ExportDocumentType.Key);
            writer.WriteString(DocumentItem.ExportDocumentType.Attachment);

            writer.WriteEndObject();
            writer.WriteComma();

            writer.WritePropertyName(nameof(AttachmentName.Hash));
            writer.WriteString(hash);
            writer.WriteComma();

            writer.WritePropertyName(nameof(AttachmentName.Size));
            writer.WriteInteger(totalSize);
            writer.WriteComma();

            writer.WritePropertyName(nameof(DocumentItem.AttachmentStream.Tag));
            writer.WriteString(tag ?? $"{TagPrefix}{++_attachmentNumber}");

            writer.WriteEndObject();
            foreach (var chunk in _attachmentChunks)
            {
                writer.WriteMemoryChunk(chunk.Ptr, chunk.Size);
            }
            _attachmentsHashs.Add((hash, tag, totalSize));
            _lastWriteIsDocument = false;
            _lastAttachmentInfo = (hash, totalSize, tag);
            _documentWritten = true;
        }

        private bool ValidateOverflowPage(PageHeader* pageHeader, byte* eof, long startOffset, ref byte* mem)
        {
            ulong checksum;
            //pageHeader might be a buffer address we need to verify we don't exceed the original memory boundary here
            var numberOfPages = VirtualPagerLegacyExtensions.GetNumberOfOverflowPages(pageHeader->OverflowSize);
            var sizeOfPages = numberOfPages * _pageSize;
            var endOfOverflow = (long)mem + sizeOfPages;
            // the endOfOverflow can be equal to eof if the last page is overflow
            if (endOfOverflow > (long)eof)
            {
                var message =
                    $"Overflow page #{pageHeader->PageNumber} (offset={GetFilePosition(startOffset, mem)})" +
                    $" size exceeds the end of the file ([{(long)mem}:{(long)endOfOverflow}])";
                mem = PrintErrorAndAdvanceMem(message, mem);
                return false;
            }

            if (pageHeader->OverflowSize <= 0)
            {
                var message =
                    $"Overflow page #{pageHeader->PageNumber} (offset={GetFilePosition(startOffset, mem)})" +
                    $" OverflowSize is not a positive number ({pageHeader->OverflowSize})";
                mem = PrintErrorAndAdvanceMem(message, mem);
                return false;
            }

            if (IsEncrypted == false)
            {
                // this can only be here if we know that the overflow size is valid
                checksum = StorageEnvironment.CalculatePageChecksum((byte*)pageHeader, pageHeader->PageNumber, pageHeader->Flags, pageHeader->OverflowSize);

                if (checksum != pageHeader->Checksum)
                {
                    CheckInvalidPagesInARaw(pageHeader, mem);
                    var message =
                        $"Invalid checksum for overflow page {pageHeader->PageNumber}, expected hash to be {pageHeader->Checksum} but was {checksum}";
                    mem = PrintErrorAndAdvanceMem(message, mem);
                    return false;
                }

                _shouldIgnoreInvalidPagesInARaw = true;
            }

            return true;
        }

        private void WriteSmugglerHeader(BlittableJsonTextWriter writer, int version, string docType)
        {
            writer.WriteStartObject();
            writer.WritePropertyName("BuildVersion");
            writer.WriteInteger(version);
            writer.WriteComma();
            writer.WritePropertyName(docType);
            writer.WriteStartArray();
        }

        private bool Write(byte* mem, int sizeInBytes, BlittableJsonTextWriter documentsWriter, BlittableJsonTextWriter revisionsWriter,
            BlittableJsonTextWriter conflictsWriter, BlittableJsonTextWriter countersWriter, BlittableJsonTextWriter timeSeries, JsonOperationContext context, long startOffset, byte tableType)
        {
            switch ((TableType)tableType)
            {
                case TableType.None:
                    return false;
                case TableType.Documents:
                    return WriteDocument(mem, sizeInBytes, documentsWriter, context, startOffset);
                case TableType.Revisions:
                    return WriteRevision(mem, sizeInBytes, revisionsWriter, context, startOffset);
                case TableType.Conflicts:
                    return WriteConflict(mem, sizeInBytes, conflictsWriter, context, startOffset);
                case TableType.Counters:
                    return WriteCounter(mem, sizeInBytes, countersWriter, context, startOffset);
                case TableType.TimeSeries:
                    return WriteTimeSeries(mem, sizeInBytes, timeSeries, context, startOffset);
                default:
                    throw new ArgumentOutOfRangeException(nameof(tableType), tableType, null);
            }
        }

        private bool WriteTimeSeries(byte* mem, in int sizeInBytes, BlittableJsonTextWriter timeSeriesWriter, JsonOperationContext context, in long startOffset)
        {
            try
            {
                var tvr = new TableValueReader(mem, sizeInBytes);

                if (_timeSeriesWritten)
                    timeSeriesWriter.WriteComma();

                _timeSeriesWritten = false;

                TimeSeriesSegmentEntry item;
                try
                {
                    item = TimeSeriesStorage.CreateTimeSeriesItem(context, ref tvr);
                    if (item == null)
                    {
                        if (_logger.IsOperationsEnabled)
                            _logger.Operations($"Failed to convert table value to time-series at position {GetFilePosition(startOffset, mem)}");
                        return false;
                    }
                }
                catch (Exception e)
                {
                    if (_logger.IsOperationsEnabled)
                        _logger.Operations(
                            $"Found invalid time-series segment at position={GetFilePosition(startOffset, mem)}{Environment.NewLine}{e}");
                    return false;
                }

                timeSeriesWriter.WriteStartObject();
                {
                    timeSeriesWriter.WritePropertyName(Raven.Client.Constants.Documents.Blob.Document);

                    timeSeriesWriter.WriteStartObject();
                    {
                        timeSeriesWriter.WritePropertyName(nameof(TimeSeriesItem.DocId));
                        timeSeriesWriter.WriteString(item.DocId);
                        timeSeriesWriter.WriteComma();

                        timeSeriesWriter.WritePropertyName(nameof(TimeSeriesItem.Name));
                        timeSeriesWriter.WriteString(item.Name);
                        timeSeriesWriter.WriteComma();

                        timeSeriesWriter.WritePropertyName(nameof(TimeSeriesItem.ChangeVector));
                        timeSeriesWriter.WriteString(item.ChangeVector);
                        timeSeriesWriter.WriteComma();

                        timeSeriesWriter.WritePropertyName(nameof(TimeSeriesItem.Collection));
                        timeSeriesWriter.WriteString(item.Collection);
                        timeSeriesWriter.WriteComma();

                        timeSeriesWriter.WritePropertyName(nameof(TimeSeriesItem.Baseline));
                        timeSeriesWriter.WriteDateTime(item.Start, true);    
                    }
                    timeSeriesWriter.WriteEndObject();
                    
                    timeSeriesWriter.WriteComma();
                    timeSeriesWriter.WritePropertyName(Raven.Client.Constants.Documents.Blob.Size);
                    timeSeriesWriter.WriteInteger(item.SegmentSize);
                }
                timeSeriesWriter.WriteEndObject();

                timeSeriesWriter.WriteMemoryChunk(item.Segment.Ptr, item.Segment.NumberOfBytes);

                _timeSeriesWritten = true;
                if (_logger.IsInfoEnabled)
                    _logger.Info($"Found time-series segment with document Id={item.DocId} and time-series={item.Name}");

                _lastRecoveredDocumentKey = item.DocId;
                _uniqueTimeSeriesDiscovered.Add((null, item.DocId));
                _numberOfTimeSeriesSegmentsRetrieved++;

                return true;
            }
            catch (Exception e)
            {
                if (_logger.IsOperationsEnabled)
                    _logger.Operations($"Unexpected exception while writing time-series segment at position {GetFilePosition(startOffset, mem)}: {e}");
                return false;
            }
        }

        private bool WriteCounter(byte* mem, int sizeInBytes, BlittableJsonTextWriter countersWriter, JsonOperationContext context, long startOffset)
        {
            try
            {
                var tvr = new TableValueReader(mem, sizeInBytes);

                if (_counterWritten)
                    countersWriter.WriteComma();

                _counterWritten = false;

                CounterGroupDetail counterGroup = null;
                try
                {
                    counterGroup = CountersStorage.TableValueToCounterGroupDetail(context, ref tvr);
                    if (counterGroup == null)
                    {
                        if (_logger.IsOperationsEnabled)
                            _logger.Operations($"Failed to convert table value to counter at position {GetFilePosition(startOffset, mem)}");
                        return false;
                    }

                    CountersStorage.ConvertFromBlobToNumbers(context, counterGroup);
                }
                catch (Exception e)
                {
                    if (_logger.IsOperationsEnabled)
                        _logger.Operations($"Found invalid counter item at position={GetFilePosition(startOffset, mem)} with document Id={counterGroup?.DocumentId ?? "null"} and counter values={counterGroup?.Values}{Environment.NewLine}{e}");
                    return false;
                }

                context.Write(countersWriter, new DynamicJsonValue
                {
                    [nameof(CounterItem.DocId)] = counterGroup.DocumentId.ToString(),
                    [nameof(CounterItem.ChangeVector)] = counterGroup.ChangeVector.ToString(),
                    [nameof(CounterItem.Batch.Values)] = counterGroup.Values
                });

                _counterWritten = true;
                if (_logger.IsInfoEnabled)
                    _logger.Info($"Found counter item with document Id={counterGroup.DocumentId} and counter values={counterGroup.Values}");

                _lastRecoveredDocumentKey = counterGroup.DocumentId;

                if (counterGroup.Values.TryGet(CountersStorage.Values, out BlittableJsonReaderObject countersData) == false)
                {
                    if (_logger.IsInfoEnabled)
                    {
                        using (var key = DocumentsStorage.TableValueToString(context, (int)CountersStorage.CountersTable.CounterKey, ref tvr))
                        {
                            _logger.Info(
                                $"Found counter-group item (key = '{key}') with counter-data document that is missing '{CountersStorage.Values}' property.");
                        }
                    }

                    return true;
                }

                var names = countersData.GetPropertyNames();

                if (_uniqueCountersDiscovered.TryGetValue(counterGroup.DocumentId, out var list) == false)
                {
                    _uniqueCountersDiscovered[counterGroup.DocumentId] = list = new List<string>();
                }
                list.AddRange(names);

                _numberOfCountersRetrieved += names.Length;

                return true;
            }
            catch (Exception e)
            {
                if (_logger.IsOperationsEnabled)
                    _logger.Operations($"Unexpected exception while writing counter item at position {GetFilePosition(startOffset, mem)}: {e}");
                return false;
            }
        }

        private bool WriteDocument(byte* mem, int sizeInBytes, BlittableJsonTextWriter writer, JsonOperationContext context, long startOffset)
        {
            try
            {
                var tvr = new TableValueReader(mem, sizeInBytes);

                if (_documentWritten)
                    writer.WriteComma();

                _documentWritten = false;

                Document document = null;
                try
                {
                    document = DocumentsStorage.ParseRawDataSectionDocumentWithValidation(context, ref tvr, sizeInBytes);
                    if (document == null)
                    {
                        if (_logger.IsOperationsEnabled)
                            _logger.Operations($"Failed to convert table value to document at position {GetFilePosition(startOffset, mem)}");
                        return false;
                    }
                    document.EnsureMetadata();
                    document.Data.BlittableValidation();

                    if (_previouslyWrittenDocs.TryGetValue(document.Id, out var previousEtag))
                    {
                        // This is a duplicate doc. It can happen when a page is marked as freed, but still exists in the data file.
                        // We determine which one to choose by their etag. If the document is newer, we will write it again to the
                        // smuggler file. This way, when importing, it will be the one chosen (last write wins)
                        if (document.Etag <= previousEtag)
                            return false;
                    }

                    _previouslyWrittenDocs[document.Id] = document.Etag;
                }
                catch (Exception e)
                {
                    if (_logger.IsOperationsEnabled)
                        _logger.Operations($"Found invalid blittable document at pos={GetFilePosition(startOffset, mem)} with key={document?.Id ?? "null"}{Environment.NewLine}{e}");
                    return false;
                }

                context.Write(writer, document.Data);

                _documentWritten = true;
                _numberOfDocumentsRetrieved++;
                if (_logger.IsInfoEnabled)
                    _logger.Info($"Found document with key={document.Id}");
                _lastRecoveredDocumentKey = document.Id;

                HandleDocumentAttachments(document);
                HandleDocumentCounters(document);
                HandleDocumentTimeSeries(document);

                _lastWriteIsDocument = true;
                return true;
            }
            catch (Exception e)
            {
                if (_logger.IsOperationsEnabled)
                    _logger.Operations($"Unexpected exception while writing document at position {GetFilePosition(startOffset, mem)}: {e}");
                return false;
            }
        }

        private void HandleDocumentAttachments(Document document)
        {
            if (document.Flags.HasFlag(DocumentFlags.HasAttachments))
            {
                var metadata = document.Data.GetMetadata();
                if (metadata == null)
                {
                    if (_logger.IsOperationsEnabled)
                        _logger.Operations($"Document {document.Id} has attachment flag set but was unable to read its metadata and retrieve the attachments hashes");
                    return;
                }
                var metadataDictionary = new MetadataAsDictionary(metadata);
                var attachments = metadataDictionary.GetObjects(Raven.Client.Constants.Documents.Metadata.Attachments);
                foreach (var attachment in attachments)
                {
                    var hash = attachment.GetString(nameof(AttachmentName.Hash));
                    if (IsNullOrEmpty(hash))
                        continue;
                    _documentsAttachments.Add((hash, document.Id));
                }
            }
        }

        private void HandleDocumentCounters(Document document)
        {
            if (document.Flags.HasFlag(DocumentFlags.HasCounters))
            {
                var metadata = document.Data.GetMetadata();
                if (metadata == null)
                {
                    if (_logger.IsOperationsEnabled)
                        _logger.Operations($"Document {document.Id} has counters flag set but was unable to read its metadata and retrieve the counters names");
                    return;
                }
                metadata.TryGet(Raven.Client.Constants.Documents.Metadata.Counters, out BlittableJsonReaderArray counters);
                foreach (var counter in counters)
                {
                    _documentsCounters.Add((counter.ToString(), document.Id));
                }
            }
        }
        private void HandleDocumentTimeSeries(Document document)
        {
            if (document.Flags.HasFlag(DocumentFlags.HasTimeSeries))
            {
                var metadata = document.Data.GetMetadata();
                if (metadata == null)
                {
                    if (_logger.IsOperationsEnabled)
                        _logger.Operations($"Document {document.Id} has time-series flag set but was unable to read its metadata and retrieve the time-series names");
                    return;
                }
                metadata.TryGet(Raven.Client.Constants.Documents.Metadata.TimeSeries, out BlittableJsonReaderArray timeSeries);
                foreach (var ts in timeSeries)
                {
                    _documentsTimeSeries.Add((ts.ToString(), document.Id));
                }
            }
        }

        private bool WriteRevision(byte* mem, int sizeInBytes, BlittableJsonTextWriter writer, JsonOperationContext context, long startOffset)
        {
            try
            {
                var tvr = new TableValueReader(mem, sizeInBytes);

                if (_revisionWritten)
                    writer.WriteComma();

                _revisionWritten = false;

                Document revision = null;
                try
                {
                    revision = RevisionsStorage.ParseRawDataSectionRevisionWithValidation(context, ref tvr, sizeInBytes, out var changeVector);
                    if (revision == null)
                    {
                        if (_logger.IsOperationsEnabled)
                            _logger.Operations($"Failed to convert table value to revision document at position {GetFilePosition(startOffset, mem)}");
                        return false;
                    }
                    revision.EnsureMetadata();
                    revision.Data.BlittableValidation();
                }
                catch (Exception e)
                {
                    if (_logger.IsOperationsEnabled)
                        _logger.Operations($"Found invalid blittable revision document at pos={GetFilePosition(startOffset, mem)} with key={revision?.Id ?? "null"}{Environment.NewLine}{e}");
                    return false;
                }

                context.Write(writer, revision.Data);

                _revisionWritten = true;
                _numberOfDocumentsRetrieved++;
                if (_logger.IsInfoEnabled)
                    _logger.Info($"Found revision document with key={revision.Id}");
                _lastRecoveredDocumentKey = revision.Id;
                return true;
            }
            catch (Exception e)
            {
                if (_logger.IsOperationsEnabled)
                    _logger.Operations($"Unexpected exception while writing revision document at position {GetFilePosition(startOffset, mem)}: {e}");
                return false;
            }
        }

        private bool WriteConflict(byte* mem, int sizeInBytes, BlittableJsonTextWriter writer, JsonOperationContext context, long startOffset)
        {
            try
            {
                var tvr = new TableValueReader(mem, sizeInBytes);

                if (_conflictWritten)
                    writer.WriteComma();

                _conflictWritten = false;

                DocumentConflict conflict = null;
                try
                {
                    conflict = ConflictsStorage.ParseRawDataSectionConflictWithValidation(context, ref tvr, sizeInBytes, out var changeVector);
                    if (conflict == null)
                    {
                        if (_logger.IsOperationsEnabled)
                            _logger.Operations($"Failed to convert table value to conflict document at position {GetFilePosition(startOffset, mem)}");
                        return false;
                    }
                    conflict.Doc.BlittableValidation();
                }
                catch (Exception e)
                {
                    if (_logger.IsOperationsEnabled)
                        _logger.Operations($"Found invalid blittable conflict document at pos={GetFilePosition(startOffset, mem)} with key={conflict?.Id ?? "null"}{Environment.NewLine}{e}");
                    return false;
                }

                context.Write(writer, conflict.Doc);

                _conflictWritten = true;
                _numberOfDocumentsRetrieved++;
                if (_logger.IsInfoEnabled)
                    _logger.Info($"Found conflict document with key={conflict.Id}");
                _lastRecoveredDocumentKey = conflict.Id;
                return true;
            }
            catch (Exception e)
            {
                if (_logger.IsOperationsEnabled)
                    _logger.Operations($"Unexpected exception while writing conflict document at position {GetFilePosition(startOffset, mem)}: {e}");
                return false;
            }
        }

        [MethodImpl(MethodImplOptions.AggressiveInlining)]
        private byte* PrintErrorAndAdvanceMem(string message, byte* mem)
        {
            if (_logger.IsOperationsEnabled)
            {
                _logger.Operations(message);
            }
            _numberOfFaultedPages++;
            return mem + _pageSize;
        }

        private readonly string _output;
        private readonly int _pageSize;
        private AbstractPager Pager => _option.DataPager;
        private const string LogFileName = "recovery.log";
        private long _numberOfFaultedPages;
        private long _numberOfDocumentsRetrieved;
        private readonly int _initialContextSize;
        private readonly int _initialContextLongLivedSize;
        private bool _documentWritten;
        private bool _revisionWritten;
        private bool _conflictWritten;
        private bool _counterWritten;
        private bool _timeSeriesWritten;
        private StorageEnvironmentOptions _option;
        private readonly int _progressIntervalInSec;
        private bool _cancellationRequested;
        private string _lastRecoveredDocumentKey = "No documents recovered yet";
        private readonly string _datafile;
        private readonly bool _copyOnWrite;
        private readonly Dictionary<string, long> _previouslyWrittenDocs;
<<<<<<< HEAD
        private readonly List<(string hash, string docId)> _documentsAttachments = new List<(string hash, string docId)>();
        private readonly List<(string name, string docId)> _documentsCounters = new List<(string name, string docId)>();
        private readonly List<(string name, string docId)> _documentsTimeSeries = new List<(string name, string docId)>();
        private readonly SortedSet<(string name, string docId)> _uniqueCountersDiscovered = new SortedSet<(string name, string docId)>(new CaseInsensitiveDocIdAndNameComparer());
        private readonly SortedSet<(string name, string docId)> _uniqueTimeSeriesDiscovered = new SortedSet<(string name, string docId)>(new CaseInsensitiveDocIdAndNameComparer());
=======
        private readonly List<(string Hash, string DocId)> _documentsAttachments = new List<(string Hash, string DocId)>();
        private readonly List<(string Name, string DocId)> _documentsCounters = new List<(string Name, string DocId)>();
        private readonly Dictionary<string, List<string>> _uniqueCountersDiscovered = new Dictionary<string, List<string>>(OrdinalIgnoreCaseStringStructComparer.Instance);
>>>>>>> 59c82f68

        private long _numberOfCountersRetrieved;
        private long _numberOfTimeSeriesSegmentsRetrieved;
        private int _dummyDocNumber;
        private int _dummyAttachmentNumber;
        private bool _lastWriteIsDocument;
        private (string hash, long size, string tag)? _lastAttachmentInfo;
        private Logger _logger;
        private readonly byte[] _masterKey;
        private int _InvalidChecksumWithNoneZeroMac;
        private bool _shouldIgnoreInvalidPagesInARaw;
        private const int MaxNumberOfInvalidChecksumWithNoneZeroMac = 128;

        public bool IsEncrypted => _masterKey != null;

        public enum RecoveryStatus
        {
            Success,
            CancellationRequested
        }

        private class CaseInsensitiveDocIdAndNameComparer : IComparer<(string name, string docId)>
        {
            public int Compare((string name, string docId) x, (string name, string docId) y)
            {
                return CaseInsensitiveComparer.Default.Compare(x.docId + SpecialChars.RecordSeparator + x.name,
                    y.docId + SpecialChars.RecordSeparator + y.name);
            }
        }

        public void Dispose()
        {
            _option?.Dispose();
        }
    }
}<|MERGE_RESOLUTION|>--- conflicted
+++ resolved
@@ -56,11 +56,7 @@
             _option = CreateOptions();
 
             _progressIntervalInSec = config.ProgressIntervalInSec;
-<<<<<<< HEAD
-            _previouslyWrittenDocs = new Dictionary<string, long>(StringComparer.OrdinalIgnoreCase);
-=======
             _previouslyWrittenDocs = new Dictionary<string, long>(OrdinalIgnoreCaseStringStructComparer.Instance);
->>>>>>> 59c82f68
             if (config.LoggingMode != LogMode.None)
                 LoggingSource.Instance.SetupLogMode(config.LoggingMode, Path.Combine(Path.GetDirectoryName(_output), LogFileName), TimeSpan.FromDays(3), long.MaxValue, false);
             _logger = LoggingSource.Instance.GetLogger<Recovery>("Voron Recovery");
@@ -399,15 +395,15 @@
                                         {
                                             buffer = Decompress(ref ptr, ref sizeInBytes);
                                         }
-                                        if (Write((byte*)pageHeader + PageHeader.SizeOf, pageHeader->OverflowSize, 
+                                        if (Write((byte*)pageHeader + PageHeader.SizeOf, pageHeader->OverflowSize,
                                             documentsWriter, revisionsWriter,
                                             conflictsWriter, countersWriter, timeSeriesWriter,
-                                            context, startOffset, 
+                                            context, startOffset,
                                             ((RawDataOverflowPageHeader*)page)->TableType))
                                         {
                                             mem += numberOfPages * _pageSize;
                                         }
-                                        else //write document failed 
+                                        else //write document failed
                                         {
                                             mem += _pageSize;
                                         }
@@ -507,7 +503,6 @@
 
                                 try
                                 {
-
                                     if (Write(ptr,
                                         sizeInBytes,
                                         documentsWriter, revisionsWriter,
@@ -591,7 +586,7 @@
                 sizeInBytes - 1,
                 out var offset);
 
-            var data = new ReadOnlySpan<byte>(ptr, sizeInBytes-offset);
+            var data = new ReadOnlySpan<byte>(ptr, sizeInBytes - offset);
             var outSize = ZstdLib.GetDecompressedSize(data);
             var buffer = (byte*)Marshal.AllocHGlobal(outSize);
             if (buffer == null)
@@ -608,7 +603,7 @@
                 {
                     LoadCompressionDictionaries();
                 }
-                if(_dictionaries.TryGetValue(dicId, out dictionary) == false)
+                if (_dictionaries.TryGetValue(dicId, out dictionary) == false)
                 {
                     throw new InvalidDataException("Unable to find dictionary " + dicId + " from the recovery files, unable to handle compressed data");
                 }
@@ -626,7 +621,7 @@
         {
             _dictionaries = new Dictionary<int, ZstdLib.CompressionDictionary>();
             try
-            { 
+            {
                 var subKeyLen = (int)Sodium.crypto_aead_xchacha20poly1305_ietf_keybytes();
                 var subKey = stackalloc byte[subKeyLen];
 
@@ -656,7 +651,6 @@
                             fixed (byte* b = ms.ToArray())
                             fixed (byte* ctx = TableValueCompressor.EncryptionContext)
                             {
-
                                 var nonceEntry = zip.GetEntry(Path.GetFileNameWithoutExtension(entry.Name) + ".nonce");
                                 if (nonceEntry != null)
                                 {
@@ -669,18 +663,17 @@
                                     byte[] nonceBuffer = new BinaryReader(nonceEntry.Open()).ReadBytes((int)Sodium.crypto_stream_xchacha20_noncebytes());
                                     byte[] macBuffer = new BinaryReader(macEntry.Open()).ReadBytes((int)Sodium.crypto_aead_xchacha20poly1305_ietf_abytes());
 
-                                    if(nonceBuffer.Length != (int)Sodium.crypto_aead_xchacha20poly1305_ietf_npubbytes())
+                                    if (nonceBuffer.Length != (int)Sodium.crypto_aead_xchacha20poly1305_ietf_npubbytes())
                                         throw new InvalidOperationException("Invalid nonce length");
 
                                     if (macBuffer.Length != (int)Sodium.crypto_aead_xchacha20poly1305_ietf_abytes())
                                         throw new InvalidOperationException("Invalid mac length");
 
-
                                     if (Sodium.crypto_kdf_derive_from_key(subKey, (UIntPtr)subKeyLen, (ulong)id, ctx, pKey) != 0)
                                         throw new InvalidOperationException("Unable to generate derived key");
 
                                     fixed (byte* nonce = nonceBuffer)
-                                    fixed(byte*mac = macBuffer)
+                                    fixed (byte* mac = macBuffer)
                                     {
                                         var rc = Sodium.crypto_aead_xchacha20poly1305_ietf_decrypt_detached(
                                             b,
@@ -699,8 +692,8 @@
                                     }
                                 }
 
-                                _dictionaries[id] = new ZstdLib.CompressionDictionary(id, 
-                                    b + sizeof(CompressionDictionaryInfo), 
+                                _dictionaries[id] = new ZstdLib.CompressionDictionary(id,
+                                    b + sizeof(CompressionDictionaryInfo),
                                     (int)ms.Length - sizeof(CompressionDictionaryInfo), 3);
                             }
                         }
@@ -929,7 +922,7 @@
                 }
             }
         }
-      
+
         private void ReportOrphanAttachmentDocumentId(string hash, long size, string tag, BlittableJsonTextWriter writer)
         {
             var msg = new StringBuilder($"Found orphan attachment with hash {hash}");
@@ -973,8 +966,8 @@
             {
                 return;
             }
-            _documentsTimeSeries.Sort((x, y) => Compare(x.docId + SpecialChars.RecordSeparator + x.name,
-                y.docId + SpecialChars.RecordSeparator + y.name, StringComparison.OrdinalIgnoreCase));
+            _documentsTimeSeries.Sort((x, y) => Compare(x.DocId + SpecialChars.RecordSeparator + x.Name,
+                y.DocId + SpecialChars.RecordSeparator + y.Name, StringComparison.OrdinalIgnoreCase));
             //We rely on the fact that the time-series id+name is unique in the _uniqueTimeSeriesDiscovered list (no duplicated values).
             int index = 0;
             foreach (var (name, docId) in _uniqueTimeSeriesDiscovered)
@@ -990,7 +983,7 @@
                 var foundEqual = false;
                 while (_documentsTimeSeries.Count > index)
                 {
-                    var timeSeriesKey = _documentsTimeSeries[index].docId + SpecialChars.RecordSeparator + _documentsTimeSeries[index].name;
+                    var timeSeriesKey = _documentsTimeSeries[index].DocId + SpecialChars.RecordSeparator + _documentsTimeSeries[index].Name;
                     var compareResult = Compare(discoveredKey, timeSeriesKey, StringComparison.OrdinalIgnoreCase);
                     if (compareResult == 0)
                     {
@@ -1002,7 +995,7 @@
                     {
                         //this is the case where we have a document with a counter that wasn't recovered
                         if (_logger.IsOperationsEnabled)
-                            _logger.Operations($"Document {_documentsTimeSeries[index].docId} contains a time-series with name {_documentsTimeSeries[index].name} but we were not able to recover such time-series.");
+                            _logger.Operations($"Document {_documentsTimeSeries[index].DocId} contains a time-series with name {_documentsTimeSeries[index].Name} but we were not able to recover such time-series.");
                         index++;
                         continue;
                     }
@@ -1089,7 +1082,6 @@
             }
         }
 
-<<<<<<< HEAD
         private static void AddOrphanTimeSeries(Dictionary<string, HashSet<string>> orphans, string docId, string name)
         {
             if (orphans.TryGetValue(docId, out var existing) == false)
@@ -1107,14 +1099,6 @@
             foreach (var kvp in orphans)
             {
                 WriteDummyDocumentForTimeSeries(writer, kvp.Key, kvp.Value);
-            }
-        }
-
-        private void ReportOrphanCountersDocumentIds(Dictionary<string, HashSet<string>> orphans, BlittableJsonTextWriter writer)
-        {
-            foreach (var kvp in orphans)
-            {
-                WriteDummyDocumentForCounters(writer, kvp.Key, kvp.Value);
             }
         }
 
@@ -1169,10 +1153,7 @@
             _documentWritten = true;
         }
 
-        private void WriteDummyDocumentForCounters(BlittableJsonTextWriter writer, string docId, HashSet<string> counters)
-=======
-        private void WriteDummyDocumentForCounters(BlittableJsonTextWriter writer, string docId, IEnumerable<string> counters)
->>>>>>> 59c82f68
+        private void WriteDummyDocumentForCounters(BlittableJsonTextWriter writer, string docId, List<string> counters)
         {
             if (_documentWritten)
                 writer.WriteComma();
@@ -1398,10 +1379,10 @@
                         timeSeriesWriter.WriteComma();
 
                         timeSeriesWriter.WritePropertyName(nameof(TimeSeriesItem.Baseline));
-                        timeSeriesWriter.WriteDateTime(item.Start, true);    
+                        timeSeriesWriter.WriteDateTime(item.Start, true);
                     }
                     timeSeriesWriter.WriteEndObject();
-                    
+
                     timeSeriesWriter.WriteComma();
                     timeSeriesWriter.WritePropertyName(Raven.Client.Constants.Documents.Blob.Size);
                     timeSeriesWriter.WriteInteger(item.SegmentSize);
@@ -1612,6 +1593,7 @@
                 }
             }
         }
+
         private void HandleDocumentTimeSeries(Document document)
         {
             if (document.Flags.HasFlag(DocumentFlags.HasTimeSeries))
@@ -1757,17 +1739,11 @@
         private readonly string _datafile;
         private readonly bool _copyOnWrite;
         private readonly Dictionary<string, long> _previouslyWrittenDocs;
-<<<<<<< HEAD
-        private readonly List<(string hash, string docId)> _documentsAttachments = new List<(string hash, string docId)>();
-        private readonly List<(string name, string docId)> _documentsCounters = new List<(string name, string docId)>();
-        private readonly List<(string name, string docId)> _documentsTimeSeries = new List<(string name, string docId)>();
-        private readonly SortedSet<(string name, string docId)> _uniqueCountersDiscovered = new SortedSet<(string name, string docId)>(new CaseInsensitiveDocIdAndNameComparer());
-        private readonly SortedSet<(string name, string docId)> _uniqueTimeSeriesDiscovered = new SortedSet<(string name, string docId)>(new CaseInsensitiveDocIdAndNameComparer());
-=======
         private readonly List<(string Hash, string DocId)> _documentsAttachments = new List<(string Hash, string DocId)>();
         private readonly List<(string Name, string DocId)> _documentsCounters = new List<(string Name, string DocId)>();
         private readonly Dictionary<string, List<string>> _uniqueCountersDiscovered = new Dictionary<string, List<string>>(OrdinalIgnoreCaseStringStructComparer.Instance);
->>>>>>> 59c82f68
+        private readonly List<(string Name, string DocId)> _documentsTimeSeries = new List<(string Name, string DocId)>();
+        private readonly SortedSet<(string Name, string DocId)> _uniqueTimeSeriesDiscovered = new SortedSet<(string Name, string DocId)>(new CaseInsensitiveDocIdAndNameComparer());
 
         private long _numberOfCountersRetrieved;
         private long _numberOfTimeSeriesSegmentsRetrieved;
