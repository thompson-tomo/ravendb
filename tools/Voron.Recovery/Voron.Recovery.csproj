--- conflicted
+++ resolved
@@ -2,13 +2,10 @@
   <PropertyGroup>
     <Description>Voron Recovery Tool</Description>
     <Authors>Hibernating Rhinos</Authors>
-<<<<<<< HEAD
     <TargetFramework>netcoreapp2.2</TargetFramework>
     <RuntimeFrameworkVersion>2.2.2</RuntimeFrameworkVersion>
-=======
     <TargetFramework>netcoreapp2.1</TargetFramework>
     <RuntimeFrameworkVersion>2.1.9</RuntimeFrameworkVersion>
->>>>>>> b5925f6c
     <AllowUnsafeBlocks>true</AllowUnsafeBlocks>
     <AssemblyName>Voron.Recovery</AssemblyName>
     <OutputType>Exe</OutputType>
