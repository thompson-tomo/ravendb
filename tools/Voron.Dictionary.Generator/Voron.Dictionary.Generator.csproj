﻿<Project Sdk="Microsoft.NET.Sdk">

  <PropertyGroup>
    <OutputType>Exe</OutputType>
<<<<<<< HEAD
    <TargetFramework>net6.0</TargetFramework>
    <RuntimeFrameworkVersion>6.0.22</RuntimeFrameworkVersion>
=======
    <TargetFramework>net7.0</TargetFramework>
    <RuntimeFrameworkVersion>7.0.13</RuntimeFrameworkVersion>
>>>>>>> 943d452b
    <ImplicitUsings>enable</ImplicitUsings>
    <Nullable>enable</Nullable>
    <AllowUnsafeBlocks>True</AllowUnsafeBlocks>
    <EnablePreviewFeatures>True</EnablePreviewFeatures>
    <GenerateRequiresPreviewFeaturesAttribute>True</GenerateRequiresPreviewFeaturesAttribute>
  </PropertyGroup>

  <ItemGroup>
    <ProjectReference Include="..\..\src\Sparrow.Server\Sparrow.Server.csproj" />
    <ProjectReference Include="..\..\src\Voron\Voron.csproj" />
  </ItemGroup>

  <ItemGroup>
    <None Update="french.txt">
      <CopyToOutputDirectory>PreserveNewest</CopyToOutputDirectory>
    </None>
    <None Update="german.txt">
      <CopyToOutputDirectory>PreserveNewest</CopyToOutputDirectory>
    </None>
    <None Update="italian.txt">
      <CopyToOutputDirectory>PreserveNewest</CopyToOutputDirectory>
    </None>
    <None Update="japanese.txt">
      <CopyToOutputDirectory>PreserveNewest</CopyToOutputDirectory>
    </None>
    <None Update="spanish.txt">
      <CopyToOutputDirectory>PreserveNewest</CopyToOutputDirectory>
    </None>
  </ItemGroup>

</Project><|MERGE_RESOLUTION|>--- conflicted
+++ resolved
@@ -2,13 +2,8 @@
 
   <PropertyGroup>
     <OutputType>Exe</OutputType>
-<<<<<<< HEAD
     <TargetFramework>net6.0</TargetFramework>
-    <RuntimeFrameworkVersion>6.0.22</RuntimeFrameworkVersion>
-=======
-    <TargetFramework>net7.0</TargetFramework>
-    <RuntimeFrameworkVersion>7.0.13</RuntimeFrameworkVersion>
->>>>>>> 943d452b
+    <RuntimeFrameworkVersion>6.0.25</RuntimeFrameworkVersion>
     <ImplicitUsings>enable</ImplicitUsings>
     <Nullable>enable</Nullable>
     <AllowUnsafeBlocks>True</AllowUnsafeBlocks>
