﻿<Project Sdk="Microsoft.NET.Sdk">
  <PropertyGroup>
    <Description>rvn is a CLI utility for RavenDB</Description>
    <Authors>Hibernating Rhinos</Authors>
    <OutputType>Exe</OutputType>
<<<<<<< HEAD
    <TargetFramework>net7.0</TargetFramework>
    <RuntimeFrameworkVersion>7.0.3</RuntimeFrameworkVersion>
=======
    <TargetFramework>net6.0</TargetFramework>
    <RuntimeFrameworkVersion>6.0.15</RuntimeFrameworkVersion>
>>>>>>> 346cf587
    <AllowUnsafeBlocks>true</AllowUnsafeBlocks>
    <PackageTags>database;nosql;doc db</PackageTags>
    <PackageProjectUrl>https://ravendb.net</PackageProjectUrl>
    <RuntimeIdentifiers>win7-x64;win8-x64;win81-x64;win10-x64;win7-x86;win8-x86;win81-x86;win10-x86;ubuntu.14.04-x64;ubuntu.16.04-x64;ubuntu.18.04-x64</RuntimeIdentifiers>
    <CodeAnalysisRuleSet>..\..\RavenDB.ruleset</CodeAnalysisRuleSet>
    <DefineConstants>$(DefineConstants);RVN</DefineConstants>
    <ValidateExecutableReferencesMatchSelfContained>false</ValidateExecutableReferencesMatchSelfContained>
    <EnablePreviewFeatures>True</EnablePreviewFeatures>
    <GenerateRequiresPreviewFeaturesAttribute>True</GenerateRequiresPreviewFeaturesAttribute>
  </PropertyGroup>
  <ItemGroup>
    <Compile Include="..\..\src\Raven.Server\Commercial\CompleteClusterConfigurationResult.cs" Link="Server\Commercial\CompleteClusterConfigurationResult.cs" />
    <Compile Include="..\..\src\Raven.Server\Commercial\GetSetupZipFileParameters.cs" Link="Server\Commercial\GetSetupZipFileParameters.cs" />
    <Compile Include="..\..\src\Raven.Server\Commercial\SetupMode.cs" Link="Server\Commercial\SetupMode.cs" />
    <Compile Include="..\..\src\Raven.Server\Commercial\SetupWizard\CompleteAuthorizationAndGetCertificateParameters.cs" Link="Server\Commercial\SetupWizard\CompleteAuthorizationAndGetCertificateParameters.cs" />
    <Compile Include="..\..\src\Raven.Server\Commercial\SetupWizard\LetsEncryptSetupUtils.cs" Link="Server\Commercial\SetupWizard\LetsEncryptSetupUtils.cs" />
    <Compile Include="..\..\src\Raven.Server\Commercial\SetupWizard\UnsecuredSetupUtils.cs" Link="Server\Commercial\SetupWizard\UnsecuredSetupUtils.cs" />
    <Compile Include="..\..\src\Raven.Server\Config\Attributes\ConfigurationEntryAttribute.cs" Link="Server\Config\Attributes\ConfigurationEntryAttribute.cs" />
    <Compile Include="..\..\src\Raven.Server\Config\Attributes\MinValueAttribute.cs" Link="Server\Config\Attributes\MinValueAttribute.cs" />
    <Compile Include="..\..\src\Raven.Server\Config\Attributes\SizeUnitAttribute.cs" Link="Server\Config\Attributes\SizeUnitAttribute.cs" />
    <Compile Include="..\..\src\Raven.Server\Config\Attributes\TimeUnitAttribute.cs" Link="Server\Config\Attributes\TimeUnitAttribute.cs" />
    <Compile Include="..\..\src\Raven.Server\Config\Categories\ConfigurationCategory.cs" Link="Server\Config\Categories\ConfigurationCategory.cs" />
    <Compile Include="..\..\src\Raven.Server\Config\Categories\ConfigurationCategoryAttribute.cs" Link="Server\Config\Categories\ConfigurationCategoryAttribute.cs" />
    <Compile Include="..\..\src\Raven.Server\Config\Categories\ConfigurationCategoryType.cs" Link="Server\Config\Categories\ConfigurationCategoryType.cs" />
    <Compile Include="..\..\src\Raven.Server\Config\Categories\CoreConfiguration.cs" Link="Server\Config\Categories\CoreConfiguration.cs" />
    <Compile Include="..\..\src\Raven.Server\Config\Categories\SecurityConfiguration.cs" Link="Server\Config\Categories\SecurityConfiguration.cs" />
    <Compile Include="..\..\src\Raven.Server\Config\ConfigurationEnumValueException.cs" Link="Server\Config\ConfigurationEnumValueException.cs" />
    <Compile Include="..\..\src\Raven.Server\Config\Categories\LicenseConfiguration.cs" Link="Server\Config\Categories\LicenseConfiguration.cs" />
    <Compile Include="..\..\src\Raven.Server\Config\RavenConfiguration.cs" Link="Server\Config\RavenConfiguration.cs" />
    <Compile Include="..\..\src\Raven.Server\Config\Settings\PathSetting.cs" Link="Server\Config\Settings\PathSetting.cs" />
    <Compile Include="..\..\src\Raven.Server\Config\Settings\TimeSetting.cs" Link="Server\Config\Settings\TimeSetting.cs" />
    <Compile Include="..\..\src\Raven.Server\Config\Settings\UriSetting.cs" Link="Server\Config\Settings\UriSetting.cs" />
    <Compile Include="..\..\src\Raven.Server\ServerWide\ResourceType.cs" Link="Server\ServerWide\ResourceType.cs" />
    <Compile Include="..\..\src\Raven.Server\ServerWide\SecretProtection.cs" Link="Server\ServerWide\SecretProtection.cs" />
    <Compile Include="..\..\src\Raven.Server\ServerWide\SodiumSubKeyId.cs" Link="Server\ServerWide\SodiumSubKeyId.cs" />
    <Compile Include="..\..\src\Raven.Server\ServerWide\ServerVersion.cs" Link="Server\ServerWide\ServerVersion.cs" />
    <Compile Include="..\..\src\Raven.Server\Utils\Cli\RavenCli.cs" Link="Server\Utils\Cli\RavenCli.cs" />
    <Compile Include="..\..\src\Raven.Server\Utils\Features\FeaturesAvailability.cs" Link="Server\Utils\Features\FeaturesAvailability.cs" />
    <Compile Include="..\..\src\Raven.Server\Utils\IOExtensions.cs" Link="Server\Utils\IOExtensions.cs" />
    <Compile Include="..\..\src\Raven.Server\Utils\Pipes.cs" Link="Server\Utils\Pipes.cs" />
    <Compile Include="..\..\src\Raven.Server\Utils\UrlUtil.cs" Link="Server\Utils\UrlUtil.cs" />
    <Compile Include="..\..\src\Raven.Server\Utils\JsonStringHelper.cs" Link="Server\Utils\JsonStringHelper.cs" />
    <Compile Include="..\..\src\Raven.Server\Utils\Cli\WelcomeMessage.cs" Link="Server\Utils\Cli\WelcomeMessage.cs" />
    <Compile Include="..\..\src\Raven.Server\Utils\Cli\ConsoleMessage.cs" Link="Server\Utils\Cli\ConsoleMessage.cs" />
    <Compile Include="..\..\src\Raven.Server\Utils\CertificateUtils.cs" Link="Server\Utils\CertificateUtils.cs" />
    <Compile Include="..\..\src\Raven.Server\Commercial\LetsEncrypt\SettingsZipFileHelper.cs" Link="Server\Commercial\LetsEncrypt\SettingsZipFileHelper.cs" />
    <Compile Include="..\..\src\Raven.Server\Commercial\LetsEncrypt\RavenDnsRecordHelper.cs" Link="Server\Commercial\LetsEncrypt\RavenDnsRecordHelper.cs" />
    <Compile Include="..\..\src\Raven.Server\Commercial\LetsEncrypt\LetsEncryptCertificateUtil.cs" Link="Server\Commercial\LetsEncrypt\LetsEncryptCertificateUtil.cs" />
    <Compile Include="..\..\src\Raven.Server\Commercial\LetsEncrypt\UpdateDnsRecordParameters.cs" Link="Server\Commercial\LetsEncrypt\UpdateDnsRecordParameters.cs" />
    <Compile Include="..\..\src\Raven.Server\Commercial\LetsEncrypt\CompleteClusterConfigurationParameters.cs" Link="Server\Commercial\LetsEncrypt\CompleteClusterConfigurationParameters.cs" />
    <Compile Include="..\..\src\Raven.Server\Commercial\SetupWizard\OwnCertificateSetupUtils.cs" Link="Server\Commercial\SetupWizard\OwnCertificateSetupUtils.cs" />
    <Compile Include="..\..\src\Raven.Server\Commercial\SetupWizard\SetupWizardUtils.cs" Link="Server\Commercial\SetupWizard\SetupWizardUtils.cs" />
    <Compile Include="..\..\src\Raven.Server\Commercial\SetupInfo.cs" Link="Server\Commercial\SetupInfo.cs" />
    <Compile Include="..\..\src\Raven.Server\Commercial\SetupInfoBase.cs" Link="Server\Commercial\SetupInfoBase.cs" />
    <Compile Include="..\..\src\Raven.Server\Commercial\CreateSetupPackageParameters.cs" Link="Server\Commercial\CreateSetupPackageParameters.cs" />
    <Compile Include="..\..\src\Raven.Server\Commercial\License.cs" Link="Server\Commercial\License.cs" />
    <Compile Include="..\..\src\Raven.Server\Commercial\LicenseType.cs" Link="Server\Commercial\LicenseType.cs" />
    <Compile Include="..\..\src\Raven.Server\Commercial\LetsEncryptClient.cs" Link="Server\Commercial\LetsEncryptClient.cs" />
    <Compile Include="..\..\src\Raven.Server\Commercial\EmailValidator.cs" Link="Server\Commercial\EmailValidator.cs" />
    <Compile Include="..\..\src\Raven.Server\Commercial\ApiHttpClient.cs" Link="Server\Commercial\ApiHttpClient.cs" />
    <Compile Include="..\..\src\Raven.Server\Smuggler\Documents\Processors\BuildVersion.cs" Link="Server\Smuggler\Documents\Processors\BuildVersion.cs" />
    <Compile Include="..\..\src\CommonAssemblyInfo.cs" Link="Properties\CommonAssemblyInfo.cs" />
  </ItemGroup>
  <ItemGroup Condition="'$(IsAnyOS)' == 'true' OR '$(IsWindows64)' == 'true'">
    <None Include="..\..\libs\libsodium\libsodium.win.x64.dll" Link="libsodium.win.x64.dll">
      <CopyToOutputDirectory>PreserveNewest</CopyToOutputDirectory>
    </None>
    <None Include="..\..\libs\librvnpal\librvnpal.win.x64.dll" Link="librvnpal.win.x64.dll">
      <CopyToOutputDirectory>PreserveNewest</CopyToOutputDirectory>
    </None>
    <None Include="..\..\libs\librvnpal\librvnpal.win7.x64.dll" Link="librvnpal.win7.x64.dll">
      <CopyToOutputDirectory>PreserveNewest</CopyToOutputDirectory>
    </None>
    <None Include="..\..\libs\libzstd\libzstd.win.x64.dll" Link="libzstd.win.x64.dll">
      <CopyToOutputDirectory>PreserveNewest</CopyToOutputDirectory>
    </None>
  </ItemGroup>
  <ItemGroup Condition="'$(IsAnyOS)' == 'true' OR '$(IsWindows32)' == 'true'">
    <None Include="..\..\libs\libsodium\libsodium.win.x86.dll" Link="libsodium.win.x86.dll">
      <CopyToOutputDirectory>PreserveNewest</CopyToOutputDirectory>
    </None>
    <None Include="..\..\libs\librvnpal\librvnpal.win.x86.dll" Link="librvnpal.win.x86.dll">
      <CopyToOutputDirectory>PreserveNewest</CopyToOutputDirectory>
    </None>
    <None Include="..\..\libs\librvnpal\librvnpal.win7.x86.dll" Link="librvnpal.win7.x86.dll">
      <CopyToOutputDirectory>PreserveNewest</CopyToOutputDirectory>
    </None>
    <None Include="..\..\libs\libzstd\libzstd.win.x86.dll" Link="libzstd.win.x86.dll">
      <CopyToOutputDirectory>PreserveNewest</CopyToOutputDirectory>
    </None>
  </ItemGroup>
  <ItemGroup Condition="'$(IsAnyOS)' == 'true' OR '$(IsLinux64)' == 'true'">
    <None Include="..\..\libs\libsodium\libsodium.linux.x64.so" Link="libsodium.linux.x64.so">
      <CopyToOutputDirectory>PreserveNewest</CopyToOutputDirectory>
    </None>
    <None Include="..\..\libs\librvnpal\librvnpal.linux.x64.so" Link="librvnpal.linux.x64.so">
      <CopyToOutputDirectory>PreserveNewest</CopyToOutputDirectory>
    </None>
    <None Include="..\..\libs\libzstd\libzstd.linux.x64.so" Link="libzstd.linux.x64.so">
      <CopyToOutputDirectory>PreserveNewest</CopyToOutputDirectory>
    </None>
  </ItemGroup>
  <ItemGroup Condition="'$(IsAnyOS)' == 'true' OR '$(IsLinuxArm64)' == 'true'">
    <None Include="..\..\libs\libsodium\libsodium.arm.64.so" Link="libsodium.arm.64.so">
      <CopyToOutputDirectory>PreserveNewest</CopyToOutputDirectory>
    </None>
    <None Include="..\..\libs\librvnpal\librvnpal.arm.64.so" Link="librvnpal.arm.64.so">
      <CopyToOutputDirectory>PreserveNewest</CopyToOutputDirectory>
    </None>
    <None Include="..\..\libs\libzstd\libzstd.arm.64.so" Link="libzstd.arm.64.so">
      <CopyToOutputDirectory>PreserveNewest</CopyToOutputDirectory>
    </None>
  </ItemGroup>
  <ItemGroup Condition="'$(IsAnyOS)' == 'true' OR '$(IsLinuxArm32)' == 'true'">
    <None Include="..\..\libs\libsodium\libsodium.arm.32.so" Link="libsodium.arm.32.so">
      <CopyToOutputDirectory>PreserveNewest</CopyToOutputDirectory>
    </None>
    <None Include="..\..\libs\librvnpal\librvnpal.arm.32.so" Link="librvnpal.arm.32.so">
      <CopyToOutputDirectory>PreserveNewest</CopyToOutputDirectory>
    </None>
    <None Include="..\..\libs\libzstd\libzstd.arm.32.so" Link="libzstd.arm.32.so">
      <CopyToOutputDirectory>PreserveNewest</CopyToOutputDirectory>
    </None>
  </ItemGroup>
  <ItemGroup Condition="'$(IsAnyOS)' == 'true' OR '$(IsMacOS64)' == 'true'">
    <None Include="..\..\libs\libsodium\libsodium.mac.x64.dylib" Link="libsodium.mac.x64.dylib">
      <CopyToOutputDirectory>PreserveNewest</CopyToOutputDirectory>
    </None>
    <None Include="..\..\libs\librvnpal\librvnpal.mac.x64.dylib" Link="librvnpal.mac.x64.dylib">
      <CopyToOutputDirectory>PreserveNewest</CopyToOutputDirectory>
    </None>
    <None Include="..\..\libs\libzstd\libzstd.mac.x64.dylib" Link="libzstd.mac.x64.dylib">
      <CopyToOutputDirectory>PreserveNewest</CopyToOutputDirectory>
    </None>
  </ItemGroup>
  <ItemGroup Condition="'$(IsAnyOS)' == 'true' OR '$(IsMacOSArm64)' == 'true'">
    <None Include="..\..\libs\libsodium\libsodium.mac.arm64.dylib" Link="libsodium.mac.arm64.dylib">
      <CopyToOutputDirectory>PreserveNewest</CopyToOutputDirectory>
    </None>
    <None Include="..\..\libs\librvnpal\librvnpal.mac.arm64.dylib" Link="librvnpal.mac.arm64.dylib">
      <CopyToOutputDirectory>PreserveNewest</CopyToOutputDirectory>
    </None>
    <None Include="..\..\libs\libzstd\libzstd.mac.arm64.dylib" Link="libzstd.mac.arm64.dylib">
      <CopyToOutputDirectory>PreserveNewest</CopyToOutputDirectory>
    </None>
  </ItemGroup>
  <ItemGroup>
    <FrameworkReference Include="Microsoft.AspNetCore.App" />
    <PackageReference Include="DasMulli.Win32.ServiceUtils.Signed" Version="1.1.0" />
    <PackageReference Include="McMaster.Extensions.CommandLineUtils" Version="4.0.2" />
<<<<<<< HEAD
    <PackageReference Include="Microsoft.Extensions.Configuration.Abstractions" Version="7.0.0" />
    <PackageReference Include="Newtonsoft.Json" Version="13.0.2" />
=======
    <PackageReference Include="Microsoft.Extensions.Configuration.Abstractions" Version="6.0.0" />
    <PackageReference Include="Newtonsoft.Json" Version="13.0.3" />
>>>>>>> 346cf587
    <PackageReference Include="Portable.BouncyCastle" Version="1.9.0" />
    <PackageReference Include="System.Security.Cryptography.ProtectedData" Version="7.0.1" />
    <PackageReference Include="System.ServiceProcess.ServiceController" Version="7.0.0" />
    <PackageReference Include="YamlDotNet" Version="13.0.1" />
  </ItemGroup>
  <ItemGroup>
    <ProjectReference Include="..\..\src\Raven.Client\Raven.Client.csproj" />
    <ProjectReference Include="..\..\src\Voron\Voron.csproj" />
  </ItemGroup>
</Project><|MERGE_RESOLUTION|>--- conflicted
+++ resolved
@@ -3,13 +3,8 @@
     <Description>rvn is a CLI utility for RavenDB</Description>
     <Authors>Hibernating Rhinos</Authors>
     <OutputType>Exe</OutputType>
-<<<<<<< HEAD
     <TargetFramework>net7.0</TargetFramework>
-    <RuntimeFrameworkVersion>7.0.3</RuntimeFrameworkVersion>
-=======
-    <TargetFramework>net6.0</TargetFramework>
-    <RuntimeFrameworkVersion>6.0.15</RuntimeFrameworkVersion>
->>>>>>> 346cf587
+    <RuntimeFrameworkVersion>7.0.4</RuntimeFrameworkVersion>
     <AllowUnsafeBlocks>true</AllowUnsafeBlocks>
     <PackageTags>database;nosql;doc db</PackageTags>
     <PackageProjectUrl>https://ravendb.net</PackageProjectUrl>
@@ -160,17 +155,12 @@
     <FrameworkReference Include="Microsoft.AspNetCore.App" />
     <PackageReference Include="DasMulli.Win32.ServiceUtils.Signed" Version="1.1.0" />
     <PackageReference Include="McMaster.Extensions.CommandLineUtils" Version="4.0.2" />
-<<<<<<< HEAD
     <PackageReference Include="Microsoft.Extensions.Configuration.Abstractions" Version="7.0.0" />
-    <PackageReference Include="Newtonsoft.Json" Version="13.0.2" />
-=======
-    <PackageReference Include="Microsoft.Extensions.Configuration.Abstractions" Version="6.0.0" />
     <PackageReference Include="Newtonsoft.Json" Version="13.0.3" />
->>>>>>> 346cf587
     <PackageReference Include="Portable.BouncyCastle" Version="1.9.0" />
     <PackageReference Include="System.Security.Cryptography.ProtectedData" Version="7.0.1" />
     <PackageReference Include="System.ServiceProcess.ServiceController" Version="7.0.0" />
-    <PackageReference Include="YamlDotNet" Version="13.0.1" />
+    <PackageReference Include="YamlDotNet" Version="13.0.2" />
   </ItemGroup>
   <ItemGroup>
     <ProjectReference Include="..\..\src\Raven.Client\Raven.Client.csproj" />
