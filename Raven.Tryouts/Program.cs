--- conflicted
+++ resolved
@@ -1,47 +1,30 @@
-<<<<<<< HEAD
-﻿
-using System;
-using System.Collections;
-using System.Collections.Generic;
-using System.Diagnostics;
-using System.Linq;
-using System.Linq.Expressions;
-using System.Reflection;
-using System.Threading;
-=======
-﻿using System;
-using System.Diagnostics;
->>>>>>> bbb3edd9
-using Raven.Client.Document;
-
-namespace Raven.Tryouts
-{
-	class Program
-	{
-		static void Main(string[] args)
-		{
-<<<<<<< HEAD
-			
-		}
-=======
-			using(var docStore = new DocumentStore
-			{
-				Url = "http://localhost:8079"
-			}.Initialize())
-			{
-				Console.WriteLine("Ready...");
-				for (int i = 0; i < 1000; i++)
-				{
-					Console.ReadLine();
-					using (var session = docStore.OpenSession())
-					{
-						var sp = Stopwatch.StartNew();
-						var user = session.Load<dynamic>("users/ayende");
-						Console.WriteLine("{0} - {1} - {2}", i, user.Name, sp.ElapsedMilliseconds);
-					}
-				}
-			}
-		} 
->>>>>>> bbb3edd9
-	}
+﻿using System;
+using System.Diagnostics;
+using Raven.Client.Document;
+
+namespace Raven.Tryouts
+{
+	class Program
+	{
+		static void Main(string[] args)
+		{
+			using(var docStore = new DocumentStore
+			{
+				Url = "http://localhost:8079"
+			}.Initialize())
+			{
+				Console.WriteLine("Ready...");
+				for (int i = 0; i < 1000; i++)
+				{
+					Console.ReadLine();
+					using (var session = docStore.OpenSession())
+					{
+						var sp = Stopwatch.StartNew();
+						var user = session.Load<dynamic>("users/ayende");
+						Console.WriteLine("{0} - {1} - {2}", i, user.Name, sp.ElapsedMilliseconds);
+					}
+				}
+			}
+		} 
+	}
 }