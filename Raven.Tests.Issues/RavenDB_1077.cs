--- conflicted
+++ resolved
@@ -19,93 +19,6 @@
 
 namespace Raven.Tests.Issues
 {
-<<<<<<< HEAD
-	public class RavenDB_1077 : RavenTest
-	{
-		[Fact]
-		public void ShouldNotStoreInfoAbouValidCommercialLicense_WhenLicenseWasNotProvided()
-		{
-			using (var documentStore = NewDocumentStore())
-			{
-				var database = documentStore.SystemDatabase;
-
-				var status = GetLicenseByReflection(database);
-
-				Assert.False(status.ValidCommercialLicenseSeen);
-
-				ListItem validCommercialLicense = null;
-				database.TransactionalStorage.Batch(
-					accessor => validCommercialLicense = accessor.Lists.Read("Raven/License/Commercial", "ValidLicense"));
-
-				Assert.Null(validCommercialLicense);
-			}
-		}
-
-		[Fact]
-		public void ShouldStoreInfoAboutValidCommercialLicense_WhenLicenseWasProvided()
-		{
-			using (var documentStore = NewDocumentStore())
-			{
-				var database = documentStore.SystemDatabase;
-
-				var status = GetLicenseByReflection(database);
-
-				status.Error = false;
-				status.Status = "Commercial";
-
-				var task = database.StartupTasks.OfType<AuthenticationForCommercialUseOnly>().First();
-
-				task.Execute(database);
-
-				ListItem validCommercialLicense = null;
-				database.TransactionalStorage.Batch(
-					accessor => validCommercialLicense = accessor.Lists.Read("Raven/License/Commercial", "ValidLicense"));
-
-				Assert.NotNull(validCommercialLicense);
-			}
-		}
-
-		[Fact]
-		public void ShouldDetectThatValidLicenseWasProvidedInThePast()
-		{
-			using (var documentStore = NewDocumentStore(enableAuthentication: true)) // / this will store info in database
-			{
-				var database = documentStore.SystemDatabase;
-				var status = GetLicenseByReflection(database);
-
-				// reset license info - mark it as invalid
-				status.Error = true;
-				status.Status = "";
-				status.ValidCommercialLicenseSeen = false;
-
-				var task = database.StartupTasks.OfType<AuthenticationForCommercialUseOnly>().First();
-
-				task.Execute(database); // this should notice that in the database there is a valid license marker under "Raven/License/Commercial"
-
-				Assert.True(status.ValidCommercialLicenseSeen);
-			}
-		}
-
-		[Fact]
-		public void ShouldRefuseToSetupWindowsAuth_WithoutValidCommercialLicense()
-		{
-			using (var documentStore = NewDocumentStore())
-			{
-				var exception = Assert.Throws<ErrorResponseException>(() =>
-				{
-					SetupWindowsAuth(documentStore);
-				});
-
-				Assert.Contains("Cannot setup Windows Authentication without a valid commercial license.", exception.Message);
-			}
-		}
-
-		[Fact]
-		public void ShouldSetupOAuthSuccessfully_WithoutValidCommercialLicense()
-		{
-			using (var documentStore = NewDocumentStore())
-			{
-=======
     public class RavenDB_1077 : RavenTest
     {
         [Fact]
@@ -128,7 +41,7 @@
         }
 
         [Fact]
-        public void ShouldStoreInfoAbouValidCommercialLicense_WhenLicenseWasProvided()
+        public void ShouldStoreInfoAboutValidCommercialLicense_WhenLicenseWasProvided()
         {
             using (var documentStore = NewDocumentStore())
             {
@@ -191,7 +104,6 @@
         {
             using (var documentStore = NewDocumentStore())
             {
->>>>>>> 68f1ca50
                 var exception = Assert.Throws<ErrorResponseException>(() =>
                 {
                     SetupOAuth(documentStore);
