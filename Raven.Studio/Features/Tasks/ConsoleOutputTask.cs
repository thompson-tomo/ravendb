--- conflicted
+++ resolved
@@ -1,49 +1,44 @@
-﻿using Raven.Studio.Infrastructure.Navigation;
-
-namespace Raven.Studio.Features.Tasks
-{
-	using Caliburn.Micro;
-	using Database;
-	using Framework;
-	using Framework.Extensions;
-	using Plugins;
-
-	public abstract class ConsoleOutputTask : RavenScreen
-	{
-		string status;
-
-<<<<<<< HEAD
-		protected ConsoleOutputTask(IServer server, IEventAggregator events)
-			: base(events)
-=======
-		protected ConsoleOutputTask()
->>>>>>> fd42602e
-		{
-			Console = new BindableCollection<string>();
-			Server.CurrentDatabaseChanged += delegate { ClearConsole(); };
-		}
-
-		public IObservableCollection<string> Console { get; private set; }
-
-		public string Status
-		{
-			get { return status; }
-			set
-			{
-				status = value;
-				NotifyOfPropertyChange(() => Status);
-			}
-		}
-
-		public void ClearConsole()
-		{
-			Console.Clear();
-			Status = string.Empty;
-		}
-
-		protected void Output(string format, params object[] args)
-		{
-			Console.Add(format, args);
-		}
-	}
+﻿using Raven.Studio.Infrastructure.Navigation;
+
+namespace Raven.Studio.Features.Tasks
+{
+	using Caliburn.Micro;
+	using Database;
+	using Framework;
+	using Framework.Extensions;
+	using Plugins;
+
+	public abstract class ConsoleOutputTask : RavenScreen
+	{
+		string status;
+
+		protected ConsoleOutputTask()
+		{
+			Console = new BindableCollection<string>();
+			Server.CurrentDatabaseChanged += delegate { ClearConsole(); };
+		}
+
+		public IObservableCollection<string> Console { get; private set; }
+
+		public string Status
+		{
+			get { return status; }
+			set
+			{
+				status = value;
+				NotifyOfPropertyChange(() => Status);
+			}
+		}
+
+		public void ClearConsole()
+		{
+			Console.Clear();
+			Status = string.Empty;
+		}
+
+		protected void Output(string format, params object[] args)
+		{
+			Console.Add(format, args);
+		}
+	}
 }