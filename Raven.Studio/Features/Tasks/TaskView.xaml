--- conflicted
+++ resolved
@@ -5,17 +5,9 @@
                          xmlns:mc="http://schemas.openxmlformats.org/markup-compatibility/2006"
                          mc:Ignorable="d" d:DesignWidth="640" d:DesignHeight="480"
                          xmlns:Infrastructure="clr-namespace:Raven.Studio.Infrastructure"
-<<<<<<< HEAD
-                         xmlns:models="clr-namespace:Raven.Studio.Models"
-                         xmlns:system="clr-namespace:System;assembly=mscorlib"
-                         xmlns:local="clr-namespace:Raven.Studio.Infrastructure.TemplateSelectors"
-                         Title="TaskView Page"
-                         DataContext="{Binding Path=SelectedTask.Value}">
-=======
                          xmlns:local="clr-namespace:Raven.Studio.Infrastructure.TemplateSelectors"
                          xmlns:controls="clr-namespace:Raven.Studio.Controls"
                          Title="TaskView Page">
->>>>>>> 34cc7820
 
 	<Grid x:Name="LayoutRoot" Margin="{StaticResource Margin_ContentPage}" DataContext="{Binding Value}">
 		<Grid.RowDefinitions>
@@ -51,11 +43,7 @@
 			<ItemsControl ItemsSource="{Binding TaskInputs}">
 				<ItemsControl.ItemTemplate>
                     <DataTemplate>
-<<<<<<< HEAD
-                        <local:TaskUITemplateSelector Content="{Binding}">
-=======
 						<local:TaskUITemplateSelector Content="{Binding}">
->>>>>>> 34cc7820
                             <local:TaskUITemplateSelector.Input>
                                 <DataTemplate>
                                     <Grid>
