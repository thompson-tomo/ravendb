<<<<<<< HEAD
﻿using System;
using System.Collections.Generic;
using System.ComponentModel.Composition;
using Raven.Studio.Framework.Extensions;
using Raven.Studio.Infrastructure.Navigation;
=======
﻿using System.ComponentModel.Composition;
using Raven.Studio.Infrastructure.Navigation;
using Raven.Studio.Plugins;
>>>>>>> fd42602e

namespace Raven.Studio.Framework
{
	using Caliburn.Micro;
	using Messages;

	public abstract class RavenScreen : Screen
	{
<<<<<<< HEAD
		protected IEventAggregator Events;
		bool isBusy;

		[Import]
		public NavigationService NavigationService { get; set; }

		protected RavenScreen(IEventAggregator events)
		{
			Events = events;
		}
=======
		bool isBusy;

		[Import]
		public IServer Server { get; set; }
		[Import]
		public IEventAggregator Events { get; set; }
		[Import]
		public NavigationService NavigationService { get; set; }
>>>>>>> fd42602e

		protected override void OnViewAttached(object view, object context)
		{
			base.OnViewAttached(view, context);
			NavigationService.Track(GetType(), GetNavigationParameters());
		}

		protected virtual Dictionary<string, string> GetNavigationParameters()
		{
			return null;
		}

		protected virtual Type GetConductorType()
		{
<<<<<<< HEAD
			return null;
		}

		public virtual void Navigate(Dictionary<string, string> parameters)
		{
			var conductorType = GetConductorType();
			if (conductorType == null)
				return;

			var conductor = (IRavenConductor)IoC.GetInstance(conductorType, null);
			conductor.TrackNavigationTo(this, Events); ;
=======
			return "/" + Server.CurrentDatabase + "/" + DisplayName.ToLowerInvariant();
>>>>>>> fd42602e
		}

		public bool IsBusy
		{
			get { return isBusy; }
			set { isBusy = value; NotifyOfPropertyChange(() => IsBusy); }
		}

		protected void WorkStarted(string job = null)
		{
			//NOTE: this logic isn't entirely consistent. The IsBusy state applies to the screen as a whole 
			// while the work started/completed events could be raised multiple times by the same screen
			Events.Publish(new WorkStarted(job));
			IsBusy = true;
		}

		protected void WorkCompleted(string job = null)
		{
			Events.Publish(new WorkCompleted(job));
			IsBusy = false;
		}

		protected void NotifyError(string error)
		{
			Events.Publish(new NotificationRaised(error, NotificationLevel.Error));
		}
	}
}<|MERGE_RESOLUTION|>--- conflicted
+++ resolved
@@ -1,97 +1,57 @@
-<<<<<<< HEAD
-﻿using System;
-using System.Collections.Generic;
-using System.ComponentModel.Composition;
-using Raven.Studio.Framework.Extensions;
-using Raven.Studio.Infrastructure.Navigation;
-=======
-﻿using System.ComponentModel.Composition;
-using Raven.Studio.Infrastructure.Navigation;
-using Raven.Studio.Plugins;
->>>>>>> fd42602e
-
-namespace Raven.Studio.Framework
-{
-	using Caliburn.Micro;
-	using Messages;
-
-	public abstract class RavenScreen : Screen
-	{
-<<<<<<< HEAD
-		protected IEventAggregator Events;
-		bool isBusy;
-
-		[Import]
-		public NavigationService NavigationService { get; set; }
-
-		protected RavenScreen(IEventAggregator events)
-		{
-			Events = events;
-		}
-=======
-		bool isBusy;
-
-		[Import]
-		public IServer Server { get; set; }
-		[Import]
-		public IEventAggregator Events { get; set; }
-		[Import]
-		public NavigationService NavigationService { get; set; }
->>>>>>> fd42602e
-
-		protected override void OnViewAttached(object view, object context)
-		{
-			base.OnViewAttached(view, context);
-			NavigationService.Track(GetType(), GetNavigationParameters());
-		}
-
-		protected virtual Dictionary<string, string> GetNavigationParameters()
-		{
-			return null;
-		}
-
-		protected virtual Type GetConductorType()
-		{
-<<<<<<< HEAD
-			return null;
-		}
-
-		public virtual void Navigate(Dictionary<string, string> parameters)
-		{
-			var conductorType = GetConductorType();
-			if (conductorType == null)
-				return;
-
-			var conductor = (IRavenConductor)IoC.GetInstance(conductorType, null);
-			conductor.TrackNavigationTo(this, Events); ;
-=======
-			return "/" + Server.CurrentDatabase + "/" + DisplayName.ToLowerInvariant();
->>>>>>> fd42602e
-		}
-
-		public bool IsBusy
-		{
-			get { return isBusy; }
-			set { isBusy = value; NotifyOfPropertyChange(() => IsBusy); }
-		}
-
-		protected void WorkStarted(string job = null)
-		{
-			//NOTE: this logic isn't entirely consistent. The IsBusy state applies to the screen as a whole 
-			// while the work started/completed events could be raised multiple times by the same screen
-			Events.Publish(new WorkStarted(job));
-			IsBusy = true;
-		}
-
-		protected void WorkCompleted(string job = null)
-		{
-			Events.Publish(new WorkCompleted(job));
-			IsBusy = false;
-		}
-
-		protected void NotifyError(string error)
-		{
-			Events.Publish(new NotificationRaised(error, NotificationLevel.Error));
-		}
-	}
+﻿using System.ComponentModel.Composition;
+using Raven.Studio.Infrastructure.Navigation;
+using Raven.Studio.Plugins;
+
+namespace Raven.Studio.Framework
+{
+	using Caliburn.Micro;
+	using Messages;
+
+	public abstract class RavenScreen : Screen
+	{
+		bool isBusy;
+
+		[Import]
+		public IServer Server { get; set; }
+		[Import]
+		public IEventAggregator Events { get; set; }
+		[Import]
+		public NavigationService NavigationService { get; set; }
+
+		protected override void OnViewAttached(object view, object context)
+		{
+			base.OnViewAttached(view, context);
+			NavigationService.Track(GetScreenNavigationState());
+		}
+
+		protected virtual string GetScreenNavigationState()
+		{
+			return "/" + Server.CurrentDatabase + "/" + DisplayName.ToLowerInvariant();
+		}
+
+		public bool IsBusy
+		{
+			get { return isBusy; }
+			set { isBusy = value; NotifyOfPropertyChange(() => IsBusy); }
+		}
+
+		protected void WorkStarted(string job = null)
+		{
+			//NOTE: this logic isn't entirely consistent. The IsBusy state applies to the screen as a whole 
+			// while the work started/completed events could be rasised multiple times by the same screen
+			Events.Publish(new WorkStarted(job));
+			IsBusy = true;
+		}
+
+		protected void WorkCompleted(string job = null)
+		{
+			Events.Publish(new WorkCompleted(job));
+			IsBusy = false;
+		}
+
+		protected void NotifyError(string error)
+		{
+			Events.Publish(new NotificationRaised(error, NotificationLevel.Error));
+		}
+	}
 }