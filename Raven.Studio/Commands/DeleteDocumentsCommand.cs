--- conflicted
+++ resolved
@@ -1,89 +1,67 @@
-﻿// -----------------------------------------------------------------------
-//  <copyright file="DeleteDocumentsCommand.cs" company="Hibernating Rhinos LTD">
-//      Copyright (c) Hibernating Rhinos LTD. All rights reserved.
-//  </copyright>
-// -----------------------------------------------------------------------
-using System.Collections.Generic;
-using System.Linq;
-using Raven.Abstractions.Commands;
-using Raven.Studio.Features.Documents;
-using Raven.Studio.Features.Input;
-using Raven.Studio.Infrastructure;
-using Raven.Studio.Messages;
-using Raven.Studio.Models;
-
-namespace Raven.Studio.Commands
-{
-<<<<<<< HEAD
-	public class DeleteDocumentsCommand : ListBoxCommand<VirtualItem<ViewableDocument>>
-	{
-		public override bool CanExecute(object parameter)
-		{
-			if (base.CanExecute(parameter))
-			{
-				var documentsIds = SelectedItems.FirstOrDefault();
-
-				if (documentsIds != null && documentsIds.Item != null && documentsIds.Item.Id != null)
-					return true;
-			}
-=======
-	public class DeleteDocumentsCommand : VirtualItemSelectionCommand<ViewableDocument>
-	{
-	    public DeleteDocumentsCommand(ItemSelection<VirtualItem<ViewableDocument>> itemSelection) : base(itemSelection)
-	    {
-	    }
->>>>>>> 6748872b
-
-        protected override bool CanExecuteOverride(IList<ViewableDocument> items)
-        {
-            var document = items.FirstOrDefault();
-            return document != null && document.Id != null;
-        }
-
-<<<<<<< HEAD
-		public override void Execute(object parameter)
-		{
-			var documentsIds = SelectedItems
-                .Where(v => v.IsRealized)
-				.Select(x => x.Item.Id)
-=======
-        protected override void ExecuteOverride(IList<ViewableDocument> realizedItems)
-        {
-            var documentsIds = realizedItems
-				.Select(x => x.Id)
->>>>>>> 6748872b
-				.ToList();
-
-			AskUser.ConfirmationAsync("Confirm Delete", documentsIds.Count > 1
-			                                            	? string.Format("Are you sure you want to delete these {0} documents?", documentsIds.Count)
-			                                            	: string.Format("Are you sure that you want to delete this document? ({0})", documentsIds.First()))
-				.ContinueWhenTrueInTheUIThread(() =>
-				                               	{
-													ApplicationModel.Current.AddNotification(new Notification("Deleting documents..."));
-				                               	})
-				.ContinueWhenTrue(() => DeleteDocuments(documentsIds));
-		}
-
-		private void DeleteDocuments(IList<string> documentIds)
-		{
-			var deleteCommandDatas = documentIds
-				.Select(id => new DeleteCommandData{Key = id})
-				.Cast<ICommandData>()
-				.ToArray();
-
-			DatabaseCommands.BatchAsync(deleteCommandDatas)
-				.ContinueOnSuccessInTheUIThread(() => DeleteDocumentSuccess(documentIds));
-		}
-
-		private void DeleteDocumentSuccess(IList<string> documentIds)
-		{
-			var notification = documentIds.Count > 1
-								? string.Format("{0} documents were deleted", documentIds.Count)
-								: string.Format("Document {0} was deleted", documentIds.First());
-			ApplicationModel.Current.AddNotification(new Notification(notification));
-
-            ClearSelection();
-			PageView.UpdateAllFromServer();
-		}
-	}
+﻿// -----------------------------------------------------------------------
+//  <copyright file="DeleteDocumentsCommand.cs" company="Hibernating Rhinos LTD">
+//      Copyright (c) Hibernating Rhinos LTD. All rights reserved.
+//  </copyright>
+// -----------------------------------------------------------------------
+using System.Collections.Generic;
+using System.Linq;
+using Raven.Abstractions.Commands;
+using Raven.Studio.Features.Documents;
+using Raven.Studio.Features.Input;
+using Raven.Studio.Infrastructure;
+using Raven.Studio.Messages;
+using Raven.Studio.Models;
+
+namespace Raven.Studio.Commands
+{
+	public class DeleteDocumentsCommand : VirtualItemSelectionCommand<ViewableDocument>
+	{
+	    public DeleteDocumentsCommand(ItemSelection<VirtualItem<ViewableDocument>> itemSelection) : base(itemSelection)
+	    {
+	    }
+
+        protected override bool CanExecuteOverride(IList<ViewableDocument> items)
+        {
+            var document = items.FirstOrDefault();
+            return document != null && document.Id != null;
+        }
+
+        protected override void ExecuteOverride(IList<ViewableDocument> realizedItems)
+        {
+            var documentsIds = realizedItems
+				.Select(x => x.Id)
+				.ToList();
+
+			AskUser.ConfirmationAsync("Confirm Delete", documentsIds.Count > 1
+			                                            	? string.Format("Are you sure you want to delete these {0} documents?", documentsIds.Count)
+			                                            	: string.Format("Are you sure that you want to delete this document? ({0})", documentsIds.First()))
+				.ContinueWhenTrueInTheUIThread(() =>
+				                               	{
+													ApplicationModel.Current.AddNotification(new Notification("Deleting documents..."));
+				                               	})
+				.ContinueWhenTrue(() => DeleteDocuments(documentsIds));
+		}
+
+		private void DeleteDocuments(IList<string> documentIds)
+		{
+			var deleteCommandDatas = documentIds
+				.Select(id => new DeleteCommandData{Key = id})
+				.Cast<ICommandData>()
+				.ToArray();
+
+			DatabaseCommands.BatchAsync(deleteCommandDatas)
+				.ContinueOnSuccessInTheUIThread(() => DeleteDocumentSuccess(documentIds));
+		}
+
+		private void DeleteDocumentSuccess(IList<string> documentIds)
+		{
+			var notification = documentIds.Count > 1
+								? string.Format("{0} documents were deleted", documentIds.Count)
+								: string.Format("Document {0} was deleted", documentIds.First());
+			ApplicationModel.Current.AddNotification(new Notification(notification));
+
+            ClearSelection();
+			PageView.UpdateAllFromServer();
+		}
+	}
 }