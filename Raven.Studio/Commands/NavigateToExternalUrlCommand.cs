using System;
using System.Windows.Browser;
using Raven.Studio.Infrastructure;
using Raven.Studio.Models;

namespace Raven.Studio.Commands
{
	public class NavigateToExternalUrlCommand : Command
	{
		private string href;

		public override bool CanExecute(object parameter)
		{
			href = parameter as string;
			return href != null;
		}

		public override void Execute(object parameter)
		{
<<<<<<< HEAD
			if (href.StartsWith("http://") == false)
			{
				var ravendbUrl = ApplicationModel.Current.Server.Value.Url;
				href = ravendbUrl + "/" + href;
			}
			HtmlPage.Window.Navigate(new Uri(href, UriKind.Absolute), "_blank");
=======
		    UrlUtil.NavigateToExternal(href);
>>>>>>> 7c9e363a
		}
	}
}<|MERGE_RESOLUTION|>--- conflicted
+++ resolved
@@ -17,16 +17,7 @@
 
 		public override void Execute(object parameter)
 		{
-<<<<<<< HEAD
-			if (href.StartsWith("http://") == false)
-			{
-				var ravendbUrl = ApplicationModel.Current.Server.Value.Url;
-				href = ravendbUrl + "/" + href;
-			}
-			HtmlPage.Window.Navigate(new Uri(href, UriKind.Absolute), "_blank");
-=======
 		    UrlUtil.NavigateToExternal(href);
->>>>>>> 7c9e363a
 		}
 	}
 }