--- conflicted
+++ resolved
@@ -116,8 +116,6 @@
 					if(scriptedIndexResults.Value != null)
 						session.Store(scriptedIndexResults.Value);
 				}
-<<<<<<< HEAD
-=======
 
 				foreach (var indexName in scriptedSettings.DeletedIndexes)
 				{
@@ -127,7 +125,6 @@
 				}
 
 				needToSaveChanges = true;
->>>>>>> c3faf3c0
 			}
 
 			var sqlReplicationSettings = settingsModel.GetSection<SqlReplicationSettingsSectionModel>();
