<<<<<<< HEAD
﻿This sample contains a simple example of Raven's compiled indexes and event sourcing.
=======
This sample contains a simple example of Raven's compiled indexes and event sourcing.
>>>>>>> 120dc0d4

Start the server using "Start Raven.ps1", this will start an instance of Raven on port 8080 with a compiled index (ths source for which is found in 
Raven.Sample.EventSourcing.ShoppingCartAggregator).

Run the sample, you should get a message saying the the application has wrote several events to Raven.
Go to the database instance, using http://localhost:8080 and view the events that were entered.

Then hit enter in the sample application, the application will then proceed to read the generated aggregate from the index and display its information.<|MERGE_RESOLUTION|>--- conflicted
+++ resolved
@@ -1,13 +1,7 @@
-<<<<<<< HEAD
-﻿This sample contains a simple example of Raven's compiled indexes and event sourcing.
-=======
 This sample contains a simple example of Raven's compiled indexes and event sourcing.
->>>>>>> 120dc0d4
 
 Start the server using "Start Raven.ps1", this will start an instance of Raven on port 8080 with a compiled index (ths source for which is found in 
 Raven.Sample.EventSourcing.ShoppingCartAggregator).
 
 Run the sample, you should get a message saying the the application has wrote several events to Raven.
 Go to the database instance, using http://localhost:8080 and view the events that were entered.
-
-Then hit enter in the sample application, the application will then proceed to read the generated aggregate from the index and display its information.