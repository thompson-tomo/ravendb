<<<<<<< HEAD
﻿This sample contains a simple example of Raven's automatic failover facilities.
=======
This sample contains a simple example of Raven's automatic failover facilities.
>>>>>>> 120dc0d4

Start the servers using "Start Raven.ps1", this will start two instance of Raven, one on port 8080 (the master instance) and one on port 8081 (the slaved instance).
Run the "Setup Master To Slave Replication.ps1" script to setup replication from the master to the slave.
  * Note this scripts require curl (http://curl.haxx.se/latest.cgi?curl=win32-nossl) to be on your path.

Run the sample, you should get a message saying that the application has wrote a docuemnt to the master instance and is ready for a server failure.
Stop the master instance (the one from shard1, listening to port 8080), and the hit enter on the sample application.
The application will proceed to try to read the previously saved document from the database, realize that the database is down and automatically switch the the waiting slave instance.<|MERGE_RESOLUTION|>--- conflicted
+++ resolved
@@ -1,8 +1,4 @@
-<<<<<<< HEAD
-﻿This sample contains a simple example of Raven's automatic failover facilities.
-=======
 This sample contains a simple example of Raven's automatic failover facilities.
->>>>>>> 120dc0d4
 
 Start the servers using "Start Raven.ps1", this will start two instance of Raven, one on port 8080 (the master instance) and one on port 8081 (the slaved instance).
 Run the "Setup Master To Slave Replication.ps1" script to setup replication from the master to the slave.
