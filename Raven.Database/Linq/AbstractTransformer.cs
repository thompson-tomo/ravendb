﻿using System;
using System.Collections;
using System.Collections.Generic;
using System.Linq;
using Raven.Abstractions.Indexing;
using Raven.Abstractions.Linq;
using Raven.Database.Indexing;
using Raven.Json.Linq;

namespace Raven.Database.Linq
{
	public abstract class AbstractTransformer
	{
		private TransformerDefinition transformerDefinition;
		private byte[] cachedBytes;
		public IndexingFunc TransformResultsDefinition { get; set; }
		public string SourceCode { get; set; }

    public string Name { get { return transformerDefinition.Name; } }
		public string ViewText { get; set; }

		// ReSharper disable once InconsistentNaming
		protected DynamicNullObject __dynamic_null = new DynamicNullObject();


		public IEnumerable<dynamic> TransfromWith(IEnumerable<string> transformers, dynamic maybeItems)
		{
			return Enumerable.Aggregate(transformers, maybeItems, 
				(Func<dynamic, string, dynamic>)((items, transformer) => TransfromWith(transformer, items)));
		}

		public IEnumerable<dynamic> TransfromWith(string transformer, dynamic maybeItems)
		{
			if (CurrentTransformationScope.Current == null)
				throw new InvalidOperationException("TransfromWith was accessed without CurrentTransformationScope.Current being set");

			var storedTransformer = CurrentTransformationScope.Current.Database.IndexDefinitionStorage.GetTransformer(transformer);
			if (storedTransformer == null)
				throw new InvalidOperationException("No transformer with the name: " + transformer);

			var enumerable = maybeItems as IEnumerable;
			if ( enumerable != null && AnonymousObjectToLuceneDocumentConverter.ShouldTreatAsEnumerable(enumerable))
				return AllowAccessToResultsEvenIfTheyAreStupidInternalAnonymousTypes(storedTransformer.TransformResultsDefinition(enumerable.Cast<dynamic>()));

			return AllowAccessToResultsEvenIfTheyAreStupidInternalAnonymousTypes(storedTransformer.TransformResultsDefinition(new[] { maybeItems }));
		}

		// need to work around this: http://www.heartysoft.com/ashic/blog/2010/5/anonymous-types-c-sharp-4-dynamic
		private IEnumerable<object> AllowAccessToResultsEvenIfTheyAreStupidInternalAnonymousTypes(IEnumerable<object> items)
		{
			foreach (var item in items)
			{
				if (item == null)
					yield return new DynamicNullObject();
				if (item is ValueType ||
					item is string || 
					item is RavenJToken || 
					item is DynamicJsonObject || 
					item is DynamicNullObject ||
					item is IDictionary )
					yield return item;
				// assume that this is anonymous type, hence all internals, hence can't be access by the calling transformer
				var json = RavenJObject.FromObject(item);
				yield return new DynamicJsonObject(json);
			}
		}

		// Required for RavenDB-1519
		protected dynamic LoadDocument<TIgnored>(object key)
		{
			return LoadDocument(key);
		}

		protected dynamic LoadDocument(object key)
		{
			if (CurrentTransformationScope.Current == null)
				throw new InvalidOperationException("LoadDocument was called without CurrentTransformationScope.Current being set: " + key);

			return CurrentTransformationScope.Current.Retriever.Load(key);
		}

<<<<<<< HEAD
		[Obsolete("Use Parameter instead.")]
		protected RavenJToken Query(string key)
		{
			return Parameter(key);
		}

		[Obsolete("Use ParameterOrDefault instead.")]
		protected RavenJToken QueryOrDefault(string key, object val)
		{
			return ParameterOrDefault(key, val);
		}

	    protected RavenJToken Parameter(string key)
	    {
            if (CurrentTransformationScope.Current == null)
                throw new InvalidOperationException("Query was accessed without CurrentTransformationScope.Current being set");

	        RavenJToken value;
	        if(CurrentTransformationScope.Current.TransformerParameters.TryGetValue(key, out value) == false)
                throw new InvalidOperationException("Query parameter "+key+ " was accessed, but it wasn't provided for this query.");
	        return value;
=======
		protected RavenJToken Query(string key)
		{
			if (CurrentTransformationScope.Current == null)
				throw new InvalidOperationException("Query was accessed without CurrentTransformationScope.Current being set");

			RavenJToken value;
			if (CurrentTransformationScope.Current.Retriever.QueryInputs.TryGetValue(key, out value) == false)
				throw new InvalidOperationException("Query parameter " + key + " was accessed, but it wasn't provided for this query.");
			return value;
>>>>>>> 2dd178ad

		}

<<<<<<< HEAD
        protected RavenJToken ParameterOrDefault(string key, object val)
        {
            if (CurrentTransformationScope.Current == null)
                throw new InvalidOperationException("Query was accessed without CurrentTransformationScope.Current being set");

            RavenJToken value;
            if (CurrentTransformationScope.Current.TransformerParameters.TryGetValue(key, out value) == false)
                return RavenJToken.FromObject(val);
            return value;

        }

	    public object Include(object key)
=======
		public object Include(object key)
>>>>>>> 2dd178ad
		{
			if (CurrentTransformationScope.Current == null)
				throw new InvalidOperationException("Include was called without CurrentTransformationScope.Current being set: " + key);

			return CurrentTransformationScope.Current.Retriever.Include(key);

		}

		protected IEnumerable<dynamic> Recurse(object item, Func<dynamic, dynamic> func)
		{
			return new RecursiveFunction(item, func).Execute();
		}

		public void Init(TransformerDefinition def)
		{
			transformerDefinition = def;
		}

		public byte[] GetHashCodeBytes()
		{
			if (cachedBytes != null)
				return cachedBytes;
			return cachedBytes = BitConverter.GetBytes(GetHashCode());
		}

		protected bool Equals(AbstractTransformer other)
		{
			return Equals(transformerDefinition, other.transformerDefinition);
		}

		public override bool Equals(object obj)
		{
			if (ReferenceEquals(null, obj)) return false;
			if (ReferenceEquals(this, obj)) return true;
			if (obj.GetType() != this.GetType()) return false;
			return Equals((AbstractTransformer)obj);
		}

		public override int GetHashCode()
		{
			return (transformerDefinition != null ? transformerDefinition.GetHashCode() : 0);
		}
	}
}<|MERGE_RESOLUTION|>--- conflicted
+++ resolved
@@ -79,10 +79,9 @@
 			return CurrentTransformationScope.Current.Retriever.Load(key);
 		}
 
-<<<<<<< HEAD
 		[Obsolete("Use Parameter instead.")]
-		protected RavenJToken Query(string key)
-		{
+	    protected RavenJToken Query(string key)
+	    {
 			return Parameter(key);
 		}
 
@@ -101,21 +100,9 @@
 	        if(CurrentTransformationScope.Current.TransformerParameters.TryGetValue(key, out value) == false)
                 throw new InvalidOperationException("Query parameter "+key+ " was accessed, but it wasn't provided for this query.");
 	        return value;
-=======
-		protected RavenJToken Query(string key)
-		{
-			if (CurrentTransformationScope.Current == null)
-				throw new InvalidOperationException("Query was accessed without CurrentTransformationScope.Current being set");
 
-			RavenJToken value;
-			if (CurrentTransformationScope.Current.Retriever.QueryInputs.TryGetValue(key, out value) == false)
-				throw new InvalidOperationException("Query parameter " + key + " was accessed, but it wasn't provided for this query.");
-			return value;
->>>>>>> 2dd178ad
+	    }
 
-		}
-
-<<<<<<< HEAD
         protected RavenJToken ParameterOrDefault(string key, object val)
         {
             if (CurrentTransformationScope.Current == null)
@@ -129,15 +116,12 @@
         }
 
 	    public object Include(object key)
-=======
-		public object Include(object key)
->>>>>>> 2dd178ad
 		{
 			if (CurrentTransformationScope.Current == null)
 				throw new InvalidOperationException("Include was called without CurrentTransformationScope.Current being set: " + key);
 
 			return CurrentTransformationScope.Current.Retriever.Include(key);
-
+	
 		}
 
 		protected IEnumerable<dynamic> Recurse(object item, Func<dynamic, dynamic> func)
