--- conflicted
+++ resolved
@@ -1357,7 +1357,7 @@
 			return findIndexCreationOptions;
 		}
 
-		public QueryResultWithIncludes Query(string index, IndexQuery query)
+        public QueryResultWithIncludes Query(string index, IndexQuery query, CancellationToken token)
 		{
 			QueryResultWithIncludes result = null;
 			TransactionalStorage.Batch(accessor =>
@@ -1377,129 +1377,134 @@
 			return result;
 		}
 
-		public QueryResultWithIncludes Query(string indexName, IndexQuery query, Action<QueryHeaderInformation> headerInfo, Action<RavenJObject> onResult)
-		{
-			var queryStat = AddToCurrentlyRunningQueryList(indexName, query);
-
-			try
-			{
-				indexName = indexName != null ? indexName.Trim() : null;
-				var highlightings = new Dictionary<string, Dictionary<string, string[]>>();
+        public QueryResultWithIncludes Query(string indexName, IndexQuery query, CancellationToken externalCancellationToken, Action<QueryHeaderInformation> headerInfo, Action<RavenJObject> onResult)
+		{
+	        using (var cts = CancellationTokenSource.CreateLinkedTokenSource(externalCancellationToken, workContext.CancellationToken))
+	        {
+                indexName = indexName != null ? indexName.Trim() : null;
+
+				var cancellationToken = cts.Token;
+				var queryStat = AddToCurrentlyRunningQueryList(indexName, query);
+				try
+				{
+					var highlightings = new Dictionary<string, Dictionary<string, string[]>>();
 				var scoreExplanations = new Dictionary<string, string>();
 				Func<IndexQueryResult, object> tryRecordHighlightingAndScoreExplanation = queryResult =>
-				{
+					{
 					if (queryResult.Key == null)
 						return null;
 					if (queryResult.Highligtings != null)
-						highlightings.Add(queryResult.Key, queryResult.Highligtings);
+							highlightings.Add(queryResult.Key, queryResult.Highligtings);
 					if (queryResult.ScoreExplanation != null)
 						scoreExplanations.Add(queryResult.Key, queryResult.ScoreExplanation);
-					return null;
-				};
-				var stale = false;
-				Tuple<DateTime, Etag> indexTimestamp = Tuple.Create(DateTime.MinValue, Etag.Empty);
-				Etag resultEtag = Etag.Empty;
-				var nonAuthoritativeInformation = false;
-
-				if (string.IsNullOrEmpty(query.ResultsTransformer) == false)
-				{
-					query.FieldsToFetch = new[] { Constants.AllFields };
-				}
-
-				var duration = Stopwatch.StartNew();
-				var idsToLoad = new HashSet<string>(StringComparer.OrdinalIgnoreCase);
-				TransactionalStorage.Batch(
-					actions =>
+						return null;
+					};
+					var stale = false;
+					Tuple<DateTime, Etag> indexTimestamp = Tuple.Create(DateTime.MinValue, Etag.Empty);
+					Etag resultEtag = Etag.Empty;
+					var nonAuthoritativeInformation = false;
+
+					if (string.IsNullOrEmpty(query.ResultsTransformer) == false)
 					{
+						query.FieldsToFetch = new[] { Constants.AllFields };
+					}
+
+					var duration = Stopwatch.StartNew();
+					var idsToLoad = new HashSet<string>(StringComparer.OrdinalIgnoreCase);
+					TransactionalStorage.Batch(
+						actions =>
+						{
 						var viewGenerator = IndexDefinitionStorage.GetViewGenerator(indexName);
 						var index = IndexDefinitionStorage.GetIndexDefinition(indexName);
-						if (viewGenerator == null)
+							if (viewGenerator == null)
 							throw new IndexDoesNotExistsException("Could not find index named: " + indexName);
 
 						resultEtag = GetIndexEtag(index.Name, null, query.ResultsTransformer);
 
 						stale = actions.Staleness.IsIndexStale(index.IndexId, query.Cutoff, lastCollectionEtags.OptimizeCutoffForIndex(viewGenerator, query.CutoffEtag));
 
-						if (stale == false && query.Cutoff == null && query.CutoffEtag == null)
-						{
+							if (stale == false && query.Cutoff == null && query.CutoffEtag == null)
+							{
 							var indexInstance = IndexStorage.GetIndexInstance(indexName);
-							stale = stale || (indexInstance != null && indexInstance.IsMapIndexingInProgress);
-						}
+								stale = stale || (indexInstance != null && indexInstance.IsMapIndexingInProgress);
+							}
 						indexTimestamp = actions.Staleness.IndexLastUpdatedAt(index.IndexId);
 						var indexFailureInformation = actions.Indexing.GetFailureRate(index.IndexId);
-						if (indexFailureInformation.IsInvalidIndex)
-						{
-							throw new IndexDisabledException(indexFailureInformation);
-						}
-						var docRetriever = new DocumentRetriever(actions, ReadTriggers, inFlightTransactionalState, query.QueryInputs, idsToLoad);
+							if (indexFailureInformation.IsInvalidIndex)
+							{
+								throw new IndexDisabledException(indexFailureInformation);
+							}
+							var docRetriever = new DocumentRetriever(actions, ReadTriggers, inFlightTransactionalState, query.QueryInputs, idsToLoad);
 						var fieldsToFetch = new FieldsToFetch(query.FieldsToFetch, query.IsDistinct,
-															  viewGenerator.ReduceDefinition == null
-																? Constants.DocumentIdFieldName
-																: Constants.ReduceKeyFieldName);
-						Func<IndexQueryResult, bool> shouldIncludeInResults =
+																  viewGenerator.ReduceDefinition == null
+																	? Constants.DocumentIdFieldName
+																	: Constants.ReduceKeyFieldName);
+							Func<IndexQueryResult, bool> shouldIncludeInResults =
 							result => docRetriever.ShouldIncludeResultInQuery(result, index, fieldsToFetch, query.SkipDuplicateChecking);
-						var indexQueryResults = IndexStorage.Query(indexName, query, shouldIncludeInResults, fieldsToFetch, IndexQueryTriggers);
+						var indexQueryResults = IndexStorage.Query(indexName, query, shouldIncludeInResults, fieldsToFetch, IndexQueryTriggers, cancellationToken);
 						indexQueryResults = new ActiveEnumerable<IndexQueryResult>(indexQueryResults);
 
-						var transformerErrors = new List<string>();
-						var results = GetQueryResults(query, viewGenerator, docRetriever,
-													  from queryResult in indexQueryResults
+							var transformerErrors = new List<string>();
+							var results = GetQueryResults(query, viewGenerator, docRetriever,
+														  from queryResult in indexQueryResults
 													  let doc = docRetriever.RetrieveDocumentForQuery(queryResult, index, fieldsToFetch, query.SkipDuplicateChecking)
-													  where doc != null
-													  let _ = nonAuthoritativeInformation |= (doc.NonAuthoritativeInformation ?? false)
+														  where doc != null
+														  let _ = nonAuthoritativeInformation |= (doc.NonAuthoritativeInformation ?? false)
 													  let __ = tryRecordHighlightingAndScoreExplanation(queryResult)
-													  select doc, transformerErrors);
-
-						if (headerInfo != null)
-						{
-							headerInfo(new QueryHeaderInformation
+														  select doc, transformerErrors, cancellationToken);
+
+							if (headerInfo != null)
 							{
+								headerInfo(new QueryHeaderInformation
+								{
 								Index = indexName,
-								IsStable = stale,
-								ResultEtag = resultEtag,
-								IndexTimestamp = indexTimestamp.Item1,
-								IndexEtag = indexTimestamp.Item2,
-								TotalResults = query.TotalSize.Value
-							});
-						}
-						using (new CurrentTransformationScope(docRetriever))
-						{
-							foreach (var result in results)
+									IsStable = stale,
+									ResultEtag = resultEtag,
+									IndexTimestamp = indexTimestamp.Item1,
+									IndexEtag = indexTimestamp.Item2,
+									TotalResults = query.TotalSize.Value
+								});
+							}
+							using (new CurrentTransformationScope(docRetriever))
 							{
-								onResult(result);
+								foreach (var result in results)
+								{
+									cancellationToken.ThrowIfCancellationRequested();
+									onResult(result);
+								}
+								if (transformerErrors.Count > 0)
+								{
+									throw new InvalidOperationException("The transform results function failed.\r\n" + string.Join("\r\n", transformerErrors));
+								}
+
 							}
-							if (transformerErrors.Count > 0)
-							{
-								throw new InvalidOperationException("The transform results function failed.\r\n" + string.Join("\r\n", transformerErrors));
-							}
-
-						}
-
-
-					});
-
-				return new QueryResultWithIncludes
-				{
+
+
+						});
+
+					return new QueryResultWithIncludes
+					{
 					IndexName = indexName,
-					IsStale = stale,
-					NonAuthoritativeInformation = nonAuthoritativeInformation,
-					SkippedResults = query.SkippedResults.Value,
-					TotalResults = query.TotalSize.Value,
-					IndexTimestamp = indexTimestamp.Item1,
-					IndexEtag = indexTimestamp.Item2,
-					ResultEtag = resultEtag,
-					IdsToInclude = idsToLoad,
-					LastQueryTime = SystemTime.UtcNow,
-					Highlightings = highlightings,
+						IsStale = stale,
+						NonAuthoritativeInformation = nonAuthoritativeInformation,
+						SkippedResults = query.SkippedResults.Value,
+						TotalResults = query.TotalSize.Value,
+						IndexTimestamp = indexTimestamp.Item1,
+						IndexEtag = indexTimestamp.Item2,
+						ResultEtag = resultEtag,
+						IdsToInclude = idsToLoad,
+						LastQueryTime = SystemTime.UtcNow,
+						Highlightings = highlightings,
 					DurationMilliseconds = duration.ElapsedMilliseconds,
 					ScoreExplanations = scoreExplanations
-				};
-			}
-			finally
-			{
+					};
+				}
+				finally
+				{
 				RemoveFromCurrentlyRunningQueryList(indexName, queryStat);
-			}
-		}
+				}
+	        }
+        }
 
 		public class DatabaseQueryOperation : IDisposable
 		{
@@ -1587,7 +1592,7 @@
 						: Constants.ReduceKeyFieldName);
 				Func<IndexQueryResult, bool> shouldIncludeInResults =
 					result => docRetriever.ShouldIncludeResultInQuery(result, index, fieldsToFetch, ShouldSkipDuplicateChecking);
-				var indexQueryResults = database.IndexStorage.Query(indexName, query, shouldIncludeInResults, fieldsToFetch, database.IndexQueryTriggers);
+				var indexQueryResults = database.IndexStorage.Query(indexName, query, shouldIncludeInResults, fieldsToFetch, database.IndexQueryTriggers, CancellationToken.None);
 				indexQueryResults = new ActiveEnumerable<IndexQueryResult>(indexQueryResults);
 
 				transformerErrors = new List<string>();
@@ -1597,7 +1602,7 @@
 					where doc != null
 					let _ = nonAuthoritativeInformation |= (doc.NonAuthoritativeInformation ?? false)
 					let __ = tryRecordHighlightingAndScoreExplanation(queryResult)
-					select doc, transformerErrors);
+                    select doc, transformerErrors, CancellationToken.None);
 
 				Header = new QueryHeaderInformation
 				{
@@ -1670,7 +1675,8 @@
 			AbstractViewGenerator viewGenerator,
 			DocumentRetriever docRetriever,
 			IEnumerable<JsonDocument> results,
-			List<string> transformerErrors)
+            List<string> transformerErrors,
+			CancellationToken token)
 		{
 			if (query.PageSize <= 0) // maybe they just want the stats? 
 			{
@@ -1698,7 +1704,7 @@
 				return results.Select(x => x.ToJson());
 
             var dynamicJsonObjects = results.Select(x => new DynamicLuceneOrParentDocumntObject(docRetriever, x.ToJson()));
-            var robustEnumerator = new RobustEnumerator(workContext.CancellationToken, 100)
+            var robustEnumerator = new RobustEnumerator(token, 100)
 			{
 				OnError =
 					(exception, o) =>
@@ -1711,8 +1717,7 @@
 				.Select(JsonExtensions.ToJObject);
 		}
 
-
-		public IEnumerable<string> QueryDocumentIds(string index, IndexQuery query, out bool stale)
+        public IEnumerable<string> QueryDocumentIds(string index, IndexQuery query, CancellationToken token, out bool stale)
 		{
 			var queryStat = AddToCurrentlyRunningQueryList(index, query);
 			try
@@ -1737,7 +1742,7 @@
 						{
 							throw new IndexDisabledException(indexFailureInformation);
 						}
-						loadedIds = new HashSet<string>(from queryResult in IndexStorage.Query(index, query, result => true, new FieldsToFetch(null, false, Constants.DocumentIdFieldName), IndexQueryTriggers)
+						loadedIds = new HashSet<string>(from queryResult in IndexStorage.Query(index, query, result => true, new FieldsToFetch(null, false, Constants.DocumentIdFieldName), IndexQueryTriggers, token)
 														select queryResult.Key);
 					});
 				stale = isStale;
@@ -1749,7 +1754,6 @@
 			}
 		}
 
-<<<<<<< HEAD
 		public void DeleteTransfom(string name)
 		{
 			IndexDefinitionStorage.RemoveTransformer(name);
@@ -1776,271 +1780,10 @@
 				ConcurrentSet<string> _;
 				workContext.DoNotTouchAgainIfMissingReferences.TryRemove(instance.IndexId, out _);
 				workContext.ClearErrorsFor(name);
-=======
-        public void Commit(string txId)
-        {
-            try
-            {
-	            try
-	            {
-		            inFlightTransactionalState.Commit(txId);
-		            log.Debug("Commit of tx {0} completed", txId);
-		            workContext.ShouldNotifyAboutWork(() => "DTC transaction commited");
-	            }
-	            finally
-	            {
-		            inFlightTransactionalState.Rollback(txId); // this is where we actually remove the tx
-	            }
-            }
-            catch (Exception e)
-            {
-	            if (TransactionalStorage.HandleException(e))
-		            return;
-	            throw;
-            }
-            finally
-            {
-	            workContext.HandleWorkNotifications();
-            }
-        }
-
-
-        public void Rollback(string txId)
-        {
-            inFlightTransactionalState.Rollback(txId);
-        }
-
-        [MethodImpl(MethodImplOptions.Synchronized)]
-        public string PutTransform(string name, TransformerDefinition definition)
-        {
-            if (name == null) throw new ArgumentNullException("name");
-            if (definition == null) throw new ArgumentNullException("definition");
-
-            name = name.Trim();
-
-            var existingDefinition = IndexDefinitionStorage.GetTransformerDefinition(name);
-            if (existingDefinition != null && existingDefinition.Equals(definition))
-                return name; // no op for the same transformer
-
-            IndexDefinitionStorage.CreateAndPersistTransform(definition);
-            IndexDefinitionStorage.AddTransform(name, definition);
-
-            return name;
-        }
-
-        // only one index can be created at any given time
-        // the method already handle attempts to create the same index, so we don't have to 
-        // worry about this.
-        [MethodImpl(MethodImplOptions.Synchronized)]
-        public string PutIndex(string name, IndexDefinition definition)
-        {
-            if (name == null)
-                throw new ArgumentNullException("name");
-
-	        var fixedName = IndexDefinitionStorage.FixupIndexName(name);
-
-			var existingIndex = IndexDefinitionStorage.GetIndexDefinition(fixedName);
-
-            if (existingIndex != null)
-            {
-                switch (existingIndex.LockMode)
-                {
-                    case IndexLockMode.LockedIgnore:
-                        log.Info("Index {0} not saved because it was lock (with ignore)", name);
-                        return name;
-
-                    case IndexLockMode.LockedError:
-                        throw new InvalidOperationException("Can not overwrite locked index: " + name);
-                }
-            }
-
-            name = name.Trim();
-
-            switch (FindIndexCreationOptions(definition, ref name))
-            {
-                case IndexCreationOptions.Noop:
-                    return name;
-                case IndexCreationOptions.Update:
-                    // ensure that the code can compile
-					new DynamicViewCompiler(fixedName, definition, Extensions, IndexDefinitionStorage.IndexDefinitionsPath, Configuration).GenerateInstance();
-                    DeleteIndex(name);
-                    break;
-            }
-
-			IndexDefinitionStorage.RegisterNewIndexInThisSession(fixedName, definition);
-
-            // this has to happen in this fashion so we will expose the in memory status after the commit, but 
-            // before the rest of the world is notified about this.
-            IndexDefinitionStorage.CreateAndPersistIndex(definition);
-            IndexStorage.CreateIndexImplementation(definition);
-			InvokeSuggestionIndexing(fixedName, definition);
-
-            TransactionalStorage.Batch(actions =>
-            {
-				actions.Indexing.AddIndex(fixedName, definition.IsMapReduce);
-                workContext.ShouldNotifyAboutWork(() => "PUT INDEX " + name);
-            });
-
-            // The act of adding it here make it visible to other threads
-            // we have to do it in this way so first we prepare all the elements of the 
-            // index, then we add it to the storage in a way that make it public
-			IndexDefinitionStorage.AddIndex(fixedName, definition);
-
-
-			workContext.ClearErrorsFor(fixedName);
-
-            TransactionalStorage.ExecuteImmediatelyOrRegisterForSynchronization(() => RaiseNotifications(new IndexChangeNotification
-            {
-                Name = name,
-                Type = IndexChangeTypes.IndexAdded,
-            }));
-
-            return name;
-        }
-
-        private void InvokeSuggestionIndexing(string name, IndexDefinition definition)
-        {
-            foreach (var suggestion in definition.Suggestions)
-            {
-                var field = suggestion.Key;
-                var suggestionOption = suggestion.Value;
-
-                if (suggestionOption.Distance == StringDistanceTypes.None)
-                    continue;
-
-                var indexExtensionKey = MonoHttpUtility.UrlEncode(field + "-" + suggestionOption.Distance + "-" + suggestionOption.Accuracy);
-
-                var suggestionQueryIndexExtension = new SuggestionQueryIndexExtension(
-                    workContext,
-                    Path.Combine(configuration.IndexStoragePath, "Raven-Suggestions", name, indexExtensionKey),
-                    configuration.RunInMemory,
-                    SuggestionQueryRunner.GetStringDistance(suggestionOption.Distance),
-                    field,
-                    suggestionOption.Accuracy);
-
-                IndexStorage.SetIndexExtension(name, indexExtensionKey, suggestionQueryIndexExtension);
-            }
-        }
-
-        private IndexCreationOptions FindIndexCreationOptions(IndexDefinition definition, ref string name)
-        {
-	        definition.Name = name;
-            definition.RemoveDefaultValues();
-            IndexDefinitionStorage.ResolveAnalyzers(definition);
-            var findIndexCreationOptions = IndexDefinitionStorage.FindIndexCreationOptions(definition);
-            return findIndexCreationOptions;
-        }
-
-        public QueryResultWithIncludes Query(string index, IndexQuery query, CancellationToken token)
-        {
-            var list = new List<RavenJObject>();
-            var result = Query(index, query, token, null, list.Add);
-            result.Results = list;
-            return result;
-        }
-
-        public QueryResultWithIncludes Query(string index, IndexQuery query, CancellationToken externalCancellationToken, Action<QueryHeaderInformation> headerInfo, Action<RavenJObject> onResult)
-        {
-	        using (var cts = CancellationTokenSource.CreateLinkedTokenSource(externalCancellationToken, workContext.CancellationToken))
-	        {
-				var cancellationToken = cts.Token;
-				var queryStat = AddToCurrentlyRunningQueryList(index, query);
-				try
-				{
-					var fixedName = IndexDefinitionStorage.FixupIndexName(index);
-					var highlightings = new Dictionary<string, Dictionary<string, string[]>>();
-					Func<IndexQueryResult, object> tryRecordHighlighting = queryResult =>
-					{
-						if (queryResult.Highligtings != null && queryResult.Key != null)
-							highlightings.Add(queryResult.Key, queryResult.Highligtings);
-						return null;
-					};
-					var stale = false;
-					Tuple<DateTime, Etag> indexTimestamp = Tuple.Create(DateTime.MinValue, Etag.Empty);
-					Etag resultEtag = Etag.Empty;
-					var nonAuthoritativeInformation = false;
-
-					if (string.IsNullOrEmpty(query.ResultsTransformer) == false)
-					{
-						query.FieldsToFetch = new[] { Constants.AllFields };
-					}
-
-					var duration = Stopwatch.StartNew();
-					var idsToLoad = new HashSet<string>(StringComparer.OrdinalIgnoreCase);
-					TransactionalStorage.Batch(
-						actions =>
-						{
-							var viewGenerator = IndexDefinitionStorage.GetViewGenerator(fixedName);
-							if (viewGenerator == null)
-								throw new IndexDoesNotExistsException("Could not find index named: " + index);
-
-							resultEtag = GetIndexEtag(fixedName, null, query.ResultsTransformer);
-
-							stale = actions.Staleness.IsIndexStale(fixedName, query.Cutoff, query.CutoffEtag);
-
-							if (stale == false && query.Cutoff == null && query.CutoffEtag == null)
-							{
-								var indexInstance = IndexStorage.GetIndexInstance(fixedName);
-								stale = stale || (indexInstance != null && indexInstance.IsMapIndexingInProgress);
-							}
-
-							indexTimestamp = actions.Staleness.IndexLastUpdatedAt(fixedName);
-							var indexFailureInformation = actions.Indexing.GetFailureRate(fixedName);
-							if (indexFailureInformation.IsInvalidIndex)
-							{
-								throw new IndexDisabledException(indexFailureInformation);
-							}
-							var docRetriever = new DocumentRetriever(actions, ReadTriggers, inFlightTransactionalState, query.QueryInputs, idsToLoad);
-							var indexDefinition = GetIndexDefinition(fixedName);
-							var fieldsToFetch = new FieldsToFetch(query.FieldsToFetch, query.AggregationOperation,
-																  viewGenerator.ReduceDefinition == null
-																	? Constants.DocumentIdFieldName
-																	: Constants.ReduceKeyFieldName);
-							Func<IndexQueryResult, bool> shouldIncludeInResults =
-								result => docRetriever.ShouldIncludeResultInQuery(result, indexDefinition, fieldsToFetch);
-							var indexQueryResults = IndexStorage.Query(fixedName, query, shouldIncludeInResults, fieldsToFetch, IndexQueryTriggers, cancellationToken);
-							indexQueryResults = new ActiveEnumerable<IndexQueryResult>(indexQueryResults);
-
-							var transformerErrors = new List<string>();
-							var results = GetQueryResults(query, viewGenerator, docRetriever,
-														  from queryResult in indexQueryResults
-														  let doc = docRetriever.RetrieveDocumentForQuery(queryResult, indexDefinition, fieldsToFetch)
-														  where doc != null
-														  let _ = nonAuthoritativeInformation |= (doc.NonAuthoritativeInformation ?? false)
-														  let __ = tryRecordHighlighting(queryResult)
-														  select doc, transformerErrors, cancellationToken);
-
-							if (headerInfo != null)
-							{
-								headerInfo(new QueryHeaderInformation
-								{
-									Index = index,
-									IsStable = stale,
-									ResultEtag = resultEtag,
-									IndexTimestamp = indexTimestamp.Item1,
-									IndexEtag = indexTimestamp.Item2,
-									TotalResults = query.TotalSize.Value
-								});
-							}
-							using (new CurrentTransformationScope(docRetriever))
-							{
-								foreach (var result in results)
-								{
-									cancellationToken.ThrowIfCancellationRequested();
-									onResult(result);
-								}
-								if (transformerErrors.Count > 0)
-								{
-									throw new InvalidOperationException("The transform results function failed.\r\n" + string.Join("\r\n", transformerErrors));
-								}
-
-							}
->>>>>>> 2f5de25a
 
 				// And delete the data in the background
 				StartDeletingIndexDataAsync(instance.IndexId);
 
-<<<<<<< HEAD
 				// We raise the notification now because as far as we're concerned it is done *now*
 				TransactionalStorage.ExecuteImmediatelyOrRegisterForSynchronization(() => RaiseNotifications(new IndexChangeNotification
 				{
@@ -2058,107 +1801,6 @@
 			{
 				Debug.Assert(IndexStorage != null);
 				IndexStorage.DeleteIndexData(id); // Data can take a while
-=======
-						});
-
-					return new QueryResultWithIncludes
-					{
-						IndexName = index,
-						IsStale = stale,
-						NonAuthoritativeInformation = nonAuthoritativeInformation,
-						SkippedResults = query.SkippedResults.Value,
-						TotalResults = query.TotalSize.Value,
-						IndexTimestamp = indexTimestamp.Item1,
-						IndexEtag = indexTimestamp.Item2,
-						ResultEtag = resultEtag,
-						IdsToInclude = idsToLoad,
-						LastQueryTime = SystemTime.UtcNow,
-						Highlightings = highlightings,
-						DurationMilliseconds = duration.ElapsedMilliseconds
-					};
-				}
-				finally
-				{
-					RemoveFromCurrentlyRunningQueryList(index, queryStat);
-				}
-	        }
-        }
-
-        private void RemoveFromCurrentlyRunningQueryList(string index, ExecutingQueryInfo queryStat)
-        {
-            ConcurrentSet<ExecutingQueryInfo> set;
-            if(workContext.CurrentlyRunningQueries.TryGetValue(index, out set) == false)
-                return;
-            set.TryRemove(queryStat);
-        }
-
-        private ExecutingQueryInfo AddToCurrentlyRunningQueryList(string index, IndexQuery query)
-        {
-            var set = workContext.CurrentlyRunningQueries.GetOrAdd(index, x => new ConcurrentSet<ExecutingQueryInfo>());
-            var queryStartTime = DateTime.UtcNow;
-            var executingQueryInfo = new ExecutingQueryInfo(queryStartTime, query);
-            set.Add(executingQueryInfo);
-            return executingQueryInfo;
-        }
-
-        private IEnumerable<RavenJObject> GetQueryResults(IndexQuery query,
-            AbstractViewGenerator viewGenerator,
-            DocumentRetriever docRetriever,
-            IEnumerable<JsonDocument> results,
-            List<string> transformerErrors,
-			CancellationToken token)
-        {
-            if (query.PageSize <= 0) // maybe they just want the stats? 
-            {
-                return Enumerable.Empty<RavenJObject>();
-            }
-
-            IndexingFunc transformFunc = null;
-
-            // Check an explicitly declared one first
-            if (string.IsNullOrEmpty(query.ResultsTransformer) == false)
-            {
-                var transformGenerator = IndexDefinitionStorage.GetTransformer(query.ResultsTransformer);
-
-                if (transformGenerator != null && transformGenerator.TransformResultsDefinition != null)
-                    transformFunc = transformGenerator.TransformResultsDefinition;
-                else
-                    throw new InvalidOperationException("The transformer " + query.ResultsTransformer + " was not found");
-            }
-            else if (query.SkipTransformResults == false && viewGenerator.TransformResultsDefinition != null)
-            {
-                transformFunc = source => viewGenerator.TransformResultsDefinition(docRetriever, source);
-            }
-
-            if (transformFunc == null)
-                return results.Select(x => x.ToJson());
-
-            var dynamicJsonObjects = results.Select(x => new DynamicLuceneOrParentDocumntObject(docRetriever, x.ToJson()));
-            var robustEnumerator = new RobustEnumerator(token, 100)
-            {
-                OnError =
-                    (exception, o) =>
-                    transformerErrors.Add(string.Format("Doc '{0}', Error: {1}", Index.TryGetDocKey(o),
-                                                        exception.Message))
-            };
-            return robustEnumerator.RobustEnumeration(
-                dynamicJsonObjects.Cast<object>().GetEnumerator(),
-                transformFunc)
-                .Select(JsonExtensions.ToJObject);
-        }
-
-        public IEnumerable<string> QueryDocumentIds(string index, IndexQuery query, CancellationToken token, out bool stale)
-        {
-            var queryStat = AddToCurrentlyRunningQueryList(index,query);
-            try
-            {
-                bool isStale = false;
-                HashSet<string> loadedIds = null;
-                TransactionalStorage.Batch(
-                    actions =>
-                    {
-                        isStale = actions.Staleness.IsIndexStale(index, query.Cutoff, null);
->>>>>>> 2f5de25a
 
 				TransactionalStorage.Batch(actions =>
 				{					
@@ -2171,29 +1813,11 @@
 				});
 			});
 
-<<<<<<< HEAD
 			long taskId;
 			AddTask(deleteIndexTask, null, out taskId);
 			
 			PendingTaskAndState value;
 			deleteIndexTask.ContinueWith(_ => pendingTasks.TryRemove(taskId, out value));
-=======
-                        if (indexFailureInformation.IsInvalidIndex)
-                        {
-                            throw new IndexDisabledException(indexFailureInformation);
-                        }
-						loadedIds = new HashSet<string>(from queryResult in IndexStorage.Query(index, query, result => true, new FieldsToFetch(null, AggregationOperation.None, Constants.DocumentIdFieldName), IndexQueryTriggers, token)
-                                                        select queryResult.Key);
-                    });
-                stale = isStale;
-                return loadedIds;
-            }
-            finally
-            {
-                RemoveFromCurrentlyRunningQueryList(index, queryStat);
-            }
-        }
->>>>>>> 2f5de25a
 
 			return deleteIndexTask;
 		}
@@ -2320,7 +1944,6 @@
 															}
 														}
 												};
-<<<<<<< HEAD
 						foundResult = true;
 						break;
 					case ReadVetoResult.ReadAllow.Ignore:
@@ -2404,138 +2027,17 @@
 			TransactionalStorage
 				.ExecuteImmediatelyOrRegisterForSynchronization(
 					() => AttachmentDeleteTriggers.Apply(trigger => trigger.AfterCommit(name)));
-=======
-                        foundResult = true;
-                        break;
-                    case ReadVetoResult.ReadAllow.Ignore:
-                        attachment = null;
-                        foundResult = true;
-                        break;
-                    default:
-                        throw new ArgumentOutOfRangeException(readVetoResult.Veto.ToString());
-                }
-            }
-            return attachment;
-        }
-
-        private void ExecuteAttachmentReadTriggers(AttachmentInformation information)
-        {
-            if (information == null)
-                return;
-
-            foreach (var attachmentReadTrigger in AttachmentReadTriggers)
-            {
-                attachmentReadTrigger.Value.OnRead(information);
-            }
-        }
-
-        public Etag PutStatic(string name, Etag etag, Stream data, RavenJObject metadata)
-        {
-            if (name == null)
-                throw new ArgumentNullException("name");
-            name = name.Trim();
-
-            if (Encoding.Unicode.GetByteCount(name) >= 2048)
-                throw new ArgumentException("The key must be a maximum of 2,048 bytes in Unicode, 1,024 characters", "name");
-
-            var locker = putAttachmentSerialLock.GetOrAdd(name, s => new object());
-            Monitor.Enter(locker);
-            try
-            {
-                Etag newEtag = Etag.Empty;
-                TransactionalStorage.Batch(actions =>
-                {
-                    AssertAttachmentPutOperationNotVetoed(name, metadata, data);
-
-                    AttachmentPutTriggers.Apply(trigger => trigger.OnPut(name, data, metadata));
-
-                    newEtag = actions.Attachments.AddAttachment(name, etag, data, metadata);
-
-                    AttachmentPutTriggers.Apply(trigger => trigger.AfterPut(name, data, metadata, newEtag));
-
-                    workContext.ShouldNotifyAboutWork(() => "PUT ATTACHMENT " + name);
-                });
-
-                TransactionalStorage
-                    .ExecuteImmediatelyOrRegisterForSynchronization(() => AttachmentPutTriggers.Apply(trigger => trigger.AfterCommit(name, data, metadata, newEtag)));
-                return newEtag;
-            }
-            finally
-            {
-                Monitor.Exit(locker);
-                putAttachmentSerialLock.TryRemove(name, out locker);
-            }
-        }
-
-        public void DeleteStatic(string name, Etag etag)
-        {
-            if (name == null)
-                throw new ArgumentNullException("name");
-            name = name.Trim();
-            TransactionalStorage.Batch(actions =>
-            {
-                AssertAttachmentDeleteOperationNotVetoed(name);
-
-                AttachmentDeleteTriggers.Apply(x => x.OnDelete(name));
-
-                actions.Attachments.DeleteAttachment(name, etag);
-
-                AttachmentDeleteTriggers.Apply(x => x.AfterDelete(name));
-
-                workContext.ShouldNotifyAboutWork(() => "DELETE ATTACHMENT " + name);
-            });
-
-            TransactionalStorage
-                .ExecuteImmediatelyOrRegisterForSynchronization(
-                    () => AttachmentDeleteTriggers.Apply(trigger => trigger.AfterCommit(name)));
-
-        }
-
-        public RavenJArray GetDocumentsWithIdStartingWith(string idPrefix, string matches, string exclude, int start, int pageSize, CancellationToken token)
-        {
-            var list = new RavenJArray();
-			GetDocumentsWithIdStartingWith(idPrefix, matches, exclude, start, pageSize, token, list.Add);
-            return list;
-        }
-
-        public void GetDocumentsWithIdStartingWith(string idPrefix, string matches, string exclude, int start, int pageSize, CancellationToken token, Action<RavenJObject> addDoc)
-        {
-            if (idPrefix == null)
-                throw new ArgumentNullException("idPrefix");
-            idPrefix = idPrefix.Trim();
-
-            TransactionalStorage.Batch(
-                actions =>
-                {
-                    var docsToSkip = start;
-                    var addedDocs = 0;
-                    var matchedDocs = 0;
-                    int docCount;
-                    start = 0;
-
-                    do
-                    {
-                        docCount = 0;
-                        var docs = actions.Documents.GetDocumentsWithIdStartingWith(idPrefix, start, pageSize);
-                        var documentRetriever = new DocumentRetriever(actions, ReadTriggers, inFlightTransactionalState);
-
-                        foreach (var doc in docs)
-                        {
-							token.ThrowIfCancellationRequested();
-                            docCount++;
-                            var keyTest = doc.Key.Substring(idPrefix.Length);
->>>>>>> 2f5de25a
-
-		}
-
-		public RavenJArray GetDocumentsWithIdStartingWith(string idPrefix, string matches, string exclude, int start, int pageSize, ref int nextStart)
+
+		}
+
+        public RavenJArray GetDocumentsWithIdStartingWith(string idPrefix, string matches, string exclude, int start, int pageSize, CancellationToken token, ref int nextStart)
 		{
 			var list = new RavenJArray();
-			GetDocumentsWithIdStartingWith(idPrefix, matches, exclude, start, pageSize, ref nextStart, list.Add);
+			GetDocumentsWithIdStartingWith(idPrefix, matches, exclude, start, pageSize, token, ref nextStart, list.Add);
 			return list;
 		}
 
-		public void GetDocumentsWithIdStartingWith(string idPrefix, string matches, string exclude, int start, int pageSize, ref int nextStart, Action<RavenJObject> addDoc)
+		public void GetDocumentsWithIdStartingWith(string idPrefix, string matches, string exclude, int start, int pageSize, CancellationToken token, ref int nextStart, Action<RavenJObject> addDoc)
 		{
 			if (idPrefix == null)
 				throw new ArgumentNullException("idPrefix");
@@ -2560,6 +2062,7 @@
 
 		                foreach (var doc in docs)
 		                {
+							token.ThrowIfCancellationRequested();
 		                    docCount++;
 		                    var keyTest = doc.Key.Substring(idPrefix.Length);
 
@@ -2599,14 +2102,14 @@
 				nextStart = actualStart;
 		}
 
-		public RavenJArray GetDocuments(int start, int pageSize, Etag etag)
+        public RavenJArray GetDocuments(int start, int pageSize, Etag etag, CancellationToken token)
 		{
 			var list = new RavenJArray();
-			GetDocuments(start, pageSize, etag, list.Add);
+            GetDocuments(start, pageSize, etag, token, list.Add);
 			return list;
 		}
 
-		public void GetDocuments(int start, int pageSize, Etag etag, Action<RavenJObject> addDocument)
+        public void GetDocuments(int start, int pageSize, Etag etag, CancellationToken token, Action<RavenJObject> addDocument)
 		{
 			TransactionalStorage.Batch(actions =>
 			{
@@ -2621,6 +2124,7 @@
 					foreach (var doc in documents)
 					{
 						docCount++;
+						token.ThrowIfCancellationRequested();
 						if (etag != null)
 							etag = doc.Etag;
 						DocumentRetriever.EnsureIdInMetadata(doc);
@@ -2666,95 +2170,12 @@
 				);
 		}
 
-<<<<<<< HEAD
 		public RavenJArray GetIndexes(int start, int pageSize)
 		{
 			return new RavenJArray(
 				from indexName in IndexDefinitionStorage.IndexNames.Skip(start).Take(pageSize)
 				let indexDefinition = IndexDefinitionStorage.GetIndexDefinition(indexName)
 				select new RavenJObject
-=======
-                        start += pageSize;
-                    }
-                    while (docCount > 0 && addedDocs < pageSize && start >= 0 && start < int.MaxValue);
-                });
-        }
-
-        public RavenJArray GetDocuments(int start, int pageSize, Etag etag, CancellationToken token)
-        {
-            var list = new RavenJArray();
-            GetDocuments(start, pageSize, etag, token, list.Add);
-            return list;
-        }
-
-        public void GetDocuments(int start, int pageSize, Etag etag, CancellationToken token, Action<RavenJObject> addDocument)
-        {
-            TransactionalStorage.Batch(actions =>
-            {
-                bool returnedDocs = false;
-                while (true)
-                {
-                    var documents = etag == null
-                                        ? actions.Documents.GetDocumentsByReverseUpdateOrder(start, pageSize)
-                                        : actions.Documents.GetDocumentsAfter(etag, pageSize);
-                    var documentRetriever = new DocumentRetriever(actions, ReadTriggers, inFlightTransactionalState);
-                    int docCount = 0;
-                    foreach (var doc in documents)
-                    {
-                        docCount++;
-						token.ThrowIfCancellationRequested();
-                        if (etag != null)
-                            etag = doc.Etag;
-                        DocumentRetriever.EnsureIdInMetadata(doc);
-                        var nonAuthoritativeInformationBehavior = inFlightTransactionalState.GetNonAuthoritativeInformationBehavior<JsonDocument>(null, doc.Key);
-                        var document = nonAuthoritativeInformationBehavior == null ? doc : nonAuthoritativeInformationBehavior(doc);
-                        document = documentRetriever
-                            .ExecuteReadTriggers(document, null, ReadOperation.Load);
-                        if (document == null)
-                            continue;
-
-                        addDocument(document.ToJson());
-                        returnedDocs = true;
-                    }
-                    if (returnedDocs || docCount == 0)
-                        break;
-                    start += docCount;
-                }
-            });
-        }
-
-        public AttachmentInformation[] GetAttachments(int start, int pageSize, Etag etag, string startsWith, long maxSize)
-        {
-            AttachmentInformation[] attachments = null;
-
-            TransactionalStorage.Batch(actions =>
-            {
-                if (string.IsNullOrEmpty(startsWith) == false)
-                    attachments = actions.Attachments.GetAttachmentsStartingWith(startsWith, start, pageSize).ToArray();
-                else if (etag != null)
-                    attachments = actions.Attachments.GetAttachmentsAfter(etag, pageSize, maxSize).ToArray();
-                else
-                    attachments = actions.Attachments.GetAttachmentsByReverseUpdateOrder(start).Take(pageSize).ToArray();
-
-            });
-            return attachments;
-        }
-
-        public RavenJArray GetIndexNames(int start, int pageSize)
-        {
-            return new RavenJArray(
-                IndexDefinitionStorage.IndexNames.Skip(start).Take(pageSize)
-                    .Select(s => new RavenJValue(s))
-                );
-        }
-
-        public RavenJArray GetIndexes(int start, int pageSize)
-        {
-	        return new RavenJArray(
-		        from indexName in IndexDefinitionStorage.IndexNames.Skip(start).Take(pageSize)
-		        let indexDefinition = IndexDefinitionStorage.GetIndexDefinition(indexName)
-		        select new RavenJObject
->>>>>>> 2f5de25a
 		        {
 			        {"name", new RavenJValue(indexName)},
 			        {"definition", indexDefinition != null ? RavenJObject.FromObject(indexDefinition) : null},
