--- conflicted
+++ resolved
@@ -28,23 +28,13 @@
 
             var key = DatabaseHelper.GetDatabaseKey(command.Document.Id);
 
-<<<<<<< HEAD
-			var documentJson = Database.Documents.Get(key);
-			if (documentJson != null)
-			{
-				var document = documentJson.DataAsJson.JsonDeserialization<DatabaseDocument>();
-				if (document.IsClusterDatabase() == false)
-					throw new InvalidOperationException(string.Format("Local database '{0}' is not cluster-wide.", DatabaseHelper.GetDatabaseName(command.Document.Id)));
-			}
-=======
-            var documentJson = Database.Documents.Get(key, null);
+            var documentJson = Database.Documents.Get(key);
             if (documentJson != null)
             {
                 var document = documentJson.DataAsJson.JsonDeserialization<DatabaseDocument>();
                 if (document.IsClusterDatabase() == false)
                     throw new InvalidOperationException(string.Format("Local database '{0}' is not cluster-wide.", DatabaseHelper.GetDatabaseName(command.Document.Id)));
             }
->>>>>>> 68f1ca50
 
             Landlord.Protect(command.Document);
             var json = RavenJObject.FromObject(command.Document);
