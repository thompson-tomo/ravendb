--- conflicted
+++ resolved
@@ -34,7 +34,7 @@
 	{
 		private static readonly ILog Log = LogManager.GetCurrentClassLogger();
 
-        private readonly StorageEnvironment storageEnvironment;
+		private readonly StorageEnvironment storageEnvironment;
 		private readonly TransportState transportState;
 		private readonly CountersMetricsManager metricsCounters;
 		private readonly NotificationPublisher notificationPublisher;
@@ -48,7 +48,7 @@
 
 		private long lastEtag;
 		private long lastCounterId;
-        public event Action CounterUpdated = () => { };
+		public event Action CounterUpdated = () => { };
 
 		public string CounterStorageUrl { get; private set; }
 
@@ -63,11 +63,11 @@
 		public int ReplicationTimeoutInMs { get; private set; }
 
 		public unsafe CounterStorage(string serverUrl, string storageName, InMemoryRavenConfiguration configuration, TransportState receivedTransportState = null)
-		{
+		{			
 			CounterStorageUrl = string.Format("{0}cs/{1}", serverUrl, storageName);
-            Name = storageName;
+			Name = storageName;
 			ResourceName = string.Concat(Constants.Counter.UrlPrefix, "/", storageName);
-                
+
 			var options = configuration.RunInMemory ? StorageEnvironmentOptions.CreateMemoryOnly()
 				: CreateStorageOptionsFromConfiguration(configuration.Counter.DataDirectory, configuration.Settings);
 
@@ -78,18 +78,18 @@
 			ReplicationTimeoutInMs = configuration.Replication.ReplicationRequestTimeoutInMilliseconds;
 			tombstoneRetentionTime = configuration.Counter.TombstoneRetentionTime;
 			deletedTombstonesInBatch = configuration.Counter.DeletedTombstonesInBatch;
-            metricsCounters = new CountersMetricsManager();
+			metricsCounters = new CountersMetricsManager();
 			Configuration = configuration;
 			ExtensionsState = new AtomicDictionary<object>();
 			jsonSerializer = new JsonSerializer();
 			sizeOfGuid = sizeof(Guid);
 
-            Initialize();
+			Initialize();
 			//purgeTombstonesTimer = new Timer(BackgroundActionsCallback, null, TimeSpan.Zero, TimeSpan.FromHours(1));
 		}
 
 		private void Initialize()
-        {
+		{
 			using (var tx = Environment.NewTransaction(TransactionFlags.ReadWrite))
 			{
 				storageEnvironment.CreateTree(tx, TreeNames.ServersLastEtag);
@@ -100,44 +100,44 @@
 				storageEnvironment.CreateTree(tx, TreeNames.TombstonesGroupToCounters);
 				storageEnvironment.CreateTree(tx, TreeNames.CounterIdWithNameToGroup);
 				storageEnvironment.CreateTree(tx, TreeNames.CountersToEtag);
-
+				
 				var etags = Environment.CreateTree(tx, TreeNames.EtagsToCounters);
 				var metadata = Environment.CreateTree(tx, TreeNames.Metadata);
 				var id = metadata.Read("id");
 				var lastCounterIdRead = metadata.Read("lastCounterId");
 
 				if (id == null) // new counter db
-		{
+				{
 					ServerId = Guid.NewGuid();
 					var serverIdBytes = ServerId.ToByteArray();
 					metadata.Add("id", serverIdBytes);
-		}
+				}
 				else // existing counter db
 				{
 					int used;
 					ServerId = new Guid(id.Reader.ReadBytes(sizeOfGuid, out used));
-
+					
 
 					using (var it = etags.Iterate())
-	    {
+					{
 						if (it.Seek(Slice.AfterAllKeys))
-	        {
+						{
 							lastEtag = it.CurrentKey.CreateReader().ReadBigEndianInt64();
 						}
 					}
 				}
 
 				if (lastCounterIdRead == null)
-	            {
+				{
 					var buffer = new byte[sizeof (long)];
 					var slice = new Slice(buffer);
 					metadata.Add("lastCounterId", slice);
 					lastCounterId = 0;
-	        }
+				}
 				else
 				{
 					lastCounterId = lastCounterIdRead.Reader.ReadBigEndianInt64();
-	    }
+				}
 
 				tx.Commit();
 
@@ -146,7 +146,7 @@
 		}
 
 		private void BackgroundActionsCallback(object state)
-        {
+		{
 			while (true)
 			{
 				using (var writer = CreateWriter())
@@ -155,45 +155,45 @@
 						break;
 
 					writer.Commit();
-        }
+				}
 			}
 		}
 
 		string IResourceStore.Name
-        {
+		{
 			get { return Name; }
 		}
 
 		[CLSCompliant(false)]
 		public CountersMetricsManager MetricsCounters
-            {
+		{
 			get { return metricsCounters; }
 		}
 
 		public TransportState TransportState
-                {
+		{
 			get { return transportState; }
 		}
 
 		public NotificationPublisher Publisher
-                    {
+		{
 			get { return notificationPublisher; }
-                    }
+		}
 
 		public ReplicationTask ReplicationTask
-                    {
+		{
 			get { return replicationTask; }
-                    }
+		}
 
 		public StorageEnvironment Environment
-                    {
+		{
 			get { return storageEnvironment; }
-                    }
+		}
 
 		private JsonSerializer JsonSerializer
 		{
 			get { return jsonSerializer; }
-            }
+		}
 
 		public AtomicDictionary<object> ExtensionsState { get; private set; }
 
@@ -216,32 +216,32 @@
 					RequestsPerSecond = Math.Round(metricsCounters.RequestsPerSecondCounter.CurrentValue, 3),
 				};
 				return stats;
-        }
-		}
-
-	    public CountersStorageMetrics CreateMetrics()
-	    {
-            var metrics = metricsCounters;
-
-            return new CountersStorageMetrics
-            {
-                RequestsPerSecond = Math.Round(metrics.RequestsPerSecondCounter.CurrentValue, 3),
-                Resets = metrics.Resets.CreateMeterData(),
-                Increments = metrics.Increments.CreateMeterData(),
-                Decrements = metrics.Decrements.CreateMeterData(),
+			}
+		}
+
+		public CountersStorageMetrics CreateMetrics()
+		{
+			var metrics = metricsCounters;
+
+			return new CountersStorageMetrics
+			{
+				RequestsPerSecond = Math.Round(metrics.RequestsPerSecondCounter.CurrentValue, 3),
+				Resets = metrics.Resets.CreateMeterData(),
+				Increments = metrics.Increments.CreateMeterData(),
+				Decrements = metrics.Decrements.CreateMeterData(),
 				ClientRequests = metrics.ClientRequests.CreateMeterData(),
-                IncomingReplications = metrics.IncomingReplications.CreateMeterData(),
-                OutgoingReplications = metrics.OutgoingReplications.CreateMeterData(),
+				IncomingReplications = metrics.IncomingReplications.CreateMeterData(),
+				OutgoingReplications = metrics.OutgoingReplications.CreateMeterData(),
 
 				RequestsDuration = metrics.RequestDurationMetric.CreateHistogramData(),
-                IncSizes = metrics.IncSizeMetrics.CreateHistogramData(),
-                DecSizes = metrics.DecSizeMetrics.CreateHistogramData(),
-                
-                ReplicationBatchSizeMeter = metrics.ReplicationBatchSizeMeter.ToMeterDataDictionary(),
-                ReplicationBatchSizeHistogram = metrics.ReplicationBatchSizeHistogram.ToHistogramDataDictionary(),
-                ReplicationDurationHistogram = metrics.ReplicationDurationHistogram.ToHistogramDataDictionary()
-            };
-	    }
+				IncSizes = metrics.IncSizeMetrics.CreateHistogramData(),
+				DecSizes = metrics.DecSizeMetrics.CreateHistogramData(),
+
+				ReplicationBatchSizeMeter = metrics.ReplicationBatchSizeMeter.ToMeterDataDictionary(),
+				ReplicationBatchSizeHistogram = metrics.ReplicationBatchSizeHistogram.ToHistogramDataDictionary(),
+				ReplicationDurationHistogram = metrics.ReplicationDurationHistogram.ToHistogramDataDictionary()
+			};
+		}
 
 		private static StorageEnvironmentOptions CreateStorageOptionsFromConfiguration(string path, NameValueCollection settings)
 		{
@@ -250,7 +250,7 @@
 				return StorageEnvironmentOptions.CreateMemoryOnly();
 
 			bool allowIncrementalBackupsSetting;
-            if (bool.TryParse(settings[Constants.Voron.AllowIncrementalBackups] ?? "false", out allowIncrementalBackupsSetting) == false)
+			if (bool.TryParse(settings[Constants.Voron.AllowIncrementalBackups] ?? "false", out allowIncrementalBackupsSetting) == false)
 				throw new ArgumentException(Constants.Voron.AllowIncrementalBackups + " settings key contains invalid value");
 
 			var directoryPath = path ?? AppDomain.CurrentDomain.BaseDirectory;
@@ -258,7 +258,7 @@
 			if (filePathFolder.Exists == false)
 				filePathFolder.Create();
 
-            var tempPath = settings[Constants.Voron.TempPath];
+			var tempPath = settings[Constants.Voron.TempPath];
 			var journalPath = settings[Constants.RavenTxJournalPath];
 			var options = StorageEnvironmentOptions.ForPath(directoryPath, tempPath, journalPath);
 			options.IncrementalBackupEnabled = allowIncrementalBackupsSetting;
@@ -277,10 +277,10 @@
 			return new Writer(this, Environment.NewTransaction(TransactionFlags.ReadWrite));
 		}
 
-	    private void Notify()
-	    {
-	        CounterUpdated();
-	    }
+		private void Notify()
+		{
+			CounterUpdated();
+		}
 
 		public void Dispose()
 		{
@@ -304,15 +304,15 @@
 		[CLSCompliant(false)]
 		public class Reader : IDisposable
 		{
-		    private readonly Transaction transaction;
+			private readonly Transaction transaction;
 			private readonly Tree counters, tombstonesByDate, groupToCounters, tombstonesGroupToCounters, counterIdWithNameToGroup, etagsToCounters, countersToEtag, serversLastEtag, replicationSources, metadata;
 			private readonly CounterStorage parent;
 
 			[CLSCompliant(false)]
 			public Reader(CounterStorage parent, Transaction transaction)
-            {
+			{
 				this.transaction = transaction;
-                this.parent = parent;
+				this.parent = parent;
 				counters = transaction.ReadTree(TreeNames.Counters);
 				tombstonesByDate = transaction.ReadTree(TreeNames.DateToTombstones);
 				groupToCounters = transaction.ReadTree(TreeNames.GroupToCounters);
@@ -323,10 +323,10 @@
 				serversLastEtag = transaction.ReadTree(TreeNames.ServersLastEtag);
 				replicationSources = transaction.ReadTree(TreeNames.ReplicationSources);
 				metadata = transaction.ReadTree(TreeNames.Metadata);
-            }
-
-		    public long GetCountersCount()
-		    {
+			}
+
+			public long GetCountersCount()
+			{
 				long countersCount = 0;
 				using (var it = groupToCounters.Iterate())
 				{
@@ -334,17 +334,17 @@
 						return countersCount;
 
 					do
-            {
+					{
 						countersCount += groupToCounters.MultiCount(it.CurrentKey);
 					} while (it.MoveNext());
-            }
+				}
 				return countersCount;
 			}
 
 			public long GetGroupsCount()
-            {
+			{
 				return groupToCounters.State.EntriesCount;
-            }
+			}
 
 			internal IEnumerable<CounterDetails> GetCountersDetails(string groupName, int skip)
 			{
@@ -364,9 +364,9 @@
 
 					var isEmptyGroup = groupName.Equals(string.Empty);
 					do
-			{
+					{
 						using (var iterator = groupToCounters.MultiRead(it.CurrentKey))
-				{
+						{
 							if (iterator.Seek(Slice.BeforeAllKeys) == false || (skip > 0 && iterator.Skip(skip) == false))
 							{
 								skip = 0;
@@ -374,12 +374,12 @@
 							}
 							skip = 0;
 
-					do
-					{
+							do
+							{
 								var counterDetails = new CounterDetails
-						{
+								{
 									Group = isEmptyGroup ? it.CurrentKey.ToString() : groupName
-						};
+								};
 
 								var valueReader = iterator.CurrentKey.CreateReader();
 								var requiredNameBufferSize = iterator.CurrentKey.Size - sizeof(long);
@@ -393,9 +393,9 @@
 
 								yield return counterDetails;
 							} while (iterator.MoveNext());
-				}
+						}
 					} while (isEmptyGroup && it.MoveNext());
-			}
+				}
 			}			
 
 			public List<CounterSummary> GetCountersSummary(string groupName, int skip = 0, int take = int.MaxValue)
@@ -412,7 +412,7 @@
 			}
 
 			private long CalculateCounterTotalChangeBySign(Slice counterIdSlice, byte[] serverIdBuffer, char signToCalculate)
-					{
+			{
 				using (var it = counters.Iterate())
 				{
 					it.RequiredPrefix = counterIdSlice;
@@ -444,7 +444,7 @@
 			}
 
 			private long CalculateCounterTotal(Slice counterIdSlice, byte[] serverIdBuffer)
-						{
+			{
 				using (var it = counters.Iterate())
 				{
 					it.RequiredPrefix = counterIdSlice;
@@ -476,15 +476,15 @@
 					return total;
 				}
 			}
-            
+
 			public long GetCounterTotal(string groupName, string counterName)
-		    {
+			{
 				using (var it = groupToCounters.MultiRead(groupName))
 				{
 					it.RequiredPrefix = counterName;
 					if (it.Seek(it.RequiredPrefix) == false || it.CurrentKey.Size != it.RequiredPrefix.Size + sizeof (long))
 						throw new Exception("Counter doesn't exist!");
-                
+
 					var valueReader = it.CurrentKey.CreateReader();
 					valueReader.Skip(it.RequiredPrefix.Size);
 					int used;
@@ -495,14 +495,14 @@
 			}
 
 			public IEnumerable<CounterGroup> GetCounterGroups()
-                {
+			{
 				using (var it = groupToCounters.Iterate())
 				{
 					if (it.Seek(Slice.BeforeAllKeys) == false)
-                        yield break;
-
-                    do
-                    {
+						yield break;
+
+					do
+					{
 						yield return new CounterGroup
 						{
 							Name = it.CurrentKey.ToString(),
@@ -514,14 +514,14 @@
 
 			//{counterId}{serverId}{sign}
 			internal long GetSingleCounterValue(Slice singleCounterName)
-	                    {
+			{
 				var readResult = counters.Read(singleCounterName);
 				if (readResult == null)
 					return -1;
 
 				return readResult.Reader.ReadLittleEndianInt64();
-	                    }
-	                    
+			}
+
 			private Counter GetCounterByCounterId(Slice counterIdSlice)
 			{
 				var counter = new Counter {LocalServerId = parent.ServerId};
@@ -535,7 +535,7 @@
 					var serverIdBuffer = new byte[parent.sizeOfGuid];
 					long lastEtag = 0;
 					do
-                        {
+					{
 						var reader = it.CurrentKey.CreateReader();
 						reader.Skip(sizeof(long));
 						reader.Read(serverIdBuffer, 0, parent.sizeOfGuid);
@@ -549,7 +549,7 @@
 						Debug.Assert(etagResult != null);
 						serverValue.Etag = etagResult.Reader.ReadBigEndianInt64();
 						if (lastEtag < serverValue.Etag)
-                            {
+						{
 							counter.LastUpdateByServer = serverId;
 							lastEtag = serverValue.Etag;
 						}
@@ -562,11 +562,11 @@
 							value = -value;
 						serverValue.Value += value;
 						counter.ServerValues.Add(serverValue);
-                    } while (it.MoveNext());    
-                }
+					} while (it.MoveNext());
+				}
 
 				return counter;
-            }
+			} 
 
 			public Counter GetCounter(string groupName, string counterName)
 			{
@@ -586,30 +586,6 @@
 				}
 			}
 
-<<<<<<< HEAD
-		    public IEnumerable<ServerEtag> GetServerEtags()
-		    {
-                using (var it = serversLastEtag.Iterate())
-                {
-                    if (it.Seek(Slice.BeforeAllKeys) == false)
-                        yield break;
-
-                    do
-                    {
-						//should never ever happen :)
-						/*Debug.Assert(buffer.Length >= it.GetCurrentDataSize());
-
-						it.CreateReaderForCurrent().Read(buffer, 0, buffer.Length);*/
-                        yield return new ServerEtag
-                        {
-							ServerId = Guid.Parse(it.CurrentKey.ToString()),
-							Etag = it.CreateReaderForCurrent().ReadBigEndianInt64()
-                        };
-
-                    } while (it.MoveNext());
-                }
-		    }
-=======
 			public IEnumerable<ServerEtagAndSourceName> GetServerSources()
 			{
 				var lookupDict = GetServerEtags().ToDictionary(x => x.ServerId, x => x.Etag);
@@ -657,7 +633,6 @@
 					} while (it.MoveNext());
 				}
 			}
->>>>>>> ff1349cb
 
 			public IEnumerable<CounterState> GetCountersSinceEtag(long etag, int skip = 0, int take = int.MaxValue)
 			{
@@ -689,7 +664,7 @@
 						//single counter names: {counter-id}{server-id}{sign}
 						var singleCounterName = valueReader.AsSlice();
 						var value = GetSingleCounterValue(singleCounterName);
-
+						
 						//read counter name and group
 						var counterNameAndGroup = GetCounterNameAndGroupByServerId(counterIdSlice);
 						var etagResult = countersToEtag.Read(singleCounterName);
@@ -697,7 +672,7 @@
 						var counterEtag = etagResult.Reader.ReadBigEndianInt64();
 
 						yield return new CounterState
-				{
+						{
 							GroupName = counterNameAndGroup.GroupName,
 							CounterName = counterNameAndGroup.CounterName,
 							ServerId = serverId,
@@ -740,11 +715,11 @@
 			}
 
 			public long GetLastEtagFor(Guid serverId)
-				{
+			{
 				var slice = new Slice(serverId.ToByteArray());
 				var readResult = serversLastEtag.Read(slice);
 				return readResult != null ? readResult.Reader.ReadBigEndianInt64() : 0;
-				}
+			}
 
 			public string GetSourceNameFor(Guid serverId)
 			{
@@ -762,31 +737,31 @@
 				if (readResult == null)
 					return null;
 
-					var stream = readResult.Reader.AsStream();
-					stream.Position = 0;
-					using (var streamReader = new StreamReader(stream))
-					using (var jsonTextReader = new JsonTextReader(streamReader))
-					{
-					return new JsonSerializer().Deserialize<CountersReplicationDocument>(jsonTextReader);
-					}
-				}
-
-			public BackupStatus GetBackupStatus()
-			{
-				var readResult = metadata.Read(BackupStatus.RavenBackupStatusDocumentKey);
-				if (readResult == null)
-					return null;
-
 				var stream = readResult.Reader.AsStream();
 				stream.Position = 0;
 				using (var streamReader = new StreamReader(stream))
 				using (var jsonTextReader = new JsonTextReader(streamReader))
 				{
+					return new JsonSerializer().Deserialize<CountersReplicationDocument>(jsonTextReader);
+				}
+			}
+
+			public BackupStatus GetBackupStatus()
+			{
+				var readResult = metadata.Read(BackupStatus.RavenBackupStatusDocumentKey);
+				if (readResult == null)
+					return null;
+
+				var stream = readResult.Reader.AsStream();
+				stream.Position = 0;
+				using (var streamReader = new StreamReader(stream))
+				using (var jsonTextReader = new JsonTextReader(streamReader))
+				{
 					return new JsonSerializer().Deserialize<BackupStatus>(jsonTextReader);
 				}
 			}
 
-            public void Dispose()
+			public void Dispose()
 			{
 				if (transaction != null)
 					transaction.Dispose();
@@ -798,7 +773,7 @@
 		{
 			private readonly CounterStorage parent;
 			private readonly Transaction Tx;
-		    private readonly Reader reader;
+			private readonly Reader reader;
 			private readonly Tree counters, 
 				dateToTombstones, 
 				groupToCounters, 
@@ -856,9 +831,9 @@
 			}
 
 			public long GetCounterTotal(string groupName, string counterName)
-            {
+			{
 				return reader.GetCounterTotal(groupName, counterName);
-            }
+			}
 
 			internal IEnumerable<CounterDetails> GetCountersDetails(string groupName)
 			{
@@ -884,21 +859,21 @@
 
 			//counters from replication
 			public CounterChangeAction Store(string groupName, string counterName, Guid serverId, char sign, long value)
-		    {
+			{
 				var doesCounterExist = Store(groupName, counterName, serverId, sign, counterKeySlice =>
-		        {
+				{
 					//counter value is little endian
 					EndianBitConverter.Little.CopyBytes(value, buffer.CounterValue, 0);
 					var counterValueSlice = new Slice(buffer.CounterValue);
 					counters.Add(counterKeySlice, counterValueSlice);
-                    
+
 					if (serverId.Equals(parent.tombstoneId))
-		            {
+					{
 						//tombstone key is big endian
 						Array.Reverse(buffer.CounterValue);
 						var tombstoneKeySlice = new Slice(buffer.CounterValue);
 						dateToTombstones.MultiAdd(tombstoneKeySlice, counterKeySlice);
-		            }
+					}	
 				});
 
 				if (serverId.Equals(parent.tombstoneId))
@@ -912,7 +887,7 @@
 
 			// full counter name: foo/bar/server-id/+
 			private bool Store(string groupName, string counterName, Guid serverId, char sign, Action<Slice> storeAction)
-		            {
+			{
 				var groupNameSlice = CreateGroupNameSlice(groupName);
 				var counterIdBuffer = GetCounterIdBufferFromTree(groupToCounters, groupNameSlice, counterName);
 				var doesCounterExist = counterIdBuffer != null;
@@ -926,7 +901,7 @@
 						var slice = new Slice(buffer.CounterId);
 						metadata.Add("lastCounterId", slice);
 						counterIdBuffer = buffer.CounterId;
-		            }
+					}
 				}
 
 				UpdateGroups(counterName, counterIdBuffer, serverId, groupNameSlice);
@@ -941,7 +916,7 @@
 			}
 
 			private void UpdateGroups(string counterName, byte[] counterId, Guid serverId, Slice groupNameSlice)
-		            {
+			{
 				var counterNameWithIdSize = Encoding.UTF8.GetByteCount(counterName) + sizeof(long);
 				Debug.Assert(counterNameWithIdSize < ushort.MaxValue);
 				EnsureBufferSize(ref buffer.CounterNameWithId, counterNameWithIdSize);
@@ -956,32 +931,32 @@
 					//and add it to the tombstonesGroupToCounters tree
 					groupToCounters.MultiDelete(groupNameSlice, counterNameWithIdSlice);
 					tombstonesGroupToCounters.MultiAdd(groupNameSlice, counterNameWithIdSlice);
-		            }
-		            else
-		            {
+				}
+				else
+				{
 					//if it's not a tombstone, we need to add it to the groupToCounters Tree
 					//and remove it from the tombstonesGroupToCounters tree
 					groupToCounters.MultiAdd(groupNameSlice, counterNameWithIdSlice);
 					tombstonesGroupToCounters.MultiDelete(groupNameSlice, counterNameWithIdSlice);
 
 					DeleteExistingTombstone(counterId);
-		            }
+				}
 
 				sliceWriter.Reset();
 				sliceWriter.Write(counterId);
 				sliceWriter.Write(counterName);
 				var idWithCounterNameSlice = sliceWriter.CreateSlice(counterNameWithIdSize);
 				counterIdWithNameToGroup.Add(idWithCounterNameSlice, groupNameSlice);
-		    }
-
+			}
+			
 			private Slice GetFullCounterNameSlice(byte[] counterIdBytes, Guid serverId, char sign)
-            {
+			{
 				var sliceWriter = new SliceWriter(buffer.FullCounterName);
 				sliceWriter.Write(counterIdBytes);
 				sliceWriter.Write(serverId.ToByteArray());
 				sliceWriter.Write(sign);
 				return sliceWriter.CreateSlice();
-            }
+			}
 
 			private byte[] GetCounterIdBufferFromTree(Tree tree, Slice groupNameSlice, string counterName)
 			{
@@ -999,7 +974,7 @@
 			}
 
 			private void DeleteExistingTombstone(byte[] counterIdBuffer)
-					{
+			{
 				var tombstoneNameSlice = GetFullCounterNameSlice(counterIdBuffer, parent.tombstoneId, ValueSign.Positive);
 				var tombstone = counters.Read(tombstoneNameSlice);
 				if (tombstone == null)
@@ -1015,7 +990,7 @@
 				counters.Delete(tombstoneNameSlice);
 				RemoveOldEtagIfNeeded(tombstoneNameSlice);
 				countersToEtag.Delete(tombstoneNameSlice);
-					}
+			}
 
 			private void RemoveOldEtagIfNeeded(Slice counterKey)
 			{
@@ -1043,8 +1018,8 @@
 				{
 					it.RequiredPrefix = counterName;
 					if (it.Seek(it.RequiredPrefix) == false || it.CurrentKey.Size != it.RequiredPrefix.Size + sizeof(long))
-				return false;
-			}
+						return false;
+				}
 
 				return true;
 			}
@@ -1079,32 +1054,32 @@
 			}
 
 			internal void DeleteCounterInternal(string groupName, string counterName)
-				{
+			{
 				ResetCounterInternal(groupName, counterName);
 				Store(groupName, counterName, parent.tombstoneId, ValueSign.Positive, counterKeySlice =>
-				    {
+				{
 					//counter value is little endian
 					EndianBitConverter.Little.CopyBytes(DateTime.Now.Ticks, buffer.CounterValue, 0);
 					var counterValueSlice = new Slice(buffer.CounterValue);
 					counters.Add(counterKeySlice, counterValueSlice);
-                        
+
 					//all keys are big endian
 					Array.Reverse(buffer.CounterValue);
 					var tombstoneKeySlice = new Slice(buffer.CounterValue);
 					dateToTombstones.MultiAdd(tombstoneKeySlice, counterKeySlice);
 				});
-				    }
+			}
 
 			public bool IsTombstone(Guid serverId)
-				    {
+			{
 				return serverId.Equals(parent.tombstoneId);
-				    }
+			}
 
 			public void RecordSourceNameFor(Guid serverId, string sourceName)
 			{
 				var serverIdSlice = new Slice(serverId.ToByteArray());
 				replicationSources.Add(serverIdSlice, new Slice(sourceName));
-				}
+			}
 
 			public void RecordLastEtagFor(Guid serverId, long lastEtag)
 			{
@@ -1124,9 +1099,9 @@
 				public long Value { get; set; }
 				public bool DoesCounterExist { get; set; }
 			}
-				
+
 			public SingleCounterValue GetSingleCounterValue(string groupName, string counterName, Guid serverId, char sign)
-				{
+			{
 				var groupNameSlice = CreateGroupNameSlice(groupName);
 				var counterIdBuffer = GetCounterIdBufferFromTree(groupToCounters, groupNameSlice, counterName);
 				var singleCounterValue = new SingleCounterValue {DoesCounterExist = counterIdBuffer != null};
@@ -1138,7 +1113,7 @@
 					if (counterIdBuffer == null)
 						return singleCounterValue;
 				}
-                
+
 				var fullCounterNameSlice = GetFullCounterNameSlice(counterIdBuffer, serverId, sign);
 				singleCounterValue.Value = reader.GetSingleCounterValue(fullCounterNameSlice);
 				return singleCounterValue;
@@ -1180,7 +1155,7 @@
 					streamWriter.Flush();
 					memoryStream.Position = 0;
 					metadata.Add(BackupStatus.RavenBackupStatusDocumentKey, memoryStream);
-			}
+				}
 			}
 
 			public void DeleteBackupStatus()
@@ -1201,14 +1176,14 @@
 						return false;
 
 					do
-				{
+					{
 						using (var iterator = dateToTombstones.MultiRead(it.CurrentKey))
-				{
+						{
 							var valueReader = iterator.CurrentKey.CreateReader();
 							valueReader.Read(buffer.CounterId, 0, iterator.CurrentKey.Size - sizeof(long));
 							DeleteCounterById(buffer.CounterId);
 							dateToTombstones.MultiDelete(it.CurrentKey, iterator.CurrentKey);
-				}
+						}
 					} while (it.MoveNext() && --deletedTombstonesInBatch > 0);
 				}
 
@@ -1292,11 +1267,11 @@
 			public string Group { get; set; }
 		}
 
-	    public class ServerEtag
-	    {
+		public class ServerEtag
+		{
 			public Guid ServerId { get; set; }
-	        public long Etag { get; set; }
-	    }
+			public long Etag { get; set; }
+		}
 
 		public class ServerEtagAndSourceName : ServerEtag
 		{
@@ -1304,7 +1279,7 @@
 		}
 
 		private static class TreeNames
-        {
+		{
 			public const string ReplicationSources = "servers->sourceName";
             public const string ServersLastEtag = "servers->lastEtag";
 			public const string Counters = "counters";
@@ -1315,6 +1290,6 @@
 			public const string CountersToEtag = "counters->etags";
 			public const string EtagsToCounters = "etags->counters";
 			public const string Metadata = "$metadata";
-        }
-    }
+		}
+	}
 }