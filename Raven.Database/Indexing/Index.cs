//-----------------------------------------------------------------------
// <copyright file="Index.cs" company="Hibernating Rhinos LTD">
//     Copyright (c) Hibernating Rhinos LTD. All rights reserved.
// </copyright>
//-----------------------------------------------------------------------
using System;
using System.Collections;
using System.Collections.Concurrent;
using System.Collections.Generic;
using System.Collections.Specialized;
using System.ComponentModel.Composition;
using System.Diagnostics;
using System.IO;
using System.Linq;
using System.Text;
using System.Threading;
using System.Threading.Tasks;
using System.Web.UI;
using Lucene.Net.Analysis;
using Lucene.Net.Analysis.Standard;
using Lucene.Net.Documents;
using Lucene.Net.Index;
using Lucene.Net.Search;
using Lucene.Net.Search.Vectorhighlight;
using Lucene.Net.Store;
using Lucene.Net.Util;
using Raven.Abstractions;
using Raven.Abstractions.Data;
using Raven.Abstractions.Exceptions;
using Raven.Abstractions.Extensions;
using Raven.Abstractions.Indexing;
using Raven.Abstractions.Json.Linq;
using Raven.Abstractions.Linq;
using Raven.Abstractions.Logging;
using Raven.Abstractions.MEF;
using Raven.Database.Config;
using Raven.Database.Data;
using Raven.Database.Extensions;
using Raven.Database.Indexing.Analyzers;
using Raven.Database.Linq;
using Raven.Database.Plugins;
using Raven.Database.Storage;
using Raven.Database.Tasks;
using Raven.Database.Util;
using Raven.Json.Linq;
using Constants = Raven.Abstractions.Data.Constants;
using Directory = Lucene.Net.Store.Directory;
using Document = Lucene.Net.Documents.Document;
using Field = Lucene.Net.Documents.Field;
using Version = Lucene.Net.Util.Version;

namespace Raven.Database.Indexing
{
	/// <summary>
	/// 	This is a thread safe, single instance for a particular index.
	/// </summary>
	public abstract class Index : IDisposable, ILowMemoryHandler
	{
		protected static readonly ILog logIndexing = LogManager.GetLogger(typeof(Index).FullName + ".Indexing");
		protected static readonly ILog logQuerying = LogManager.GetLogger(typeof(Index).FullName + ".Querying");

		private const long WriteErrorsLimit = 10;

		private readonly List<Document> currentlyIndexDocuments = new List<Document>();
		protected Directory directory;
		protected readonly IndexDefinition indexDefinition;
		private volatile string waitReason;
		private readonly long flushSize;
		private long writeErrors;
        // Users sometimes configure index outputs without realizing that we need to count on that for memory 
        // management. That can result in very small batch sizes, so we want to make sure that we don't trust
        // the user configuration, and use what is actually going on
	    private int maxActualIndexOutput = 1;

		public IndexingPriority Priority { get; set; }
		/// <summary>
		/// Note, this might be written to be multiple threads at the same time
		/// We don't actually care for exact timing, it is more about general feeling
		/// </summary>
		private DateTime? lastQueryTime;

		private readonly ConcurrentDictionary<string, IIndexExtension> indexExtensions =
			new ConcurrentDictionary<string, IIndexExtension>();

		internal readonly int indexId;

		public int IndexId
		{
			get { return indexId; }
		}

		private readonly AbstractViewGenerator viewGenerator;
		protected readonly WorkContext context;

		private readonly object writeLock = new object();
		private volatile bool disposed;
		private RavenIndexWriter indexWriter;
		private SnapshotDeletionPolicy snapshotter;
		private readonly IndexSearcherHolder currentIndexSearcherHolder;

		private readonly ConcurrentDictionary<string, IndexingPerformanceStats> currentlyIndexing = new ConcurrentDictionary<string, IndexingPerformanceStats>();
		private readonly ConcurrentQueue<IndexingPerformanceStats> indexingPerformanceStats = new ConcurrentQueue<IndexingPerformanceStats>();
		private readonly static StopAnalyzer stopAnalyzer = new StopAnalyzer(Version.LUCENE_30);
		private bool forceWriteToDisk;

		[CLSCompliant(false)]
		protected Index(Directory directory, int id, IndexDefinition indexDefinition, AbstractViewGenerator viewGenerator, WorkContext context)
		{
			currentIndexSearcherHolder = new IndexSearcherHolder(id, context);
			if (directory == null) throw new ArgumentNullException("directory");
			if (indexDefinition == null) throw new ArgumentNullException("indexDefinition");
			if (viewGenerator == null) throw new ArgumentNullException("viewGenerator");

			this.indexId = id;
			this.indexDefinition = indexDefinition;
			this.viewGenerator = viewGenerator;
			this.context = context;
<<<<<<< HEAD
			if (logIndexing.IsDebugEnabled)
			logIndexing.Debug("Creating index for {0}", indexId);
=======
			logIndexing.Debug("Creating index for {0}", PublicName);
>>>>>>> e61b6840
			this.directory = directory;
			flushSize = context.Configuration.FlushIndexToDiskSizeInMb * 1024 * 1024;
			_indexCreationTime = SystemTime.UtcNow;
			RecreateSearcher();

			MemoryStatistics.RegisterLowMemoryHandler(this);
		}
		public int CurrentNumberOfItemsToIndexInSingleBatch { get; set; }

		[ImportMany]
		public OrderedPartCollection<AbstractAnalyzerGenerator> AnalyzerGenerators { get; set; }

		/// <summary>
		/// Whatever this is a map reduce index or not
		/// </summary>
		public abstract bool IsMapReduce { get; }

		public DateTime? LastQueryTime
		{
			get
			{
				return lastQueryTime;
			}
		}

		public DateTime LastIndexTime { get; set; }

		protected DateTime PreviousIndexTime { get; set; }

		public string IsOnRam
		{
			get
			{
				var ramDirectory = directory as RAMDirectory;
				if (ramDirectory == null)
					return "false";
				try
				{
					return "true (" + SizeHelper.Humane(ramDirectory.SizeInBytes()) + ")";
				}
				catch (AlreadyClosedException)
				{
					return "false";
				}
			}
		}

		public string PublicName { get { return indexDefinition.Name; } }

		public bool IsTestIndex
		{
			get { return indexDefinition.IsTestIndex; }
		}

	    public int? MaxIndexOutputsPerDocument
	    {
	        get
	        {
	            if (maxActualIndexOutput == 1)
	                return null;
                return maxActualIndexOutput;
	        }
	    }

	    [CLSCompliant(false)]
		public volatile bool IsMapIndexingInProgress;
		private DateTime _indexCreationTime;

		protected IndexingPerformanceStats RecordCurrentBatch(string indexingStep, string operation, int itemsCount)
		{
			var performanceStats = new IndexingPerformanceStats
			{
				ItemsCount = itemsCount,
				Operation = indexingStep,
				Started = SystemTime.UtcNow,
				Operations = new BasePerformanceStats[0]
			};

			var lastStats = indexingPerformanceStats.LastOrDefault(x => x.Operation.Equals(operation, StringComparison.OrdinalIgnoreCase));

			if (lastStats != null)
				performanceStats.WaitingTimeSinceLastBatchCompleted = performanceStats.Started - lastStats.Completed;

			currentlyIndexing.AddOrUpdate(indexingStep, performanceStats, (s, stats) => performanceStats);

			return performanceStats;
		}

		protected void BatchCompleted(string indexingStep, string operation, int inputCount, int outputCount, List<BasePerformanceStats> operationStats)
		{
			IndexingPerformanceStats stats;
			if (currentlyIndexing.TryRemove(indexingStep, out stats))
			{
				stats.Completed = SystemTime.UtcNow;
				stats.Duration = stats.Completed - stats.Started;
				stats.Operation = operation;

				stats.InputCount = inputCount;
				stats.OutputCount = outputCount;
				stats.Operations = operationStats.ToArray();

				AddIndexingPerformanceStats(stats);
			}
		}

		public void AddIndexingPerformanceStats(IndexingPerformanceStats stats)
		{
			indexingPerformanceStats.Enqueue(stats);

			while (indexingPerformanceStats.Count > 25)
				indexingPerformanceStats.TryDequeue(out stats);
		}

		public void Dispose()
		{
			try
			{
				// this is here so we can give good logs in the case of a long shutdown process
				if (Monitor.TryEnter(writeLock, 100) == false)
				{
					var localReason = waitReason;
					if (localReason != null)
						logIndexing.Warn("Waiting for {0} to complete before disposing of index {1}, that might take a while if the server is very busy",
						 localReason, PublicName);

					Monitor.Enter(writeLock);
				}

				disposed = true;

				foreach (var indexExtension in indexExtensions)
				{
					indexExtension.Value.Dispose();
				}

				if (currentIndexSearcherHolder != null)
				{
					var item = currentIndexSearcherHolder.SetIndexSearcher(null, PublicName, wait: true);
					if (item.WaitOne(TimeSpan.FromSeconds(5)) == false)
					{
						logIndexing.Warn("After closing the index searching, we waited for 5 seconds for the searching to be done, but it wasn't. Continuing with normal shutdown anyway.");
					}
				}

				try
				{
					EnsureIndexWriter();
					ForceWriteToDisk();
					WriteInMemoryIndexToDiskIfNecessary(GetLastEtagFromStats());
				}
				catch (Exception e)
				{
					logIndexing.ErrorException("Error while writing in memory index to disk.", e);
				}

				if (indexWriter != null) // just in case, WriteInMemoryIndexToDiskIfNecessary recreates writer
				{
					var writer = indexWriter;
					indexWriter = null;

					try
					{
						writer.Analyzer.Close();
					}
					catch (Exception e)
					{
						logIndexing.ErrorException("Error while closing the index (closing the analyzer failed)", e);
					}

					try
					{
						writer.Dispose();
					}
					catch (Exception e)
					{
						logIndexing.ErrorException("Error when closing the index", e);
					}
				}

				try
				{
					directory.Dispose();
				}
				catch (Exception e)
				{
					logIndexing.ErrorException("Error when closing the directory", e);
				}
			}
			finally
			{
				Monitor.Exit(writeLock);
			}
		}

		public void EnsureIndexWriter()
		{
            try
            {
                if (indexWriter == null)
                    CreateIndexWriter();
            }
			catch (IOException e)
            {
                string msg = string.Format("Error when trying to create the index writer for index '{0}'.", this.PublicName);
				throw new IOException(msg, e);
            }
		}

		public void Flush(Etag highestETag)
		{
		    try
		    {
		        lock (writeLock)
		        {
		            if (disposed)
		                return;
		            if (indexWriter == null)
		                return;
		            if (context.IndexStorage == null)
		                return;

					waitReason = "Flush";
		            try
		            {
						try
						{
		                indexWriter.Commit(highestETag);
						}
						catch (Exception e)
						{
							HandleWriteError(e);
							throw;
						}

		                ResetWriteErrors();
		            }
		            finally
		            {
		                waitReason = null;
		            }
		        }
		    }
		    catch (Exception e)
		    {
				HandleWriteError(e);
		        throw new IOException("Error during flush for " + PublicName, e);
		    }
		}

		public void MergeSegments()
		{
			lock (writeLock)
			{
				waitReason = "Merge / Optimize";
				try
				{
					logIndexing.Info("Starting merge of {0}", PublicName);
					var sp = Stopwatch.StartNew();
					
					EnsureIndexWriter();

					try
					{
					indexWriter.Optimize();
<<<<<<< HEAD
=======
					logIndexing.Info("Done merging {0} - took {1}", PublicName, sp.Elapsed);

					ResetWriteErrors();
>>>>>>> e61b6840
				}
				catch (Exception e)
				{
						HandleWriteError(e);
					throw;
				}

					logIndexing.Info("Done merging {0} - took {1}", indexId, sp.Elapsed);

					ResetWriteErrors();
				}
				finally
				{
					waitReason = null;
				}
			}
		}

		public abstract IndexingPerformanceStats IndexDocuments(AbstractViewGenerator viewGenerator, IndexingBatch batch, IStorageActionsAccessor actions, DateTime minimumTimestamp, CancellationToken token);

		protected virtual IndexQueryResult RetrieveDocument(Document document, FieldsToFetch fieldsToFetch, ScoreDoc score)
		{
			return new IndexQueryResult
			{
				Score = score.Score,
				Key = document.Get(Constants.DocumentIdFieldName),
				Projection = (fieldsToFetch.IsProjection || fieldsToFetch.FetchAllStoredFields) ? CreateDocumentFromFields(document, fieldsToFetch) : null
			};
		}

		public static RavenJObject CreateDocumentFromFields(Document document, FieldsToFetch fieldsToFetch)
		{
			var documentFromFields = new RavenJObject();
			var fields = fieldsToFetch.Fields;
			if (fieldsToFetch.FetchAllStoredFields)
				fields = fields.Concat(document.GetFields().Select(x => x.Name));

			AddFieldsToDocument(document, new HashSet<string>(fields), documentFromFields);
			return documentFromFields;
		}

		protected static void AddFieldsToDocument(Document document, HashSet<string> fieldNames, RavenJObject documentFromFields)
		{
			foreach (var fldName in fieldNames)
			{
				if (fldName.EndsWith("_IsArray") ||
					fldName.EndsWith("_Range") ||
					fldName.EndsWith("_ConvertToJson"))
					continue;

				var isArray = fldName + "_IsArray";
				foreach (var field in document.GetFields(fldName))
				{
					var val = CreateProperty(field, document);
					RavenJToken arrayToken;
					var tryGetValue = documentFromFields.TryGetValue(field.Name, out arrayToken);
					if (tryGetValue || document.GetField(isArray) != null)
					{
						var array = arrayToken as RavenJArray;
						if (array == null)
						{
							documentFromFields[field.Name] = array =
								(tryGetValue ? new RavenJArray { arrayToken } : new RavenJArray());
						}
						array.Add(val);
					}
					else
					{
						documentFromFields[field.Name] = val;
					}
				}
			}
		}

		protected void InvokeOnIndexEntryDeletedOnAllBatchers(List<AbstractIndexUpdateTriggerBatcher> batchers, Term term)
		{
			if (!batchers.Any(batcher => batcher.RequiresDocumentOnIndexEntryDeleted)) return;
			// find all documents
			var key = term.Text;

			IndexSearcher searcher = null;
			using (GetSearcher(out searcher))
			{
				var collector = new GatherAllCollector();
				searcher.Search(new TermQuery(term), collector);
				var topDocs = collector.ToTopDocs();

				foreach (var scoreDoc in topDocs.ScoreDocs)
				{
					var document = searcher.Doc(scoreDoc.Doc);
					batchers.ApplyAndIgnoreAllErrors(
						exception =>
						{
							logIndexing.WarnException(
								string.Format(
									"Error when executed OnIndexEntryDeleted trigger for index '{0}', key: '{1}'",
									PublicName, key),
								exception);
							context.AddError(indexId, PublicName, key, exception, "OnIndexEntryDeleted Trigger");
						},
						trigger => trigger.OnIndexEntryDeleted(key, document));
				}
			}
		}

		private static RavenJToken CreateProperty(Field fld, Document document)
		{
			if (fld.IsBinary)
				return fld.GetBinaryValue();
			var stringValue = fld.StringValue;
			if (document.GetField(fld.Name + "_ConvertToJson") != null)
			{
				var val = RavenJToken.Parse(fld.StringValue) as RavenJObject;
				return val;
			}
			if (stringValue == Constants.NullValue)
				stringValue = null;
			if (stringValue == Constants.EmptyString)
				stringValue = string.Empty;
			return stringValue;
		}

		protected void Write(Func<RavenIndexWriter, Analyzer, IndexingWorkStats, IndexedItemsInfo> action, List<PerformanceStats> writePerformanceStats = null)
		{
			if (disposed)
				throw new ObjectDisposedException("Index " + PublicName + " has been disposed");

			Stopwatch extensionExecutionDuration = null;
			Stopwatch flushToDiskDuration = null;
			Stopwatch recreateSearcherDuration = null;

			if (writePerformanceStats != null)
			{
				extensionExecutionDuration = new Stopwatch();
				flushToDiskDuration = new Stopwatch();
				recreateSearcherDuration = new Stopwatch();
			}

			PreviousIndexTime = LastIndexTime;
			LastIndexTime = SystemTime.UtcNow;

			lock (writeLock)
			{
				bool shouldRecreateSearcher;
				var toDispose = new List<Action>();
				Analyzer searchAnalyzer = null;
				var itemsInfo = new IndexedItemsInfo(null);
				bool flushed = false;

				try
				{
					waitReason = "Write";
					try
					{
						searchAnalyzer = CreateAnalyzer(new LowerCaseKeywordAnalyzer(), toDispose);
					}
					catch (Exception e)
					{
						context.AddError(indexId, indexDefinition.Name, "Creating Analyzer", e, "Analyzer");
						throw;
					}

					EnsureIndexWriter();

					var locker = directory.MakeLock("writing-to-index.lock");
					try
					{
						var stats = new IndexingWorkStats();

						try
						{
							if (locker.Obtain() == false)
							{
								throw new InvalidOperationException(
									string.Format("Could not obtain the 'writing-to-index' lock of '{0}' index",
																				  PublicName));
							}

							itemsInfo = action(indexWriter, searchAnalyzer, stats);
							shouldRecreateSearcher = itemsInfo.ChangedDocs > 0;
							foreach (var indexExtension in indexExtensions.Values)
							{
								using (StopwatchScope.For(extensionExecutionDuration, resetBeforeStart: true))
								{
									indexExtension.OnDocumentsIndexed(currentlyIndexDocuments, searchAnalyzer);
								}

								IndexingOperation operation;
								if (writePerformanceStats != null && Enum.TryParse(string.Format("Extension_{0}", indexExtension.Name), out operation))
								{
									writePerformanceStats.Add(PerformanceStats.From(operation, extensionExecutionDuration.ElapsedMilliseconds));
								}
							}
						}
						catch (Exception e)
						{
							var invalidSpatialShapeException = e as InvalidSpatialShapException;
							var invalidDocId = (invalidSpatialShapeException == null) ?
														null :
														invalidSpatialShapeException.InvalidDocumentId;
							context.AddError(indexId, indexDefinition.Name, invalidDocId, e, "Write");
							throw;
						}

						if (itemsInfo.ChangedDocs > 0)
						{
							using (StopwatchScope.For(flushToDiskDuration))
							{
								WriteInMemoryIndexToDiskIfNecessary(itemsInfo.HighestETag);

								if (indexWriter != null && indexWriter.RamSizeInBytes() >= flushSize)
								{
									Flush(itemsInfo.HighestETag); // just make sure changes are flushed to disk
									flushed = true;
								}
							}

							UpdateIndexingStats(context, stats);
						}
					}
					finally
					{
						locker.Release();
					}
				}
				catch (Exception e)
				{
					throw new InvalidOperationException("Could not properly write to index " + PublicName, e);
				}
				finally
				{
					currentlyIndexDocuments.Clear();
					if (searchAnalyzer != null)
						searchAnalyzer.Close();
					foreach (Action dispose in toDispose)
					{
						dispose();
					}
					waitReason = null;
					LastIndexTime = SystemTime.UtcNow;
				}

				if (flushed)
				{
					try
					{
						HandleCommitPoints(itemsInfo, GetCurrentSegmentsInfo());
					}
					catch (Exception e)
					{
						logIndexing.WarnException("Could not handle commit point properly, ignoring", e);
					}
				}

				if (shouldRecreateSearcher)
				{
					using (StopwatchScope.For(recreateSearcherDuration))
					{
						RecreateSearcher();
					}
				}
			}

			if (writePerformanceStats != null)
			{
				writePerformanceStats.Add(PerformanceStats.From(IndexingOperation.Lucene_FlushToDisk, flushToDiskDuration.ElapsedMilliseconds));
				writePerformanceStats.Add(PerformanceStats.From(IndexingOperation.Lucene_RecreateSearcher, recreateSearcherDuration.ElapsedMilliseconds));
			}
		}

		private IndexSegmentsInfo GetCurrentSegmentsInfo()
		{
			if (directory is RAMDirectory)
				return null;

			return IndexStorage.GetCurrentSegmentsInfo(indexDefinition.Name, directory);
		}

		protected abstract void HandleCommitPoints(IndexedItemsInfo itemsInfo, IndexSegmentsInfo segmentsInfo);

		protected void UpdateIndexingStats(WorkContext workContext, IndexingWorkStats stats)
		{
			// we'll try this for ten times, and if we get concurrency conflict, we do NOT fail, we'll retry
			// if we can't run even after ten times, we just give up. The stats might be a bit out, but that is fine for us
			bool run = true;
			for (int i = 0; i < 10 && run; i++)
			{
				run = false;
				switch (stats.Operation)
				{
					case IndexingWorkStats.Status.Map:
						workContext.TransactionalStorage.Batch(accessor =>
						{
							try
							{
								accessor.Indexing.UpdateIndexingStats(indexId, stats);
							}
							catch (Exception e)
							{
								if (accessor.IsWriteConflict(e))
								{
									run = true;
									return;
								}
								throw;
							}
						});
						break;
					case IndexingWorkStats.Status.Reduce:
						workContext.TransactionalStorage.Batch(accessor =>
						{
							try
							{
								accessor.Indexing.UpdateReduceStats(indexId, stats);
							}
							catch (Exception e)
							{
								if (accessor.IsWriteConflict(e))
								{
									run = true;
									return;
								}
								throw;
							}
						});
						break;
					case IndexingWorkStats.Status.Ignore:
						break;
					default:
						throw new ArgumentOutOfRangeException();
				}
				if (run)
					Thread.Sleep(11);
			}
		}

		private void CreateIndexWriter()
		{
		    try
		    {
		        snapshotter = new SnapshotDeletionPolicy(new KeepOnlyLastCommitDeletionPolicy());
		        IndexWriter.IndexReaderWarmer indexReaderWarmer = context.IndexReaderWarmers != null
		            ? new IndexReaderWarmersWrapper(indexDefinition.Name, context.IndexReaderWarmers)
		            : null;
		        indexWriter = new RavenIndexWriter(directory, stopAnalyzer, snapshotter, IndexWriter.MaxFieldLength.UNLIMITED, context.Configuration.MaxIndexWritesBeforeRecreate, indexReaderWarmer);
		    }
		    catch (Exception e)
		    {
				HandleWriteError(e);
		        throw new IOException("Failure to create index writer for " + PublicName, e);
		    }
		}

		internal void WriteInMemoryIndexToDiskIfNecessary(Etag highestETag)
		{
			if (context.Configuration.RunInMemory ||
				context.IndexDefinitionStorage == null) // may happen during index startup
				return;

			var dir = indexWriter.Directory as RAMDirectory;
			if (dir == null)
				return;

			var stale = IsUpToDateEnoughToWriteToDisk(highestETag) == false;
			var toobig = dir.SizeInBytes() >= context.Configuration.NewIndexInMemoryMaxBytes;

			var tooOld = (SystemTime.UtcNow - _indexCreationTime) > context.Configuration.NewIndexInMemoryMaxTime;

			if (forceWriteToDisk || toobig || !stale || tooOld)
			{
				indexWriter.Commit(highestETag);
				var fsDir = context.IndexStorage.MakeRAMDirectoryPhysical(dir, indexDefinition);
				IndexStorage.WriteIndexVersion(fsDir, indexDefinition);
				directory = fsDir;

				indexWriter.Dispose(true);
				dir.Dispose();

				CreateIndexWriter();

				ResetWriteErrors();
			}
		}

		protected abstract bool IsUpToDateEnoughToWriteToDisk(Etag highestETag);

		public RavenPerFieldAnalyzerWrapper CreateAnalyzer(Analyzer defaultAnalyzer, ICollection<Action> toDispose, bool forQuerying = false)
		{
			toDispose.Add(defaultAnalyzer.Close);

			string value;
			if (indexDefinition.Analyzers.TryGetValue(Constants.AllFields, out value))
			{
				defaultAnalyzer = IndexingExtensions.CreateAnalyzerInstance(Constants.AllFields, value);
				toDispose.Add(defaultAnalyzer.Close);
			}
			var perFieldAnalyzerWrapper = new RavenPerFieldAnalyzerWrapper(defaultAnalyzer);
			foreach (var analyzer in indexDefinition.Analyzers)
			{
				Analyzer analyzerInstance = IndexingExtensions.CreateAnalyzerInstance(analyzer.Key, analyzer.Value);
				toDispose.Add(analyzerInstance.Close);

				if (forQuerying)
				{
					var customAttributes = analyzerInstance.GetType().GetCustomAttributes(typeof(NotForQueryingAttribute), false);
					if (customAttributes.Length > 0)
						continue;
				}

				perFieldAnalyzerWrapper.AddAnalyzer(analyzer.Key, analyzerInstance);
			}
			StandardAnalyzer standardAnalyzer = null;
			KeywordAnalyzer keywordAnalyzer = null;
			foreach (var fieldIndexing in indexDefinition.Indexes)
			{
				switch (fieldIndexing.Value)
				{
					case FieldIndexing.NotAnalyzed:
						if (keywordAnalyzer == null)
						{
							keywordAnalyzer = new KeywordAnalyzer();
							toDispose.Add(keywordAnalyzer.Close);
						}
						perFieldAnalyzerWrapper.AddAnalyzer(fieldIndexing.Key, keywordAnalyzer);
						break;
					case FieldIndexing.Analyzed:
						if (indexDefinition.Analyzers.ContainsKey(fieldIndexing.Key))
							continue;
						if (standardAnalyzer == null)
						{
							standardAnalyzer = new RavenStandardAnalyzer(Version.LUCENE_29);
							//standardAnalyzer = new StandardAnalyzer(Version.LUCENE_29);
							toDispose.Add(standardAnalyzer.Close);
						}
						perFieldAnalyzerWrapper.AddAnalyzer(fieldIndexing.Key, standardAnalyzer);
						break;
				}
			}
			return perFieldAnalyzerWrapper;
		}

		protected IEnumerable<object> RobustEnumerationIndex(IEnumerator<object> input, List<IndexingFunc> funcs, IndexingWorkStats stats, Stopwatch linqExecutionDuration)
		{
			Action<Exception, object> onErrorFunc;
			return RobustEnumerationIndex(input, funcs, stats, out onErrorFunc, linqExecutionDuration);
		}

		protected IEnumerable<object> RobustEnumerationIndex(IEnumerator<object> input, List<IndexingFunc> funcs, IndexingWorkStats stats, out Action<Exception, object> onErrorFunc, Stopwatch linqExecutionDuration)
		{
			onErrorFunc = (exception, o) =>
				{
					string docId = null;

					var invalidSpatialException = exception as InvalidSpatialShapException;
					if (invalidSpatialException != null)
						docId = invalidSpatialException.InvalidDocumentId;

					context.AddError(indexId, indexDefinition.Name, docId ?? TryGetDocKey(o), exception, "Map");

					logIndexing.WarnException(
					String.Format("Failed to execute indexing function on {0} on {1}", indexDefinition.Name, TryGetDocKey(o)), exception);

					stats.IndexingErrors++;
				};

			return new RobustEnumerator(context.CancellationToken, context.Configuration.MaxNumberOfItemsToProcessInSingleBatch,
				beforeMoveNext: () => Interlocked.Increment(ref stats.IndexingAttempts),
				cancelMoveNext: () => Interlocked.Decrement(ref stats.IndexingAttempts),
				onError: onErrorFunc)
                {
                    MoveNextDuration = linqExecutionDuration
                }
                .RobustEnumeration(input, funcs);
		}

		protected IEnumerable<object> RobustEnumerationReduce(IEnumerator<object> input, IndexingFunc func, IndexingWorkStats stats, Stopwatch linqExecutionDuration)
		{
			// not strictly accurate, but if we get that many errors, probably an error anyway.
			return new RobustEnumerator(context.CancellationToken, context.Configuration.MaxNumberOfItemsToProcessInSingleBatch,
                beforeMoveNext: () => Interlocked.Increment(ref stats.ReduceAttempts),
				cancelMoveNext: () => Interlocked.Decrement(ref stats.ReduceAttempts),
				onError: (exception, o) =>
				{
					var key = TryGetDocKey(o);

					context.AddError(indexId,
						indexDefinition.Name,
						key,
						exception,
						"Reduce"
						);
					logIndexing.WarnException(
						String.Format("Failed to execute indexing function on {0} on {1}", indexDefinition.Name,
							key),
						exception);

					stats.ReduceErrors++;
				}) 
                {
				    MoveNextDuration = linqExecutionDuration
			    }.RobustEnumeration(input, func);
		}

		// we don't care about tracking map/reduce stats here, since it is merely
		// an optimization step
		protected IEnumerable<object> RobustEnumerationReduceDuringMapPhase(IEnumerator<object> input, IndexingFunc func, Stopwatch reduceDuringMapLinqExecution)
		{
			// not strictly accurate, but if we get that many errors, probably an error anyway.
			return new RobustEnumerator(context.CancellationToken, context.Configuration.MaxNumberOfItemsToProcessInSingleBatch,
                onError: (exception, o) =>
				{
					var keys = TryGetDocKeys(input, o);
					var concatenatedKeys = string.Join(";", keys);

					context.AddError(indexId,
									 indexDefinition.Name,
									concatenatedKeys,
									exception,
									"Reduce"
						);

					logIndexing.WarnException(
						String.Format("Failed to execute indexing function on {0} on {1}", indexDefinition.Name,
										concatenatedKeys),
						exception);
				})
			    {
				    MoveNextDuration = reduceDuringMapLinqExecution
			    }.RobustEnumeration(input, func);
		}

		private static IEnumerable<string> TryGetDocKeys(IEnumerator<object> input, object current)
		{
			var keys = new HashSet<string>();
			var key = TryGetDocKey(current);

			if (string.IsNullOrEmpty(key) == false)
				keys.Add(key);
			else
			{
				input.Reset();
				while (input.MoveNext())
				{
					key = TryGetDocKey(input.Current);
					if (string.IsNullOrEmpty(key))
						continue;

					keys.Add(key);
				}
			}

			return keys;
		}

		public static string TryGetDocKey(object current)
		{
			var dic = current as DynamicJsonObject;
			if (dic == null)
				return null;
			object value = dic.GetValue(Constants.DocumentIdFieldName) ??
						   dic.GetValue(Constants.ReduceKeyFieldName);
			if (value != null)
				return value.ToString();
			return null;
		}

		public abstract void Remove(string[] keys, WorkContext context);

		internal IndexSearcherHolder.IndexSearcherHoldingState GetCurrentStateHolder()
		{
			return currentIndexSearcherHolder.GetCurrentStateHolder();
		}

		internal IDisposable GetSearcher(out IndexSearcher searcher)
		{
			return currentIndexSearcherHolder.GetSearcher(out searcher);
		}

		internal IDisposable GetSearcherAndTermsDocs(out IndexSearcher searcher, out RavenJObject[] termsDocs)
		{
			return currentIndexSearcherHolder.GetSearcherAndTermDocs(out searcher, out termsDocs);
		}

		private void RecreateSearcher()
		{
			if (indexWriter == null)
			{
				currentIndexSearcherHolder.SetIndexSearcher(new IndexSearcher(directory, true), PublicName, wait: false);
			}
			else
			{
				var indexReader = indexWriter.GetReader();
				currentIndexSearcherHolder.SetIndexSearcher(new IndexSearcher(indexReader), PublicName, wait: false);
			}
		}

		protected void AddDocumentToIndex(RavenIndexWriter currentIndexWriter, Document luceneDoc, Analyzer analyzer)
		{
			Analyzer newAnalyzer = AnalyzerGenerators.Aggregate(analyzer,
																(currentAnalyzer, generator) =>
																{
																	Analyzer generateAnalyzer =
																		generator.Value.GenerateAnalyzerForIndexing(PublicName, luceneDoc,
																											currentAnalyzer);
																	if (generateAnalyzer != currentAnalyzer &&
																		currentAnalyzer != analyzer)
																		currentAnalyzer.Close();
																	return generateAnalyzer;
																});

			try
			{
				if (indexExtensions.Count > 0)
					currentlyIndexDocuments.Add(CloneDocument(luceneDoc));

				currentIndexWriter.AddDocument(luceneDoc, newAnalyzer);

				foreach (var fieldable in luceneDoc.GetFields())
				{
					using (fieldable.ReaderValue) // dispose all the readers
					{

					}
				}
			}
			finally
			{
				if (newAnalyzer != analyzer)
					newAnalyzer.Close();
			}
		}

		public void MarkQueried()
		{
			lastQueryTime = SystemTime.UtcNow;
		}

		public void MarkQueried(DateTime time)
		{
			if (lastQueryTime != null &&
				lastQueryTime.Value >= time)
				return;

			lastQueryTime = time;
		}

		public IIndexExtension GetExtension(string indexExtensionKey)
		{
			IIndexExtension val;
			indexExtensions.TryGetValue(indexExtensionKey, out val);
			return val;
		}

		public IIndexExtension GetExtensionByPrefix(string indexExtensionKeyPrefix)
		{
			return indexExtensions.FirstOrDefault(x => x.Key.StartsWith(indexExtensionKeyPrefix)).Value;
		}

		public void SetExtension(string indexExtensionKey, IIndexExtension extension)
		{
			indexExtensions.TryAdd(indexExtensionKey, extension);
		}

		private static Document CloneDocument(Document luceneDoc)
		{
			var clonedDocument = new Document();
			foreach (AbstractField field in luceneDoc.GetFields())
			{
				var numericField = field as NumericField;
				if (numericField != null)
				{
					var clonedNumericField = new NumericField(numericField.Name,
															numericField.IsStored ? Field.Store.YES : Field.Store.NO,
															numericField.IsIndexed);
					var numericValue = numericField.NumericValue;
					if (numericValue is int)
					{
						clonedNumericField.SetIntValue((int)numericValue);
					}
					else if (numericValue is long)
					{
						clonedNumericField.SetLongValue((long)numericValue);
					}
					else if (numericValue is double)
					{
						clonedNumericField.SetDoubleValue((double)numericValue);
					}
					else if (numericValue is float)
					{
						clonedNumericField.SetFloatValue((float)numericValue);
					}
					clonedDocument.Add(clonedNumericField);
				}
				else
				{
					Field clonedField;
					if (field.IsBinary)
					{
						clonedField = new Field(field.Name, field.GetBinaryValue(),
												field.IsStored ? Field.Store.YES : Field.Store.NO);
					}
					else if (field.StringValue != null)
					{
						clonedField = new Field(field.Name, field.StringValue,
												field.IsStored ? Field.Store.YES : Field.Store.NO,
												field.IsIndexed ? Field.Index.ANALYZED_NO_NORMS : Field.Index.NOT_ANALYZED_NO_NORMS,
												field.IsTermVectorStored ? Field.TermVector.YES : Field.TermVector.NO);
					}
					else
					{
						//probably token stream, and we can't handle fields with token streams, so we skip this.
						continue;
					}
					clonedDocument.Add(clonedField);
				}
			}
			return clonedDocument;
		}

		protected void LogIndexedDocument(string key, Document luceneDoc)
		{
			if (!logIndexing.IsDebugEnabled)
				return;

			var fieldsForLogging = luceneDoc.GetFields().Select(x => new
			{
				x.Name,
				Value = x.IsBinary ? "<binary>" : x.StringValue,
				Indexed = x.IsIndexed,
				Stored = x.IsStored,
			});
			var sb = new StringBuilder();
			foreach (var fieldForLogging in fieldsForLogging)
			{
				sb.Append("\t").Append(fieldForLogging.Name)
					.Append(" ")
					.Append(fieldForLogging.Indexed ? "I" : "-")
					.Append(fieldForLogging.Stored ? "S" : "-")
					.Append(": ")
					.Append(fieldForLogging.Value)
					.AppendLine();
			}

<<<<<<< HEAD
			if (logIndexing.IsDebugEnabled)
			logIndexing.Debug("Indexing on {0} result in index {1} gave document: {2}", key, indexId,
=======
			logIndexing.Debug("Indexing on {0} result in index {1} gave document: {2}", key, PublicName,
>>>>>>> e61b6840
				sb.ToString());
		}

		[CLSCompliant(false)]
		public static void AssertQueryDoesNotContainFieldsThatAreNotIndexed(IndexQuery indexQuery, AbstractViewGenerator viewGenerator)
		{
			if (string.IsNullOrWhiteSpace(indexQuery.Query) == false)
			{
				HashSet<string> hashSet = SimpleQueryParser.GetFields(indexQuery);
				foreach (string field in hashSet)
				{
					string f = field;
					if (f.EndsWith("_Range"))
					{
						f = f.Substring(0, f.Length - "_Range".Length);
					}
					if (viewGenerator.ContainsField(f) == false &&
						viewGenerator.ContainsField("_") == false) // the catch all field name means that we have dynamic fields names
						throw new ArgumentException("The field '" + f + "' is not indexed, cannot query on fields that are not indexed");
				}
			}
			if (indexQuery.SortedFields != null)
			{
				foreach (SortedField sortedField in indexQuery.SortedFields)
				{
					string field = sortedField.Field;
					if (field == Constants.TemporaryScoreValue)
						continue;
					if (field.EndsWith("_Range"))
					{
						field = field.Substring(0, field.Length - "_Range".Length);
					}

					if (field.StartsWith(Constants.RandomFieldName) || field.StartsWith(Constants.CustomSortFieldName))
						continue;

					if (field.StartsWith(Constants.AlphaNumericFieldName))
					{
						field = SortFieldHelper.CustomField(field).Name;
						if (string.IsNullOrEmpty(field))
							throw new ArgumentException("Alpha numeric sorting requires a field name");
					}

					if (viewGenerator.ContainsField(field) == false && !field.StartsWith(Constants.DistanceFieldName)
							&& viewGenerator.ContainsField("_") == false) // the catch all field name means that we have dynamic fields names
						throw new ArgumentException("The field '" + field + "' is not indexed, cannot sort on fields that are not indexed");
				}
			}
		}

		#region Nested type: IndexQueryOperation

	    public class IndexQueryOperation
		{
			FastVectorHighlighter highlighter;
			FieldQuery fieldQuery;

            private readonly Stopwatch _queryParseDuration = new Stopwatch();
			private readonly IndexQuery indexQuery;
			private readonly Index parent;
			private readonly Func<IndexQueryResult, bool> shouldIncludeInResults;
			private readonly HashSet<RavenJObject> alreadySeenProjections;
			private readonly FieldsToFetch fieldsToFetch;
			private readonly HashSet<string> alreadySeenDocumentKeysInPreviousPage = new HashSet<string>(StringComparer.OrdinalIgnoreCase);
			private readonly OrderedPartCollection<AbstractIndexQueryTrigger> indexQueryTriggers;
			private readonly List<string> reduceKeys;
			private bool hasMultipleIndexOutputs;
			private int alreadyScannedForDuplicates;

		    public TimeSpan QueryParseDuration
		    {
                get { return _queryParseDuration.Elapsed; }
		    }
			public IndexQueryOperation(Index parent, IndexQuery indexQuery, Func<IndexQueryResult, bool> shouldIncludeInResults, FieldsToFetch fieldsToFetch, OrderedPartCollection<AbstractIndexQueryTrigger> indexQueryTriggers, List<string> reduceKeys = null)
			{
				this.parent = parent;
				this.indexQuery = indexQuery;
				this.shouldIncludeInResults = shouldIncludeInResults;
				this.fieldsToFetch = fieldsToFetch;
				this.indexQueryTriggers = indexQueryTriggers;
				this.reduceKeys = reduceKeys;

				if (fieldsToFetch.IsDistinctQuery)
					alreadySeenProjections = new HashSet<RavenJObject>(RavenJTokenEqualityComparer.Default);
			}

			public IEnumerable<RavenJObject> IndexEntries(Reference<int> totalResults)
			{
				var returnFullEntries = reduceKeys == null || reduceKeys.Count == 0;
				HashSet<RavenJToken> reduceValuesJson = null;
				if (returnFullEntries == false)
				{
					reduceValuesJson = new HashSet<RavenJToken>(RavenJTokenEqualityComparer.Default);
					foreach (var reduceKey in reduceKeys)
					{
						reduceValuesJson.Add(new RavenJValue(reduceKey));
					}
				}
				parent.MarkQueried();
				using (CultureHelper.EnsureInvariantCulture())
				{
					AssertQueryDoesNotContainFieldsThatAreNotIndexed(indexQuery, parent.viewGenerator);
					IndexSearcher indexSearcher;
					RavenJObject[] termsDocs;
					using (parent.GetSearcherAndTermsDocs(out indexSearcher, out termsDocs))
					{
						var documentQuery = GetDocumentQuery();

						TopDocs search = ExecuteQuery(indexSearcher, documentQuery, indexQuery.Start, indexQuery.PageSize, indexQuery);
						totalResults.Value = search.TotalHits;

						for (int index = indexQuery.Start; index < search.ScoreDocs.Length; index++)
						{
							var scoreDoc = search.ScoreDocs[index];
							var ravenJObject = (RavenJObject)termsDocs[scoreDoc.Doc].CloneToken();
							foreach (var prop in ravenJObject.Where(x => x.Key.EndsWith("_Range")).ToArray())
							{
								ravenJObject.Remove(prop.Key);
							}

							if (returnFullEntries)
							{
								yield return ravenJObject;
								continue;
							}
							RavenJToken reduceKeyValue;
							if (ravenJObject.TryGetValue(Constants.ReduceKeyFieldName, out reduceKeyValue) && reduceValuesJson.Contains(reduceKeyValue))
							{
								yield return ravenJObject;
							}
						}
					}
				}
			}

			public IEnumerable<IndexQueryResult> Query(CancellationToken token)
			{
				if (parent.Priority.HasFlag(IndexingPriority.Error))
					throw new IndexDisabledException("The index has been disabled due to errors");

				parent.MarkQueried();
				using (CultureHelper.EnsureInvariantCulture())
				{
					AssertQueryDoesNotContainFieldsThatAreNotIndexed(indexQuery, parent.viewGenerator);
					IndexSearcher indexSearcher;
					using (parent.GetSearcher(out indexSearcher))
					{
						var documentQuery = GetDocumentQuery();

						int start = indexQuery.Start;
						int pageSize = indexQuery.PageSize;
						int returnedResults = 0;
						bool endOfResults;

						int maxNumberOfIndexOutputs;

						if (parent.MaxIndexOutputsPerDocument != null)
						{
							hasMultipleIndexOutputs = true;
							maxNumberOfIndexOutputs = parent.MaxIndexOutputsPerDocument.Value;
						}
						else
						{
							maxNumberOfIndexOutputs = parent.IsMapReduce ? parent.context.Configuration.MaxMapReduceIndexOutputsPerDocument : parent.context.Configuration.MaxSimpleIndexOutputsPerDocument;

							if (maxNumberOfIndexOutputs == -1) // configuration was set to disable output count check, probably because there exist fanout indexes
								maxNumberOfIndexOutputs = 50;
						}

						var docsToGet = pageSize;
						var position = start;

						do
						{
							token.ThrowIfCancellationRequested();

							var search = ExecuteQuery(indexSearcher, documentQuery, start, docsToGet, indexQuery);

							indexQuery.TotalSize.Value = search.TotalHits;

							RecordAlreadyPagedItemsInPreviousPage(start, search, indexSearcher);

							SetupHighlighter(documentQuery);

							for (; position < search.ScoreDocs.Length && pageSize > 0; position++)
							{
								token.ThrowIfCancellationRequested();

								var scoreDoc = search.ScoreDocs[position];
								var document = indexSearcher.Doc(scoreDoc.Doc);
								var indexQueryResult = parent.RetrieveDocument(document, fieldsToFetch, scoreDoc);
								if (indexQueryResult.Key == null && !string.IsNullOrEmpty(indexQuery.HighlighterKeyName))
								{
									indexQueryResult.HighlighterKey = document.Get(indexQuery.HighlighterKeyName);
								}

								if (ShouldIncludeInResults(indexQueryResult) == false)
								{
									indexQuery.SkippedResults.Value++;
									continue;
								}

								AddHighlighterResults(indexSearcher, scoreDoc, indexQueryResult);

								AddQueryExplanation(documentQuery, indexSearcher, scoreDoc, indexQueryResult);

								returnedResults++;

								yield return indexQueryResult;
								if (returnedResults == pageSize)
									yield break;
							}

							if (hasMultipleIndexOutputs)
								docsToGet += (pageSize - returnedResults) * maxNumberOfIndexOutputs;
							else
								docsToGet += (pageSize - returnedResults);

							endOfResults = search.TotalHits == search.ScoreDocs.Length;

						} while (returnedResults < pageSize && endOfResults == false);
					}
				}
			}

			private void RecordAlreadyPagedItemsInPreviousPage(int start, TopDocs search, IndexSearcher indexSearcher)
			{
				if (start == 0)
					return;

				if (indexQuery.SkipDuplicateChecking)
					return;

				// we are paging, we need to check that we don't have duplicates in the previous pages
				// see here for details: http://groups.google.com/group/ravendb/browse_frm/thread/d71c44aa9e2a7c6e

				if (parent.IsMapReduce == false && fieldsToFetch.IsProjection == false && search.ScoreDocs.Length >= start)
				{
					if (IsSortingQuery(indexQuery))
					{
						// we need to scan all records from the beginning to requested 'start' position
						for (int i = 0; i < start && i < search.ScoreDocs.Length; i++)
						{
							var scoreDoc = search.ScoreDocs[i];
							var document = indexSearcher.Doc(scoreDoc.Doc);
							var alreadyPagedKey = document.Get(Constants.DocumentIdFieldName);

							alreadySeenDocumentKeysInPreviousPage.Add(alreadyPagedKey);
							hasMultipleIndexOutputs = true;
						}
					}
					else
					{
						// that's not a sorted query so we need just to ensure that we won't return the last item of the previous page
						var scoreDoc = search.ScoreDocs[start - 1];
						var document = indexSearcher.Doc(scoreDoc.Doc);
						var alreadyPagedKey = document.Get(Constants.DocumentIdFieldName);

						alreadySeenDocumentKeysInPreviousPage.Add(alreadyPagedKey);
						hasMultipleIndexOutputs = true;
					}
				}

				if (fieldsToFetch.IsDistinctQuery)
				{
					for (; alreadySeenProjections.Count < start && alreadyScannedForDuplicates < search.ScoreDocs.Length; alreadyScannedForDuplicates++)
					{
						var scoreDoc = search.ScoreDocs[alreadyScannedForDuplicates];
						var document = indexSearcher.Doc(scoreDoc.Doc);
						var indexQueryResult = parent.RetrieveDocument(document, fieldsToFetch, scoreDoc);

						if (indexQueryResult.Projection.Count > 0) // we don't consider empty projections to be relevant for distinct operations
						{
							alreadySeenProjections.Add(indexQueryResult.Projection);
						}
					}
				}
			}

			private bool IsSortingQuery(IndexQuery query)
			{
				return query.SortedFields != null && query.SortedFields.Length > 0;
			}

			private void AddHighlighterResults(IndexSearcher indexSearcher, ScoreDoc scoreDoc, IndexQueryResult indexQueryResult)
			{
				if (highlighter == null)
					return;

				var highlightings =
					(from highlightedField in this.indexQuery.HighlightedFields
					 select new
					 {
						 highlightedField.Field,
						 highlightedField.FragmentsField,
						 Fragments = highlighter.GetBestFragments(
							 fieldQuery,
							 indexSearcher.IndexReader,
							 scoreDoc.Doc,
							 highlightedField.Field,
							 highlightedField.FragmentLength,
							 highlightedField.FragmentCount)
					 }
						 into fieldHighlitings
						 where fieldHighlitings.Fragments != null &&
							   fieldHighlitings.Fragments.Length > 0
						 select fieldHighlitings).ToList();

				if (indexQueryResult.Projection != null)
				{
					foreach (var highlighting in highlightings)
					{
						if (!string.IsNullOrEmpty(highlighting.FragmentsField))
						{
							indexQueryResult.Projection[highlighting.FragmentsField] = new RavenJArray(highlighting.Fragments);
						}
					}
				}
				indexQueryResult.Highligtings = highlightings.ToDictionary(x => x.Field, x => x.Fragments);
			}

			private void SetupHighlighter(Query documentQuery)
			{
				if (indexQuery.HighlightedFields != null && indexQuery.HighlightedFields.Length > 0)
				{
					highlighter = new FastVectorHighlighter(
						FastVectorHighlighter.DEFAULT_PHRASE_HIGHLIGHT,
						FastVectorHighlighter.DEFAULT_FIELD_MATCH,
						new SimpleFragListBuilder(),
						new SimpleFragmentsBuilder(
							indexQuery.HighlighterPreTags != null && indexQuery.HighlighterPreTags.Any()
								? indexQuery.HighlighterPreTags
								: BaseFragmentsBuilder.COLORED_PRE_TAGS,
							indexQuery.HighlighterPostTags != null && indexQuery.HighlighterPostTags.Any()
								? indexQuery.HighlighterPostTags
								: BaseFragmentsBuilder.COLORED_POST_TAGS));

					fieldQuery = highlighter.GetFieldQuery(documentQuery);
				}
			}

			private void AddQueryExplanation(Query documentQuery, IndexSearcher indexSearcher, ScoreDoc scoreDoc, IndexQueryResult indexQueryResult)
			{
				if (indexQuery.ExplainScores == false)
					return;

				var explanation = indexSearcher.Explain(documentQuery, scoreDoc.Doc);

				indexQueryResult.ScoreExplanation = explanation.ToString();
			}

			private Query ApplyIndexTriggers(Query documentQuery)
			{
				documentQuery = indexQueryTriggers.Aggregate(documentQuery,
														   (current, indexQueryTrigger) =>
														   indexQueryTrigger.Value.ProcessQuery(parent.PublicName, current, indexQuery));
				return documentQuery;
			}

			public IEnumerable<IndexQueryResult> IntersectionQuery(CancellationToken token)
			{
				using (CultureHelper.EnsureInvariantCulture())
				{
					AssertQueryDoesNotContainFieldsThatAreNotIndexed(indexQuery, parent.viewGenerator);
					IndexSearcher indexSearcher;
					using (parent.GetSearcher(out indexSearcher))
					{
						var subQueries = indexQuery.Query.Split(new[] { Constants.IntersectSeparator }, StringSplitOptions.RemoveEmptyEntries);
						if (subQueries.Length <= 1)
							throw new InvalidOperationException("Invalid INTERSECT query, must have multiple intersect clauses.");

						//Not sure how to select the page size here??? The problem is that only docs in this search can be part 
						//of the final result because we're doing an intersection query (but we might exclude some of them)
						int pageSizeBestGuess = (indexQuery.Start + indexQuery.PageSize) * 2;
						int intersectMatches = 0, skippedResultsInCurrentLoop = 0;
						int previousBaseQueryMatches = 0, currentBaseQueryMatches = 0;

						var firstSubDocumentQuery = GetDocumentQuery(subQueries[0], indexQuery);

						//Do the first sub-query in the normal way, so that sorting, filtering etc is accounted for
						var search = ExecuteQuery(indexSearcher, firstSubDocumentQuery, 0, pageSizeBestGuess, indexQuery);
						currentBaseQueryMatches = search.ScoreDocs.Length;
						var intersectionCollector = new IntersectionCollector(indexSearcher, search.ScoreDocs);

						do
						{
							token.ThrowIfCancellationRequested();
							if (skippedResultsInCurrentLoop > 0)
							{
								// We get here because out first attempt didn't get enough docs (after INTERSECTION was calculated)
								pageSizeBestGuess = pageSizeBestGuess * 2;

								search = ExecuteQuery(indexSearcher, firstSubDocumentQuery, 0, pageSizeBestGuess, indexQuery);
								previousBaseQueryMatches = currentBaseQueryMatches;
								currentBaseQueryMatches = search.ScoreDocs.Length;
								intersectionCollector = new IntersectionCollector(indexSearcher, search.ScoreDocs);
							}

							for (int i = 1; i < subQueries.Length; i++)
							{
								var luceneSubQuery = GetDocumentQuery(subQueries[i], indexQuery);
								indexSearcher.Search(luceneSubQuery, null, intersectionCollector);
							}

							var currentIntersectResults = intersectionCollector.DocumentsIdsForCount(subQueries.Length).ToList();
							intersectMatches = currentIntersectResults.Count;
							skippedResultsInCurrentLoop = pageSizeBestGuess - intersectMatches;
						} while (intersectMatches < indexQuery.PageSize && //stop if we've got enough results to satisfy the pageSize
								 currentBaseQueryMatches < search.TotalHits && //stop if increasing the page size wouldn't make any difference
								 previousBaseQueryMatches < currentBaseQueryMatches); //stop if increasing the page size didn't result in any more "base query" results

						var intersectResults = intersectionCollector.DocumentsIdsForCount(subQueries.Length).ToList();
						//It's hard to know what to do here, the TotalHits from the base search isn't really the TotalSize, 
						//because it's before the INTERSECTION has been applied, so only some of those results make it out.
						//Trying to give an accurate answer is going to be too costly, so we aren't going to try.
						indexQuery.TotalSize.Value = search.TotalHits;
						indexQuery.SkippedResults.Value = skippedResultsInCurrentLoop;

						//Using the final set of results in the intersectionCollector
						int returnedResults = 0;
						for (int i = indexQuery.Start; i < intersectResults.Count && (i - indexQuery.Start) < pageSizeBestGuess; i++)
						{
							Document document = indexSearcher.Doc(intersectResults[i].LuceneId);
							IndexQueryResult indexQueryResult = parent.RetrieveDocument(document, fieldsToFetch, search.ScoreDocs[i]);

							if (ShouldIncludeInResults(indexQueryResult) == false)
							{
								indexQuery.SkippedResults.Value++;
								skippedResultsInCurrentLoop++;
								continue;
							}

							returnedResults++;
							yield return indexQueryResult;
							if (returnedResults == indexQuery.PageSize)
								yield break;
						}
					}
				}
			}
			private bool ShouldIncludeInResults(IndexQueryResult indexQueryResult)
			{
				if (shouldIncludeInResults(indexQueryResult) == false)
					return false;

				if (alreadySeenDocumentKeysInPreviousPage.Contains(indexQueryResult.Key))
				{
					hasMultipleIndexOutputs = true;
					return false;
				}

				if (fieldsToFetch.IsDistinctQuery && alreadySeenProjections.Add(indexQueryResult.Projection) == false)
					return false;

				return true;
			}

			public Query GetDocumentQuery()
			{
				var q = GetDocumentQuery(indexQuery.Query, indexQuery);
				var spatialIndexQuery = indexQuery as SpatialIndexQuery;
				if (spatialIndexQuery != null)
				{
					var spatialField = parent.viewGenerator.GetSpatialField(spatialIndexQuery.SpatialFieldName);
					var dq = spatialField.MakeQuery(q, spatialField.GetStrategy(), spatialIndexQuery);
					if (q is MatchAllDocsQuery) return dq;

					var bq = new BooleanQuery { { q, Occur.MUST }, { dq, Occur.MUST } };
					return bq;
				}
				return q;
			}

			private Query GetDocumentQuery(string query, IndexQuery indexQuery)
			{
                _queryParseDuration.Start();
                Query documentQuery;
				if (String.IsNullOrEmpty(query))
				{
                    if (logQuerying.IsDebugEnabled)
					    logQuerying.Debug("Issuing query on index {0} for all documents", parent.PublicName);
					documentQuery = new MatchAllDocsQuery();
				}
				else
				{
                    if (logQuerying.IsDebugEnabled)
                        logQuerying.Debug("Issuing query on index {0} for: {1}", parent.PublicName, query);
					var toDispose = new List<Action>();
					RavenPerFieldAnalyzerWrapper searchAnalyzer = null;
					try
					{
						searchAnalyzer = parent.CreateAnalyzer(new LowerCaseKeywordAnalyzer(), toDispose, true);
						searchAnalyzer = parent.AnalyzerGenerators.Aggregate(searchAnalyzer, (currentAnalyzer, generator) =>
						{
<<<<<<< HEAD
							var newAnalyzer = generator.GenerateAnalyzerForQuerying(parent.indexId.ToString(), indexQuery.Query, currentAnalyzer);
=======
							Analyzer newAnalyzer = generator.GenerateAnalyzerForQuerying(parent.PublicName, indexQuery.Query, currentAnalyzer);
>>>>>>> e61b6840
							if (newAnalyzer != currentAnalyzer)
							{
								DisposeAnalyzerAndFriends(toDispose, currentAnalyzer);
							}
							return parent.CreateAnalyzer(newAnalyzer, toDispose, true);
						});
						documentQuery = QueryBuilder.BuildQuery(query, indexQuery, searchAnalyzer);
					}
					finally
					{
						DisposeAnalyzerAndFriends(toDispose, searchAnalyzer);
					}
				}
			    var afterTriggers = ApplyIndexTriggers(documentQuery);
                _queryParseDuration.Stop();
			    return afterTriggers;
			}

			private static void DisposeAnalyzerAndFriends(List<Action> toDispose, RavenPerFieldAnalyzerWrapper analyzer)
			{
				if (analyzer != null)
					analyzer.Close();
				foreach (Action dispose in toDispose)
				{
					dispose();
				}
				toDispose.Clear();
			}

			private TopDocs ExecuteQuery(IndexSearcher indexSearcher, Query documentQuery, int start, int pageSize,
										IndexQuery indexQuery)
			{
				var sort = indexQuery.GetSort(parent.indexDefinition, parent.viewGenerator);

				if (pageSize == Int32.MaxValue && sort == null) // we want all docs, no sorting required
				{
					var gatherAllCollector = new GatherAllCollector();
					indexSearcher.Search(documentQuery, gatherAllCollector);
					return gatherAllCollector.ToTopDocs();
				}
				int absFullPage = Math.Abs(pageSize + start); // need to protect against ridiculously high values of pageSize + start that overflow
				var minPageSize = Math.Max(absFullPage, 1);

				// NOTE: We get Start + Pagesize results back so we have something to page on
				if (sort != null)
				{
					try
					{
						//indexSearcher.SetDefaultFieldSortScoring (sort.GetSort().Contains(SortField.FIELD_SCORE), false);
						indexSearcher.SetDefaultFieldSortScoring(true, false);
						var ret = indexSearcher.Search(documentQuery, null, minPageSize, sort);
						return ret;
					}
					finally
					{
						indexSearcher.SetDefaultFieldSortScoring(false, false);
					}
				}
				return indexSearcher.Search(documentQuery, null, minPageSize);
			}
		}

		#endregion

		public IndexingPerformanceStats[] GetIndexingPerformance()
		{
			return currentlyIndexing.Values.Concat(indexingPerformanceStats).ToArray();
		}

		public IndexingPerformanceStats[] GetCurrentIndexingPerformance()
		{
			return currentlyIndexing.Values.ToArray();
		}

		public void Backup(string backupDirectory, string path, string incrementalTag, Action<string, string, BackupStatus.BackupMessageSeverity> notifyCallback)
		{
			if (directory is RAMDirectory)
			{
				//if the index is memory-only, force writing index data to disk
				Write((writer, analyzer, stats) =>
				{
					ForceWriteToDisk();
					return new IndexedItemsInfo(GetLastEtagFromStats()) { ChangedDocs = 1 };
				});
			}

			bool hasSnapshot = false;
			bool throwOnFinallyException = true;
			try
			{
				var existingFiles = new HashSet<string>();
				if (incrementalTag != null)
					backupDirectory = Path.Combine(backupDirectory, incrementalTag);

				var allFilesPath = Path.Combine(backupDirectory, indexId + ".all-existing-index-files");
				var saveToFolder = Path.Combine(backupDirectory, "Indexes", indexId.ToString());
				System.IO.Directory.CreateDirectory(saveToFolder);
				if (File.Exists(allFilesPath))
				{
					foreach (var file in File.ReadLines(allFilesPath))
					{
						existingFiles.Add(file);
					}
				}

				var neededFilePath = Path.Combine(saveToFolder, "index-files.required-for-index-restore");
				using (var allFilesWriter = File.Exists(allFilesPath) ? File.AppendText(allFilesPath) : File.CreateText(allFilesPath))
				using (var neededFilesWriter = File.CreateText(neededFilePath))
				{
					try
					{
						// this is called for the side effect of creating the snapshotter and the writer
						// we explicitly handle the backup outside of the write, to allow concurrent indexing
						Write((writer, analyzer, stats) =>
						{
							// however, we copy the current segments.gen & index.version to make 
							// sure that we get the _at the time_ of the write. 
							foreach (var fileName in new[] { "segments.gen", IndexStorage.IndexVersionFileName(indexDefinition) })
							{
								var fullPath = Path.Combine(path, indexId.ToString(), fileName);
								File.Copy(fullPath, Path.Combine(saveToFolder, fileName));
								allFilesWriter.WriteLine(fileName);
								neededFilesWriter.WriteLine(fileName);
							}
							return new IndexedItemsInfo(null);
						});
					}
					catch (CorruptIndexException e)
					{
						var failureMessage = "Could not backup index " + PublicName + " because it is corrupted. Skipping the index, will force index reset on restore";
						LogErrorAndNotifyStudio(notifyCallback, failureMessage, e);
						neededFilesWriter.Dispose();
						TryDelete(neededFilePath);
						return;
					}
					IndexCommit commit;
				    try
				    {
                        commit = snapshotter.Snapshot();
                        hasSnapshot = true;
                    }
				    catch (Exception)
				    {
				        hasSnapshot = false;
				        commit = null;
				    }
				    if (hasSnapshot)
				    {
                        foreach (var fileName in commit.FileNames)
                        {
                            var fullPath = Path.Combine(path, indexId.ToString(), fileName);

                            if (".lock".Equals(Path.GetExtension(fullPath), StringComparison.InvariantCultureIgnoreCase))
                                continue;

                            if (File.Exists(fullPath) == false)
                                continue;

                            if (existingFiles.Contains(fileName) == false)
                            {
                                var destFileName = Path.Combine(saveToFolder, fileName);
                                try
                                {
                                    File.Copy(fullPath, destFileName);
                                }
                                catch (Exception e)
                                {
                                    var failureMessage = "Could not backup index " + PublicName + " because failed to copy file : " + fullPath +
                                        ". Skipping the index, will force index reset on restore";
                                    LogErrorAndNotifyStudio(notifyCallback, failureMessage, e);
                                    neededFilesWriter.Dispose();
                                    TryDelete(neededFilePath);
                                    return;

                                }
                                allFilesWriter.WriteLine(fileName);
                            }
                            neededFilesWriter.WriteLine(fileName);
                        }
                    }
					allFilesWriter.Flush();
					neededFilesWriter.Flush();
				}
			}
			catch (Exception e)
			{
				var failureMessage = "Could not backup index " + PublicName +
									 " because an unexpected exception was thrown. Skipping the index, will force index reset on restore";
				LogErrorAndNotifyStudio(notifyCallback, failureMessage, e);
				try
				{
					File.WriteAllText(Path.Combine(backupDirectory, String.Format("{0}.backup_failed", indexId)), e.ToString());
				}
				catch (Exception fe)
				{
					failureMessage = "failed to create fail index file for index " + PublicName +
										 " because an unexpected exception was thrown. This error may prevent auto reseting of the index on restore.";
					LogErrorAndNotifyStudio(notifyCallback, failureMessage, fe);
					throwOnFinallyException = false;
					throw;
				}
			}
			finally
			{
				if (snapshotter != null && hasSnapshot)
				{
					try
					{
						snapshotter.Release();
					}
					catch (Exception e)
					{
						var failureMessage = "Failed to release snapshotter while backing-up index " + PublicName;
						LogErrorAndNotifyStudio(notifyCallback, failureMessage, e);
						if (throwOnFinallyException) throw;
					}
				}
			}
		}

		private static void LogErrorAndNotifyStudio(Action<string, string, BackupStatus.BackupMessageSeverity> notifyCallback, string failureMessage, Exception e)
		{
			logIndexing.WarnException(failureMessage, e);
			if (notifyCallback != null)
				notifyCallback(failureMessage, null, BackupStatus.BackupMessageSeverity.Error);
		}

		public Etag GetLastEtagFromStats()
		{
            if (context.IndexStorage == null) // startup
                return Etag.Empty;
			return context.IndexStorage.GetLastEtagForIndex(this);
		}

		private static void TryDelete(string neededFilePath)
		{
			try
			{
				File.Delete(neededFilePath);
			}
			catch (Exception)
			{
			}
		}

		protected void UpdateDocumentReferences(IStorageActionsAccessor actions,
			ConcurrentQueue<IDictionary<string, HashSet<string>>> allReferencedDocs,
			ConcurrentQueue<IDictionary<string, Etag>> missingReferencedDocs)
		{

			IDictionary<string, HashSet<string>> merged = new Dictionary<string, HashSet<string>>(StringComparer.InvariantCultureIgnoreCase);
			IDictionary<string, HashSet<string>> result;
			while (allReferencedDocs.TryDequeue(out result))
			{
				foreach (var kvp in result)
				{
					HashSet<string> set;
					if (merged.TryGetValue(kvp.Key, out set))
					{
						if (logIndexing.IsDebugEnabled)
						logIndexing.Debug("Merging references for key = {0}, references = {1}", kvp.Key, String.Join(",", set));
						set.UnionWith(kvp.Value);
					}
					else
					{
						merged.Add(kvp.Key, kvp.Value);
					}
				}
			}

			foreach (var referencedDocument in merged)
			{
				actions.Indexing.UpdateDocumentReferences(indexId, referencedDocument.Key, referencedDocument.Value);
				actions.General.MaybePulseTransaction();
			}
			var task = new TouchReferenceDocumentIfChangedTask
			{
				Index = indexId, // so we will get IsStale properly
				ReferencesToCheck = new Dictionary<string, Etag>(StringComparer.OrdinalIgnoreCase)
			};

			IDictionary<string, Etag> docs;
			while (missingReferencedDocs.TryDequeue(out docs))
			{
				foreach (var doc in docs)
				{
					Etag etag;
					if (task.ReferencesToCheck.TryGetValue(doc.Key, out etag) == false)
					{
						task.ReferencesToCheck[doc.Key] = doc.Value;
						continue;
					}
					if (etag == doc.Value)
						continue;
					task.ReferencesToCheck[doc.Key] = Etag.InvalidEtag; // different etags, force a touch
				}
				if (logIndexing.IsDebugEnabled && task.ReferencesToCheck.Count > 0)
					logIndexing.Debug("Scheduled to touch documents: {0}", string.Join(";", task.ReferencesToCheck.Select(x => x.Key + ":" + x.Value)));
			}
			if (task.ReferencesToCheck.Count == 0)
				return;
			actions.Tasks.AddTask(task, SystemTime.UtcNow);
		}

		public void ForceWriteToDisk()
		{
			forceWriteToDisk = true;
		}

		protected bool EnsureValidNumberOfOutputsForDocument(string sourceDocumentId, int numberOfAlreadyProducedOutputs)
		{
		    if (indexDefinition.MaxIndexOutputsPerDocument != null)
		    {
		        // user has specifically configured this value, but we don't trust it.
           
		        var actualIndexOutput = maxActualIndexOutput;
		        if (actualIndexOutput < numberOfAlreadyProducedOutputs)
		        {
		            // okay, now let verify that this is indeed the case, in thread safe manner,
                    // this way, most of the time we don't need volatile reads, and other sync operations
                    // in the code ensure we don't have too stale a view on the data (beside, stale view have
                    // to mean a smaller number, which we then verify).
		            actualIndexOutput = Thread.VolatileRead(ref maxActualIndexOutput);
		            while (actualIndexOutput < numberOfAlreadyProducedOutputs)
		            {
                        // if it changed, we don't care, it is just another max, and another thread probably
                        // set it for us, so we only retry if this is still smaller
                        actualIndexOutput = Interlocked.CompareExchange(
                            ref maxActualIndexOutput, 
                            numberOfAlreadyProducedOutputs,
		                    actualIndexOutput);
		            }
		        }
		    }

		    var maxNumberOfIndexOutputs = indexDefinition.MaxIndexOutputsPerDocument ??
										(IsMapReduce ? context.Configuration.MaxMapReduceIndexOutputsPerDocument : context.Configuration.MaxSimpleIndexOutputsPerDocument);

			if (maxNumberOfIndexOutputs == -1)
				return true;

			if (numberOfAlreadyProducedOutputs <= maxNumberOfIndexOutputs)
				return true;

			var msg = string.Format("Index '{0}' has already produced {1} map results for a source document '{2}', while the allowed max number of outputs is {3} per one document. " +
									"Please verify this index definition and consider a re-design of your entities or index.",
				PublicName, numberOfAlreadyProducedOutputs, sourceDocumentId, maxNumberOfIndexOutputs);
			logIndexing.Warn(msg);
			context.AddError(indexId, PublicName, sourceDocumentId, msg);

			return false;
		}

		private void HandleWriteError(Exception e)
		{
			if (disposed)
				return;

			if (e.GetType() == typeof(SystemException)) // ignore transient errors
				return;

			bool indexCorrupted = false;
			string errorMessage = null;

			if (e is IOException)
			{
				errorMessage = string.Format("Index '{0}' got corrupted because it failed in writing to a disk with the following exception message: {1}." +
											 " The index priority was set to Error.", PublicName, e.Message);
				indexCorrupted = true;
			}
			else
			{
				var errorCount = Interlocked.Increment(ref writeErrors);

				if (errorCount >= WriteErrorsLimit)
				{
					errorMessage = string.Format("Index '{0}' failed {1} times to write data to a disk. The index priority was set to Error.", PublicName, errorCount);
					indexCorrupted = true;
				}
			}

			if (indexCorrupted == false || (Priority & IndexingPriority.Error) == IndexingPriority.Error)
				return;

			using (context.TransactionalStorage.DisableBatchNesting())
			{
				try
				{
			context.Database.TransactionalStorage.Batch(accessor => accessor.Indexing.SetIndexPriority(indexId, IndexingPriority.Error));
			Priority = IndexingPriority.Error;

			context.Database.Notifications.RaiseNotifications(new IndexChangeNotification
			{
				Name = PublicName,
				Type = IndexChangeTypes.IndexMarkedAsErrored
			});

					if (string.IsNullOrEmpty(errorMessage))
						throw new ArgumentException("Error message has to be set");

					logIndexing.WarnException(errorMessage, e);
					context.AddError(indexId, PublicName, null, e, errorMessage);

			context.Database.AddAlert(new Alert
			{
				AlertLevel = AlertLevel.Error,
				CreatedAt = SystemTime.UtcNow,
						Message = errorMessage,
						Title = string.Format("Index '{0}' marked as errored due to corruption", PublicName),
				UniqueKey = string.Format("Index '{0}' errored, dbid: {1}", PublicName, context.Database.TransactionalStorage.Id),
			});
		}
				catch (Exception ex)
				{
					logIndexing.WarnException(string.Format("Failed to handle corrupted {0} index", PublicName), ex);
				}
			}
		}

		private void ResetWriteErrors()
		{
			writeErrors = Interlocked.Exchange(ref writeErrors, 0);
		}

		internal class IndexByIdEqualityComparer : IEqualityComparer<Index>
		{
			public bool Equals(Index x, Index y)
			{
				return x.IndexId == y.IndexId;
			}

			public int GetHashCode(Index obj)
			{
				return obj.IndexId.GetHashCode();
			}
		}

		public void HandleLowMemory()
		{
			bool tryEnter = false;
			try
			{
				tryEnter = Monitor.TryEnter(writeLock);

				if (tryEnter == false)
					return;

				try
				{
                    // if in memory, flush to disk
				    if (indexWriter != null)
				    {
                        ForceWriteToDisk();
                        WriteInMemoryIndexToDiskIfNecessary(GetLastEtagFromStats());
				    }
				}
				catch (Exception e)
				{
					logIndexing.ErrorException("Error while writing in memory index to disk.", e);
				}
				RecreateSearcher();
			}
			finally
			{
				if (tryEnter)
				Monitor.Exit(writeLock);
			}
		}

		public void SoftMemoryRelease()
		{
			
		}

		public LowMemoryHandlerStatistics GetStats()
		{
			var writerEstimator = new RamUsageEstimator(false);
			return new LowMemoryHandlerStatistics()
			{
				Name = "Index",
				DatabaseName = this.context.DatabaseName,
				Metadata = new
				{
					IndexName = this.PublicName
				},
				EstimatedUsedMemory = writerEstimator.EstimateRamUsage(indexWriter)
			};
		}
	}
}<|MERGE_RESOLUTION|>--- conflicted
+++ resolved
@@ -115,12 +115,7 @@
 			this.indexDefinition = indexDefinition;
 			this.viewGenerator = viewGenerator;
 			this.context = context;
-<<<<<<< HEAD
-			if (logIndexing.IsDebugEnabled)
-			logIndexing.Debug("Creating index for {0}", indexId);
-=======
 			logIndexing.Debug("Creating index for {0}", PublicName);
->>>>>>> e61b6840
 			this.directory = directory;
 			flushSize = context.Configuration.FlushIndexToDiskSizeInMb * 1024 * 1024;
 			_indexCreationTime = SystemTime.UtcNow;
@@ -385,12 +380,6 @@
 					try
 					{
 					indexWriter.Optimize();
-<<<<<<< HEAD
-=======
-					logIndexing.Info("Done merging {0} - took {1}", PublicName, sp.Elapsed);
-
-					ResetWriteErrors();
->>>>>>> e61b6840
 				}
 				catch (Exception e)
 				{
@@ -1134,12 +1123,7 @@
 					.AppendLine();
 			}
 
-<<<<<<< HEAD
-			if (logIndexing.IsDebugEnabled)
-			logIndexing.Debug("Indexing on {0} result in index {1} gave document: {2}", key, indexId,
-=======
 			logIndexing.Debug("Indexing on {0} result in index {1} gave document: {2}", key, PublicName,
->>>>>>> e61b6840
 				sb.ToString());
 		}
 
@@ -1634,11 +1618,7 @@
 						searchAnalyzer = parent.CreateAnalyzer(new LowerCaseKeywordAnalyzer(), toDispose, true);
 						searchAnalyzer = parent.AnalyzerGenerators.Aggregate(searchAnalyzer, (currentAnalyzer, generator) =>
 						{
-<<<<<<< HEAD
-							var newAnalyzer = generator.GenerateAnalyzerForQuerying(parent.indexId.ToString(), indexQuery.Query, currentAnalyzer);
-=======
 							Analyzer newAnalyzer = generator.GenerateAnalyzerForQuerying(parent.PublicName, indexQuery.Query, currentAnalyzer);
->>>>>>> e61b6840
 							if (newAnalyzer != currentAnalyzer)
 							{
 								DisposeAnalyzerAndFriends(toDispose, currentAnalyzer);
