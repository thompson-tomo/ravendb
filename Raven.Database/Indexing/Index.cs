//-----------------------------------------------------------------------
// <copyright file="Index.cs" company="Hibernating Rhinos LTD">
//     Copyright (c) Hibernating Rhinos LTD. All rights reserved.
// </copyright>
//-----------------------------------------------------------------------
using System;
using System.Collections;
using System.Collections.Concurrent;
using System.Collections.Generic;
using System.Collections.Specialized;
using System.ComponentModel.Composition;
using System.Diagnostics;
using System.IO;
using System.Linq;
using System.Text;
using System.Threading;
using Lucene.Net.Analysis;
using Lucene.Net.Analysis.Standard;
using Lucene.Net.Documents;
using Lucene.Net.Index;
using Lucene.Net.Search;
using Lucene.Net.Search.Vectorhighlight;
using Lucene.Net.Store;
using Raven.Abstractions;
using Raven.Abstractions.Data;
using Raven.Abstractions.Exceptions;
using Raven.Abstractions.Extensions;
using Raven.Abstractions.Indexing;
using Raven.Abstractions.Linq;
using Raven.Abstractions.Logging;
using Raven.Abstractions.MEF;
using Raven.Database.Data;
using Raven.Database.Extensions;
using Raven.Database.Linq;
using Raven.Database.Plugins;
using Raven.Database.Server.Responders;
using Raven.Database.Storage;
using Raven.Database.Tasks;
using Raven.Database.Util;
using Raven.Json.Linq;
using Directory = Lucene.Net.Store.Directory;
using Document = Lucene.Net.Documents.Document;
using Field = Lucene.Net.Documents.Field;
using Version = Lucene.Net.Util.Version;

namespace Raven.Database.Indexing
{
	/// <summary>
	/// 	This is a thread safe, single instance for a particular index.
	/// </summary>
	public abstract class Index : IDisposable
	{
		protected static readonly ILog logIndexing = LogManager.GetLogger(typeof(Index).FullName + ".Indexing");
		protected static readonly ILog logQuerying = LogManager.GetLogger(typeof(Index).FullName + ".Querying");
		private readonly List<Document> currentlyIndexDocuments = new List<Document>();
		protected Directory directory;
		protected readonly IndexDefinition indexDefinition;
		private volatile string waitReason;

		public IndexingPriority Priority { get; set; }

		/// <summary>
		/// Note, this might be written to be multiple threads at the same time
		/// We don't actually care for exact timing, it is more about general feeling
		/// </summary>
		private DateTime? lastQueryTime;

		private readonly ConcurrentDictionary<string, IIndexExtension> indexExtensions =
			new ConcurrentDictionary<string, IIndexExtension>();

		internal readonly int indexId;

	    public int IndexId
	    {
	        get { return indexId; }
	    }

		private readonly AbstractViewGenerator viewGenerator;
		protected readonly WorkContext context;
		private readonly object writeLock = new object();
		private volatile bool disposed;
		private RavenIndexWriter indexWriter;
		private SnapshotDeletionPolicy snapshotter;
		private readonly IndexSearcherHolder currentIndexSearcherHolder = new IndexSearcherHolder();

		private ConcurrentDictionary<string, IndexingPerformanceStats> currentlyIndexing = new ConcurrentDictionary<string, IndexingPerformanceStats>();
		private readonly ConcurrentQueue<IndexingPerformanceStats> indexingPerformanceStats = new ConcurrentQueue<IndexingPerformanceStats>();
		private readonly static StopAnalyzer stopAnalyzer = new StopAnalyzer(Version.LUCENE_30);
		private bool forceWriteToDisk;

<<<<<<< HEAD
		public TimeSpan LastIndexingDuration { get; set; }
		public double TimePerDoc { get; set; }
		public Task CurrentMapIndexingTask { get; set; }

		protected Index(Directory directory, int id, IndexDefinition indexDefinition, AbstractViewGenerator viewGenerator, WorkContext context)
=======
		protected Index(Directory directory, string name, IndexDefinition indexDefinition, AbstractViewGenerator viewGenerator, WorkContext context)
>>>>>>> 37eedc61
		{
			if (directory == null) throw new ArgumentNullException("directory");
			if (indexDefinition == null) throw new ArgumentNullException("indexDefinition");
			if (viewGenerator == null) throw new ArgumentNullException("viewGenerator");

			this.indexId = id;
			this.indexDefinition = indexDefinition;
			this.viewGenerator = viewGenerator;
			this.context = context;
			logIndexing.Debug("Creating index for {0}", indexId);
			this.directory = directory;

			RecreateSearcher();
		}

		[ImportMany]
		public OrderedPartCollection<AbstractAnalyzerGenerator> AnalyzerGenerators { get; set; }

		/// <summary>
		/// Whatever this is a map reduce index or not
		/// </summary>
		public abstract bool IsMapReduce { get; }

		public DateTime? LastQueryTime
		{
			get
			{
				return lastQueryTime;
			}
		}

		public DateTime LastIndexTime { get; set; }

		protected DateTime PreviousIndexTime { get; set; }

		public string IsOnRam
		{
			get
			{
				var ramDirectory = directory as RAMDirectory;
				if (ramDirectory == null)
					return "false";
				try
				{
					return "true (" + DatabaseSize.Humane(ramDirectory.SizeInBytes()) + ")";
				}
				catch (AlreadyClosedException)
				{
					return "false";
				}
			}
		}

	    public string PublicName { get { return this.indexDefinition.Name; } }

		public volatile bool IsMapIndexingInProgress;

		protected void RecordCurrentBatch(string indexingStep, int size)
		{
			var performanceStats = new IndexingPerformanceStats
			{
				InputCount = size, 
				Operation = indexingStep,
				Started = SystemTime.UtcNow,
			};
			currentlyIndexing.AddOrUpdate(indexingStep, performanceStats, (s, stats) => performanceStats);
		}

		protected void BatchCompleted(string indexingStep)
		{
			IndexingPerformanceStats value;
			currentlyIndexing.TryRemove(indexingStep, out value);
		}

		protected void AddindexingPerformanceStat(IndexingPerformanceStats stats)
		{
			indexingPerformanceStats.Enqueue(stats);
			while (indexingPerformanceStats.Count > 25)
				indexingPerformanceStats.TryDequeue(out stats);
		}

		public void Dispose()
		{
			try
			{
				// this is here so we can give good logs in the case of a long shutdown process
				if (Monitor.TryEnter(writeLock, 100) == false)
				{
					var localReason = waitReason;
					if (localReason != null)
						logIndexing.Warn("Waiting for {0} to complete before disposing of index {1}, that might take a while if the server is very busy",
						 localReason, indexId);

					Monitor.Enter(writeLock);
				}

				disposed = true;

				foreach (var indexExtension in indexExtensions)
				{
					indexExtension.Value.Dispose();
				}

				if (currentIndexSearcherHolder != null)
				{
					var item = currentIndexSearcherHolder.SetIndexSearcher(null, wait: true);
					if (item.WaitOne(TimeSpan.FromSeconds(5)) == false)
					{
						logIndexing.Warn("After closing the index searching, we waited for 5 seconds for the searching to be done, but it wasn't. Continuing with normal shutdown anyway.");
					}
				}

				if (indexWriter != null)
				{
					var writer = indexWriter;
					indexWriter = null;

					try
					{
						writer.Analyzer.Close();
					}
					catch (Exception e)
					{
						logIndexing.ErrorException("Error while closing the index (closing the analyzer failed)", e);
					}

					try
					{
						writer.Dispose();
					}
					catch (Exception e)
					{
						logIndexing.ErrorException("Error when closing the index", e);
					}
				}

				try
				{
					directory.Dispose();
				}
				catch (Exception e)
				{
					logIndexing.ErrorException("Error when closing the directory", e);
				}
			}
			finally
			{
				Monitor.Exit(writeLock);
			}
		}

		public void Flush()
		{
			lock (writeLock)
			{
				if (disposed)
					return;
				if (indexWriter == null)
					return;

				try
				{
					waitReason = "Flush";
					indexWriter.Commit();
				}
				finally
				{
					waitReason = null;
				}
			}
		}

		public void MergeSegments()
		{
			lock (writeLock)
			{
				waitReason = "Merge / Optimize";
				try
				{
					logIndexing.Info("Starting merge of {0}", indexId);
					var sp = Stopwatch.StartNew();
					indexWriter.Optimize();
					logIndexing.Info("Done merging {0} - took {1}", indexId, sp.Elapsed);
				}
				finally
				{
					waitReason = null;
				}
			}
		}

		public abstract void IndexDocuments(AbstractViewGenerator viewGenerator, IndexingBatch batch, IStorageActionsAccessor actions, DateTime minimumTimestamp);

		protected virtual IndexQueryResult RetrieveDocument(Document document, FieldsToFetch fieldsToFetch, ScoreDoc score)
		{
			return new IndexQueryResult
			{
				Score = score.Score,
				Key = document.Get(Constants.DocumentIdFieldName),
				Projection = (fieldsToFetch.IsProjection || fieldsToFetch.FetchAllStoredFields) ? CreateDocumentFromFields(document, fieldsToFetch) : null
			};
		}

		public static RavenJObject CreateDocumentFromFields(Document document, FieldsToFetch fieldsToFetch)
		{
			var documentFromFields = new RavenJObject();
			var fields = fieldsToFetch.Fields;
			if (fieldsToFetch.FetchAllStoredFields)
				fields = fields.Concat(document.GetFields().Select(x => x.Name));


			var q = fields
				.Distinct()
				.SelectMany(name => document.GetFields(name) ?? new Field[0])
				.Where(x => x != null)
				.Where(
					x =>
					x.Name.EndsWith("_IsArray") == false &&
					x.Name.EndsWith("_Range") == false &&
					x.Name.EndsWith("_ConvertToJson") == false)
				.Select(fld => CreateProperty(fld, document))
				.GroupBy(x => x.Key)
				.Select(g =>
				{
					if (g.Count() == 1 && document.GetField(g.Key + "_IsArray") == null)
					{
						return g.First();
					}
					var ravenJTokens = g.Select(x => x.Value).ToArray();
					return new KeyValuePair<string, RavenJToken>(g.Key, new RavenJArray((IEnumerable)ravenJTokens));
				});
			foreach (var keyValuePair in q)
			{
				documentFromFields.Add(keyValuePair.Key, keyValuePair.Value);
			}
			return documentFromFields;
		}

		private static KeyValuePair<string, RavenJToken> CreateProperty(Field fld, Document document)
		{
			if (fld.IsBinary)
				return new KeyValuePair<string, RavenJToken>(fld.Name, fld.GetBinaryValue());
			var stringValue = fld.StringValue;
			if (document.GetField(fld.Name + "_ConvertToJson") != null)
			{
				var val = RavenJToken.Parse(fld.StringValue) as RavenJObject;
				return new KeyValuePair<string, RavenJToken>(fld.Name, val);
			}
			if (stringValue == Constants.NullValue)
				stringValue = null;
			if (stringValue == Constants.EmptyString)
				stringValue = string.Empty;
			return new KeyValuePair<string, RavenJToken>(fld.Name, stringValue);
		}

		protected void Write(Func<RavenIndexWriter, Analyzer, IndexingWorkStats, IndexedItemsInfo> action)
		{
			if (disposed)
				throw new ObjectDisposedException("Index " + indexId + " has been disposed");

			PreviousIndexTime = LastIndexTime;
			LastIndexTime = SystemTime.UtcNow;

			lock (writeLock)
			{
				bool shouldRecreateSearcher;
				var toDispose = new List<Action>();
				Analyzer searchAnalyzer = null;
				var itemsInfo = new IndexedItemsInfo();

				try
				{
					waitReason = "Write";
					try
					{
						searchAnalyzer = CreateAnalyzer(new LowerCaseKeywordAnalyzer(), toDispose);
					}
					catch (Exception e)
					{
						context.AddError(indexId, indexDefinition.Name, "Creating Analyzer", e.ToString(), "Analyzer");
						throw;
					}

					if (indexWriter == null)
					{
						CreateIndexWriter();
					}

					var locker = directory.MakeLock("writing-to-index.lock");
					try
					{
						var stats = new IndexingWorkStats();

						try
						{
							if (locker.Obtain() == false)
							{
			                    throw new InvalidOperationException(
			                        string.Format("Could not obtain the 'writing-to-index' lock of '{0}' index",
																				  indexId));
							}

							itemsInfo = action(indexWriter, searchAnalyzer, stats);
							shouldRecreateSearcher = itemsInfo.ChangedDocs > 0;
							foreach (var indexExtension in indexExtensions.Values)
							{
								indexExtension.OnDocumentsIndexed(currentlyIndexDocuments, searchAnalyzer);
							}
						}
						catch (Exception e)
						{
							context.AddError(indexId, indexDefinition.Name, null, e.ToString(), "Write");
							throw;
						}

						if (itemsInfo.ChangedDocs > 0)
						{
							UpdateIndexingStats(context, stats);
							WriteInMemoryIndexToDiskIfNecessary(itemsInfo.HighestETag);
							Flush(); // just make sure changes are flushed to disk
						}
					}
					finally
					{
						locker.Release();
					}
				}
			    catch (Exception e)
			    {
			        throw new InvalidOperationException("Could not properly write to index " + indexId, e);
			    }
				finally
				{
					currentlyIndexDocuments.Clear();
					if (searchAnalyzer != null)
						searchAnalyzer.Close();
					foreach (Action dispose in toDispose)
					{
						dispose();
					}
					waitReason = null;
					LastIndexTime = SystemTime.UtcNow;
				}

				try
				{
					HandleCommitPoints(itemsInfo);
				}
				catch (Exception e)
				{
					logIndexing.WarnException("Could not handle commit point properly, ignoring", e);
				}

				if (shouldRecreateSearcher)
					RecreateSearcher();
			}
		}

		protected abstract void HandleCommitPoints(IndexedItemsInfo itemsInfo);

		protected void UpdateIndexingStats(WorkContext workContext, IndexingWorkStats stats)
		{
			switch (stats.Operation)
			{
				case IndexingWorkStats.Status.Map:
					workContext.TransactionalStorage.Batch(accessor => accessor.Indexing.UpdateIndexingStats(indexId, stats));
					break;
				case IndexingWorkStats.Status.Reduce:
					workContext.TransactionalStorage.Batch(accessor => accessor.Indexing.UpdateReduceStats(indexId, stats));
					break;
				case IndexingWorkStats.Status.Ignore:
					break;
				default:
					throw new ArgumentOutOfRangeException();
			}
		}

		private void CreateIndexWriter()
		{
			snapshotter = new SnapshotDeletionPolicy(new KeepOnlyLastCommitDeletionPolicy());
		    IndexWriter.IndexReaderWarmer indexReaderWarmer = context.IndexReaderWarmers != null
		                                                          ? new IndexReaderWarmersWrapper(indexDefinition.Name, context.IndexReaderWarmers)
		                                                          : null;
			indexWriter = new RavenIndexWriter(directory, stopAnalyzer, snapshotter, IndexWriter.MaxFieldLength.UNLIMITED, context.Configuration.MaxIndexWritesBeforeRecreate, indexReaderWarmer);
		}

		private void WriteInMemoryIndexToDiskIfNecessary(Etag highestETag)
		{
			if (context.Configuration.RunInMemory ||
				context.IndexDefinitionStorage == null) // may happen during index startup
				return;

			var dir = indexWriter.Directory as RAMDirectory;
			if (dir == null)
				return;

			var stale = IsUpToDateEnoughToWriteToDisk(highestETag) == false;
			var toobig = dir.SizeInBytes() >= context.Configuration.NewIndexInMemoryMaxBytes;

			if (forceWriteToDisk || toobig || !stale)
			{
				indexWriter.Commit();
				var fsDir = context.IndexStorage.MakeRAMDirectoryPhysical(dir, indexDefinition);
				IndexStorage.WriteIndexVersion(fsDir, indexDefinition);
				directory = fsDir;

				indexWriter.Dispose(true);
				dir.Dispose();

				CreateIndexWriter();
			}
		}

		protected abstract bool IsUpToDateEnoughToWriteToDisk(Etag highestETag);

		public RavenPerFieldAnalyzerWrapper CreateAnalyzer(Analyzer defaultAnalyzer, ICollection<Action> toDispose, bool forQuerying = false)
		{
			toDispose.Add(defaultAnalyzer.Close);

			string value;
			if (indexDefinition.Analyzers.TryGetValue(Constants.AllFields, out value))
			{
				defaultAnalyzer = IndexingExtensions.CreateAnalyzerInstance(Constants.AllFields, value);
				toDispose.Add(defaultAnalyzer.Close);
			}
			var perFieldAnalyzerWrapper = new RavenPerFieldAnalyzerWrapper(defaultAnalyzer);
			foreach (var analyzer in indexDefinition.Analyzers)
			{
				Analyzer analyzerInstance = IndexingExtensions.CreateAnalyzerInstance(analyzer.Key, analyzer.Value);
				toDispose.Add(analyzerInstance.Close);

				if (forQuerying)
				{
					var customAttributes = analyzerInstance.GetType().GetCustomAttributes(typeof(NotForQueryingAttribute), false);
					if (customAttributes.Length > 0)
						continue;
				}

				perFieldAnalyzerWrapper.AddAnalyzer(analyzer.Key, analyzerInstance);
			}
			StandardAnalyzer standardAnalyzer = null;
			KeywordAnalyzer keywordAnalyzer = null;
			foreach (var fieldIndexing in indexDefinition.Indexes)
			{
				switch (fieldIndexing.Value)
				{
					case FieldIndexing.NotAnalyzed:
						if (keywordAnalyzer == null)
						{
							keywordAnalyzer = new KeywordAnalyzer();
							toDispose.Add(keywordAnalyzer.Close);
						}
						perFieldAnalyzerWrapper.AddAnalyzer(fieldIndexing.Key, keywordAnalyzer);
						break;
					case FieldIndexing.Analyzed:
						if (indexDefinition.Analyzers.ContainsKey(fieldIndexing.Key))
							continue;
						if (standardAnalyzer == null)
						{
							standardAnalyzer = new StandardAnalyzer(Version.LUCENE_29);
							toDispose.Add(standardAnalyzer.Close);
						}
						perFieldAnalyzerWrapper.AddAnalyzer(fieldIndexing.Key, standardAnalyzer);
						break;
				}
			}
			return perFieldAnalyzerWrapper;
		}

		protected IEnumerable<object> RobustEnumerationIndex(IEnumerator<object> input, IEnumerable<IndexingFunc> funcs, IndexingWorkStats stats)
		{
			return new RobustEnumerator(context.CancellationToken, context.Configuration.MaxNumberOfItemsToIndexInSingleBatch)
			{
				BeforeMoveNext = () => Interlocked.Increment(ref stats.IndexingAttempts),
				CancelMoveNext = () => Interlocked.Decrement(ref stats.IndexingAttempts),
				OnError = (exception, o) =>
				{
					context.AddError(indexId,
                                     indexDefinition.Name,
									TryGetDocKey(o),
									exception.Message,
									"Map"
						);
					logIndexing.WarnException(
						String.Format("Failed to execute indexing function on {0} on {1}", indexId,
										TryGetDocKey(o)),
						exception);

					stats.IndexingErrors++;
				}
			}.RobustEnumeration(input, funcs);
		}

		protected IEnumerable<object> RobustEnumerationReduce(IEnumerator<object> input, IndexingFunc func,
															IStorageActionsAccessor actions,
			IndexingWorkStats stats)
		{
			// not strictly accurate, but if we get that many errors, probably an error anyway.
			return new RobustEnumerator(context.CancellationToken, context.Configuration.MaxNumberOfItemsToIndexInSingleBatch)
			{
				BeforeMoveNext = () => Interlocked.Increment(ref stats.ReduceAttempts),
				CancelMoveNext = () => Interlocked.Decrement(ref stats.ReduceAttempts),
				OnError = (exception, o) =>
				{
					context.AddError(indexId,
                                     indexDefinition.Name,
									TryGetDocKey(o),
									exception.Message,
									"Reduce"
						);
					logIndexing.WarnException(
						String.Format("Failed to execute indexing function on {0} on {1}", indexId,
										TryGetDocKey(o)),
						exception);

					stats.ReduceErrors++;
				}
			}.RobustEnumeration(input, func);
		}

		// we don't care about tracking map/reduce stats here, since it is merely
		// an optimization step
		protected IEnumerable<object> RobustEnumerationReduceDuringMapPhase(IEnumerator<object> input, IndexingFunc func)
		{
			// not strictly accurate, but if we get that many errors, probably an error anyway.
			return new RobustEnumerator(context.CancellationToken, context.Configuration.MaxNumberOfItemsToIndexInSingleBatch)
			{
				BeforeMoveNext = () => { }, // don't care
				CancelMoveNext = () => { }, // don't care
				OnError = (exception, o) =>
				{
					context.AddError(indexId,
                                     indexDefinition.Name,
									TryGetDocKey(o),
									exception.Message,
									"Reduce"
						);
					logIndexing.WarnException(
						String.Format("Failed to execute indexing function on {0} on {1}", indexId,
										TryGetDocKey(o)),
						exception);
				}
			}.RobustEnumeration(input, func);
		}

		public static string TryGetDocKey(object current)
		{
			var dic = current as DynamicJsonObject;
			if (dic == null)
				return null;
			object value = dic.GetValue(Constants.DocumentIdFieldName);
			if (value == null)
				return null;
			return value.ToString();
		}

		public abstract void Remove(string[] keys, WorkContext context);

		internal IndexSearcherHolder.IndexSearcherHoldingState GetCurrentStateHolder()
		{
			return currentIndexSearcherHolder.GetCurrentStateHolder();
		}

		internal IDisposable GetSearcher(out IndexSearcher searcher)
		{
			return currentIndexSearcherHolder.GetSearcher(out searcher);
		}

		internal IDisposable GetSearcherAndTermsDocs(out IndexSearcher searcher, out RavenJObject[] termsDocs)
		{
			return currentIndexSearcherHolder.GetSearcherAndTermDocs(out searcher, out termsDocs);
		}

		private void RecreateSearcher()
		{
			if (indexWriter == null)
			{
				currentIndexSearcherHolder.SetIndexSearcher(new IndexSearcher(directory, true), wait: false);
			}
			else
			{
				var indexReader = indexWriter.GetReader();
				currentIndexSearcherHolder.SetIndexSearcher(new IndexSearcher(indexReader), wait: false);
			}
		}

		protected void AddDocumentToIndex(RavenIndexWriter currentIndexWriter, Document luceneDoc, Analyzer analyzer)
		{
			Analyzer newAnalyzer = AnalyzerGenerators.Aggregate(analyzer,
																(currentAnalyzer, generator) =>
																{
																	Analyzer generateAnalyzer =
																		generator.Value.GenerateAnalyzerForIndexing(indexId.ToString(), luceneDoc,
																											currentAnalyzer);
																	if (generateAnalyzer != currentAnalyzer &&
																		currentAnalyzer != analyzer)
																		currentAnalyzer.Close();
																	return generateAnalyzer;
																});

			try
			{
				if (indexExtensions.Count > 0)
					currentlyIndexDocuments.Add(CloneDocument(luceneDoc));

				currentIndexWriter.AddDocument(luceneDoc, newAnalyzer);

				foreach (var fieldable in luceneDoc.GetFields())
				{
					using (fieldable.ReaderValue) // dispose all the readers
					{
						
					}
				}
			}
			finally
			{
				if (newAnalyzer != analyzer)
					newAnalyzer.Close();
			}
		}

		public void MarkQueried()
		{
			lastQueryTime = SystemTime.UtcNow;
		}

		public void MarkQueried(DateTime time)
		{
			lastQueryTime = time;
		}

		public IIndexExtension GetExtension(string indexExtensionKey)
		{
			IIndexExtension val;
			indexExtensions.TryGetValue(indexExtensionKey, out val);
			return val;
		}

		public IIndexExtension GetExtensionByPrefix(string indexExtensionKeyPrefix)
		{
			return indexExtensions.FirstOrDefault(x => x.Key.StartsWith(indexExtensionKeyPrefix)).Value;
		}

		public void SetExtension(string indexExtensionKey, IIndexExtension extension)
		{
			indexExtensions.TryAdd(indexExtensionKey, extension);
		}

		private static Document CloneDocument(Document luceneDoc)
		{
			var clonedDocument = new Document();
			foreach (AbstractField field in luceneDoc.GetFields())
			{
				var numericField = field as NumericField;
				if (numericField != null)
				{
					var clonedNumericField = new NumericField(numericField.Name,
															numericField.IsStored ? Field.Store.YES : Field.Store.NO,
															numericField.IsIndexed);
					var numericValue = numericField.NumericValue;
					if (numericValue is int)
					{
						clonedNumericField.SetIntValue((int)numericValue);
					}
					else if (numericValue is long)
					{
						clonedNumericField.SetLongValue((long)numericValue);
					}
					else if (numericValue is double)
					{
						clonedNumericField.SetDoubleValue((double)numericValue);
					}
					else if (numericValue is float)
					{
						clonedNumericField.SetFloatValue((float)numericValue);
					}
					clonedDocument.Add(clonedNumericField);
				}
				else
				{
					Field clonedField;
					if (field.IsBinary)
					{
						clonedField = new Field(field.Name, field.GetBinaryValue(),
												field.IsStored ? Field.Store.YES : Field.Store.NO);
					}
					else if (field.StringValue != null)
					{
						clonedField = new Field(field.Name, field.StringValue,
												field.IsStored ? Field.Store.YES : Field.Store.NO,
												field.IsIndexed ? Field.Index.ANALYZED_NO_NORMS : Field.Index.NOT_ANALYZED_NO_NORMS,
												field.IsTermVectorStored ? Field.TermVector.YES : Field.TermVector.NO);
					}
					else
					{
						//probably token stream, and we can't handle fields with token streams, so we skip this.
						continue;
					}
					clonedDocument.Add(clonedField);
				}
			}
			return clonedDocument;
		}

		protected void LogIndexedDocument(string key, Document luceneDoc)
		{
			if (logIndexing.IsDebugEnabled)
			{
				var fieldsForLogging = luceneDoc.GetFields().Cast<IFieldable>().Select(x => new
				{
					Name = x.Name,
					Value = x.IsBinary ? "<binary>" : x.StringValue,
					Indexed = x.IsIndexed,
					Stored = x.IsStored,
				});
				var sb = new StringBuilder();
				foreach (var fieldForLogging in fieldsForLogging)
				{
					sb.Append("\t").Append(fieldForLogging.Name)
						.Append(" ")
						.Append(fieldForLogging.Indexed ? "I" : "-")
						.Append(fieldForLogging.Stored ? "S" : "-")
						.Append(": ")
						.Append(fieldForLogging.Value)
						.AppendLine();
				}

				logIndexing.Debug("Indexing on {0} result in index {1} gave document: {2}", key, indexId,
								sb.ToString());
			}
		}

	    public static void AssertQueryDoesNotContainFieldsThatAreNotIndexed(IndexQuery indexQuery, AbstractViewGenerator viewGenerator)
        {
            if (string.IsNullOrWhiteSpace(indexQuery.Query))
                return;
            HashSet<string> hashSet = SimpleQueryParser.GetFields(indexQuery);
            foreach (string field in hashSet)
            {
                string f = field;
                if (f.EndsWith("_Range"))
                {
                    f = f.Substring(0, f.Length - "_Range".Length);
                }
                if (viewGenerator.ContainsField(f) == false &&
                    viewGenerator.ContainsField("_") == false) // the catch all field name means that we have dynamic fields names
                    throw new ArgumentException("The field '" + f + "' is not indexed, cannot query on fields that are not indexed");
            }

            if (indexQuery.SortedFields == null)
                return;

            foreach (SortedField field in indexQuery.SortedFields)
            {
                string f = field.Field;
                if (f == Constants.TemporaryScoreValue)
                    continue;
                if (f.EndsWith("_Range"))
                {
                    f = f.Substring(0, f.Length - "_Range".Length);
                }
                if (f.StartsWith(Constants.RandomFieldName))
                    continue;
                if (viewGenerator.ContainsField(f) == false && f != Constants.DistanceFieldName
                    && viewGenerator.ContainsField("_") == false)// the catch all field name means that we have dynamic fields names
                    throw new ArgumentException("The field '" + f + "' is not indexed, cannot sort on fields that are not indexed");
            }
        }



		#region Nested type: IndexQueryOperation

		internal class IndexQueryOperation
		{
			FastVectorHighlighter highlighter;
			FieldQuery fieldQuery;

			private readonly IndexQuery indexQuery;
			private readonly Index parent;
			private readonly Func<IndexQueryResult, bool> shouldIncludeInResults;
			private readonly HashSet<RavenJObject> alreadyReturned;
			private readonly FieldsToFetch fieldsToFetch;
			private readonly HashSet<string> documentsAlreadySeenInPreviousPage = new HashSet<string>();
			private readonly OrderedPartCollection<AbstractIndexQueryTrigger> indexQueryTriggers;

			public IndexQueryOperation(Index parent, IndexQuery indexQuery, Func<IndexQueryResult, bool> shouldIncludeInResults,
										FieldsToFetch fieldsToFetch, OrderedPartCollection<AbstractIndexQueryTrigger> indexQueryTriggers)
			{
				this.parent = parent;
				this.indexQuery = indexQuery;
				this.shouldIncludeInResults = shouldIncludeInResults;
				this.fieldsToFetch = fieldsToFetch;
				this.indexQueryTriggers = indexQueryTriggers;

				if (fieldsToFetch.IsDistinctQuery)
					alreadyReturned = new HashSet<RavenJObject>(new RavenJTokenEqualityComparer());
			}

			public IEnumerable<RavenJObject> IndexEntries(Reference<int> totalResults)
			{
				parent.MarkQueried();
				using (IndexStorage.EnsureInvariantCulture())
				{
					AssertQueryDoesNotContainFieldsThatAreNotIndexed(indexQuery, parent.viewGenerator);
					IndexSearcher indexSearcher;
					RavenJObject[] termsDocs;
					using (parent.GetSearcherAndTermsDocs(out indexSearcher, out termsDocs))
					{
                        var luceneQuery = GetLuceneQuery();

						TopDocs search = ExecuteQuery(indexSearcher, luceneQuery, indexQuery.Start, indexQuery.PageSize, indexQuery);
						totalResults.Value = search.TotalHits;

						for (int index = indexQuery.Start; index < search.ScoreDocs.Length; index++)
						{
							var scoreDoc = search.ScoreDocs[index];
							var ravenJObject = (RavenJObject)termsDocs[scoreDoc.Doc].CloneToken();
							foreach (var prop in ravenJObject.Where(x => x.Key.EndsWith("_Range")).ToArray())
							{
								ravenJObject.Remove(prop.Key);
							}
							yield return ravenJObject;
						}
					}
				}
			}

			public IEnumerable<IndexQueryResult> Query(CancellationToken token)
			{
			    if (parent.Priority.HasFlag(IndexingPriority.Error))
			        throw new IndexDisabledException("The index has been disabled due to errors");

				parent.MarkQueried();
				using (IndexStorage.EnsureInvariantCulture())
				{
					AssertQueryDoesNotContainFieldsThatAreNotIndexed(indexQuery, parent.viewGenerator);
					IndexSearcher indexSearcher;
					using (parent.GetSearcher(out indexSearcher))
					{
						var luceneQuery = GetLuceneQuery();


						int start = indexQuery.Start;
						int pageSize = indexQuery.PageSize;
						int returnedResults = 0;
						int skippedResultsInCurrentLoop = 0;
						bool readAll;
						bool adjustStart = true;
						DuplicateDocumentRecorder recorder = null;
						if (indexQuery.SkipDuplicateChecking == false)
							recorder = new DuplicateDocumentRecorder(indexSearcher, parent, documentsAlreadySeenInPreviousPage,
								alreadyReturned, fieldsToFetch, parent.IsMapReduce || fieldsToFetch.IsProjection);

						do
						{
							if (skippedResultsInCurrentLoop > 0)
							{
								start = start + pageSize - (start - indexQuery.Start); // need to "undo" the index adjustment
								// trying to guesstimate how many results we will need to read from the index
								// to get enough unique documents to match the page size
								pageSize = Math.Max(2, skippedResultsInCurrentLoop) * pageSize;
								skippedResultsInCurrentLoop = 0;
							}
							TopDocs search;
							int moreRequired = 0;
							do
							{
								token.ThrowIfCancellationRequested(); 
								search = ExecuteQuery(indexSearcher, luceneQuery, start, pageSize, indexQuery);

								if (recorder != null)
								{
									moreRequired = recorder.RecordResultsAlreadySeenForDistinctQuery(search, adjustStart, pageSize, ref start);
									pageSize += moreRequired*2;
								}
							} while (moreRequired > 0);

							indexQuery.TotalSize.Value = search.TotalHits;
							adjustStart = false;

							SetupHighlighter(luceneQuery);

							for (var i = start; (i - start) < pageSize && i < search.ScoreDocs.Length; i++)
							{
								var scoreDoc = search.ScoreDocs[i];
								var document = indexSearcher.Doc(scoreDoc.Doc);
								var indexQueryResult = parent.RetrieveDocument(document, fieldsToFetch, scoreDoc);
								if (ShouldIncludeInResults(indexQueryResult) == false)
								{
									indexQuery.SkippedResults.Value++;
									skippedResultsInCurrentLoop++;
									continue;
								}

								AddHighlighterResults(indexSearcher, scoreDoc, indexQueryResult);

								AddQueryExplanation(luceneQuery, indexSearcher, scoreDoc, indexQueryResult);

								returnedResults++;
								yield return indexQueryResult;
								if (returnedResults == indexQuery.PageSize)
									yield break;
							}
							readAll = search.TotalHits == search.ScoreDocs.Length;
						} while (returnedResults < indexQuery.PageSize && readAll == false);
					}
				}
			}

			private void AddHighlighterResults(IndexSearcher indexSearcher, ScoreDoc scoreDoc, IndexQueryResult indexQueryResult)
			{
				if (highlighter == null)
					return;

				var highlightings =
					from highlightedField in this.indexQuery.HighlightedFields
					select new
					{
						highlightedField.Field,
						highlightedField.FragmentsField,
						Fragments = highlighter.GetBestFragments(
							fieldQuery,
							indexSearcher.IndexReader,
							scoreDoc.Doc,
							highlightedField.Field,
							highlightedField.FragmentLength,
							highlightedField.FragmentCount)
					}
						into fieldHighlitings
						where fieldHighlitings.Fragments != null &&
							  fieldHighlitings.Fragments.Length > 0
						select fieldHighlitings;

				if (fieldsToFetch.IsProjection || parent.IsMapReduce)
				{
					foreach (var highlighting in highlightings)
					{
						if (!string.IsNullOrEmpty(highlighting.FragmentsField))
						{
							indexQueryResult.Projection[highlighting.FragmentsField] = new RavenJArray(highlighting.Fragments);
						}
					}
				}
				else
				{
					indexQueryResult.Highligtings = highlightings.ToDictionary(x => x.Field, x => x.Fragments);
				}
			}

			private void SetupHighlighter(Query luceneQuery)
			{
				if (indexQuery.HighlightedFields != null && indexQuery.HighlightedFields.Length > 0)
				{
					highlighter = new FastVectorHighlighter(
						FastVectorHighlighter.DEFAULT_PHRASE_HIGHLIGHT,
						FastVectorHighlighter.DEFAULT_FIELD_MATCH,
						new SimpleFragListBuilder(),
						new SimpleFragmentsBuilder(
							indexQuery.HighlighterPreTags != null && indexQuery.HighlighterPreTags.Any()
								? indexQuery.HighlighterPreTags
								: BaseFragmentsBuilder.COLORED_PRE_TAGS,
							indexQuery.HighlighterPostTags != null && indexQuery.HighlighterPostTags.Any()
								? indexQuery.HighlighterPostTags
								: BaseFragmentsBuilder.COLORED_POST_TAGS));

					fieldQuery = highlighter.GetFieldQuery(luceneQuery);
				}
			}

			private void AddQueryExplanation(Query luceneQuery, IndexSearcher indexSearcher, ScoreDoc scoreDoc, IndexQueryResult indexQueryResult)
			{
				if(indexQuery.ExplainScores == false)
					return;

				var explanation = indexSearcher.Explain(luceneQuery, scoreDoc.Doc);

				indexQueryResult.ScoreExplanation = explanation.ToString();
			}

			private Query ApplyIndexTriggers(Query luceneQuery)
			{
				luceneQuery = indexQueryTriggers.Aggregate(luceneQuery,
														   (current, indexQueryTrigger) =>
														   indexQueryTrigger.Value.ProcessQuery(parent.indexId.ToString(), current, indexQuery));
				return luceneQuery;
			}

			public IEnumerable<IndexQueryResult> IntersectionQuery(CancellationToken token)
			{
				using (IndexStorage.EnsureInvariantCulture())
				{
					AssertQueryDoesNotContainFieldsThatAreNotIndexed(indexQuery, parent.viewGenerator);
					IndexSearcher indexSearcher;
					using (parent.GetSearcher(out indexSearcher))
					{
						var subQueries = indexQuery.Query.Split(new[] { Constants.IntersectSeparator }, StringSplitOptions.RemoveEmptyEntries);
						if (subQueries.Length <= 1)
							throw new InvalidOperationException("Invalid INTERSECT query, must have multiple intersect clauses.");

						//Not sure how to select the page size here??? The problem is that only docs in this search can be part 
						//of the final result because we're doing an intersection query (but we might exclude some of them)
						int pageSizeBestGuess = (indexQuery.Start + indexQuery.PageSize) * 2;
						int intersectMatches = 0, skippedResultsInCurrentLoop = 0;
						int previousBaseQueryMatches = 0, currentBaseQueryMatches = 0;

                        var firstSubLuceneQuery = GetLuceneQuery(subQueries[0], indexQuery);

						//Do the first sub-query in the normal way, so that sorting, filtering etc is accounted for
						var search = ExecuteQuery(indexSearcher, firstSubLuceneQuery, 0, pageSizeBestGuess, indexQuery);
						currentBaseQueryMatches = search.ScoreDocs.Length;
						var intersectionCollector = new IntersectionCollector(indexSearcher, search.ScoreDocs);

						do
						{
							token.ThrowIfCancellationRequested();
							if (skippedResultsInCurrentLoop > 0)
							{
								// We get here because out first attempt didn't get enough docs (after INTERSECTION was calculated)
								pageSizeBestGuess = pageSizeBestGuess * 2;

								search = ExecuteQuery(indexSearcher, firstSubLuceneQuery, 0, pageSizeBestGuess, indexQuery);
								previousBaseQueryMatches = currentBaseQueryMatches;
								currentBaseQueryMatches = search.ScoreDocs.Length;
								intersectionCollector = new IntersectionCollector(indexSearcher, search.ScoreDocs);
							}

							for (int i = 1; i < subQueries.Length; i++)
							{
								var luceneSubQuery = GetLuceneQuery(subQueries[i], indexQuery);
								indexSearcher.Search(luceneSubQuery, null, intersectionCollector);
							}

							var currentIntersectResults = intersectionCollector.DocumentsIdsForCount(subQueries.Length).ToList();
							intersectMatches = currentIntersectResults.Count;
							skippedResultsInCurrentLoop = pageSizeBestGuess - intersectMatches;
						} while (intersectMatches < indexQuery.PageSize && //stop if we've got enough results to satisfy the pageSize
								 currentBaseQueryMatches < search.TotalHits && //stop if increasing the page size wouldn't make any difference
								 previousBaseQueryMatches < currentBaseQueryMatches); //stop if increasing the page size didn't result in any more "base query" results

						var intersectResults = intersectionCollector.DocumentsIdsForCount(subQueries.Length).ToList();
						//It's hard to know what to do here, the TotalHits from the base search isn't really the TotalSize, 
						//because it's before the INTERSECTION has been applied, so only some of those results make it out.
						//Trying to give an accurate answer is going to be too costly, so we aren't going to try.
						indexQuery.TotalSize.Value = search.TotalHits;
						indexQuery.SkippedResults.Value = skippedResultsInCurrentLoop;

						//Using the final set of results in the intersectionCollector
						int returnedResults = 0;
						for (int i = indexQuery.Start; i < intersectResults.Count && (i - indexQuery.Start) < pageSizeBestGuess; i++)
						{
							Document document = indexSearcher.Doc(intersectResults[i].LuceneId);
							IndexQueryResult indexQueryResult = parent.RetrieveDocument(document, fieldsToFetch, search.ScoreDocs[i]);
							if (ShouldIncludeInResults(indexQueryResult) == false)
							{
								indexQuery.SkippedResults.Value++;
								skippedResultsInCurrentLoop++;
								continue;
							}
							returnedResults++;
							yield return indexQueryResult;
							if (returnedResults == indexQuery.PageSize)
								yield break;
						}
					}
				}
			}

			private bool ShouldIncludeInResults(IndexQueryResult indexQueryResult)
			{
				if (shouldIncludeInResults(indexQueryResult) == false)
					return false;
				if (documentsAlreadySeenInPreviousPage.Contains(indexQueryResult.Key))
					return false;
				if (fieldsToFetch.IsDistinctQuery && alreadyReturned.Add(indexQueryResult.Projection) == false)
					return false;
				return true;
			}

			private void RecordResultsAlreadySeenForDistinctQuery(IndexSearcher indexSearcher, TopDocs search, int start, int pageSize)
			{
				var min = Math.Min(start, search.TotalHits);

				// we are paging, we need to check that we don't have duplicates in the previous page
				// see here for details: http://groups.google.com/group/ravendb/browse_frm/thread/d71c44aa9e2a7c6e
				if (parent.IsMapReduce == false && fieldsToFetch.IsProjection == false && start - pageSize >= 0 && start < search.TotalHits)
				{
					for (int i = start - pageSize; i < min; i++)
					{
						var document = indexSearcher.Doc(search.ScoreDocs[i].Doc);
						documentsAlreadySeenInPreviousPage.Add(document.Get(Constants.DocumentIdFieldName));
					}
				}

				if (fieldsToFetch.IsDistinctQuery == false)
					return;

				// add results that were already there in previous pages
				for (int i = 0; i < min; i++)
				{
					Document document = indexSearcher.Doc(search.ScoreDocs[i].Doc);
					var indexQueryResult = parent.RetrieveDocument(document, fieldsToFetch, search.ScoreDocs[i]);
					alreadyReturned.Add(indexQueryResult.Projection);
				}
			}

			public Query GetLuceneQuery()
			{
				var q = GetLuceneQuery(indexQuery.Query, indexQuery);
				var spatialIndexQuery = indexQuery as SpatialIndexQuery;
				if (spatialIndexQuery != null)
				{
					var spatialField = parent.viewGenerator.GetSpatialField(spatialIndexQuery.SpatialFieldName);
					var dq = spatialField.MakeQuery(q, spatialField.GetStrategy(), spatialIndexQuery);
					if (q is MatchAllDocsQuery) return dq;

					var bq = new BooleanQuery { { q, Occur.MUST }, { dq, Occur.MUST } };
					return bq;
				}
				return q;
			}

			private Query GetLuceneQuery(string query, IndexQuery indexQuery)
			{
				Query luceneQuery;
				if (String.IsNullOrEmpty(query))
				{
					logQuerying.Debug("Issuing query on index {0} for all documents", parent.indexId);
					luceneQuery = new MatchAllDocsQuery();
				}
				else
				{
					logQuerying.Debug("Issuing query on index {0} for: {1}", parent.indexId, query);
					var toDispose = new List<Action>();
					RavenPerFieldAnalyzerWrapper searchAnalyzer = null;
					try
					{
						searchAnalyzer = parent.CreateAnalyzer(new LowerCaseKeywordAnalyzer(), toDispose, true);
						searchAnalyzer = parent.AnalyzerGenerators.Aggregate(searchAnalyzer, (currentAnalyzer, generator) =>
						{
							Analyzer newAnalyzer = generator.GenerateAnalyzerForQuerying(parent.indexId.ToString(), indexQuery.Query, currentAnalyzer);
							if (newAnalyzer != currentAnalyzer)
							{
								DisposeAnalyzerAndFriends(toDispose, currentAnalyzer);
							}
							return parent.CreateAnalyzer(newAnalyzer, toDispose, true);
						});
						luceneQuery = QueryBuilder.BuildQuery(query, indexQuery, searchAnalyzer);
					}
					finally
					{
						DisposeAnalyzerAndFriends(toDispose, searchAnalyzer);
					}
				}
				return ApplyIndexTriggers(luceneQuery);
			}

			private static void DisposeAnalyzerAndFriends(List<Action> toDispose, RavenPerFieldAnalyzerWrapper analyzer)
			{
				if (analyzer != null)
					analyzer.Close();
				foreach (Action dispose in toDispose)
				{
					dispose();
				}
				toDispose.Clear();
			}

			private TopDocs ExecuteQuery(IndexSearcher indexSearcher, Query luceneQuery, int start, int pageSize,
										IndexQuery indexQuery)
			{
				var sort = indexQuery.GetSort(parent.indexDefinition, parent.viewGenerator);

				if (pageSize == Int32.MaxValue && sort == null) // we want all docs, no sorting required
				{
					var gatherAllCollector = new GatherAllCollector();
					indexSearcher.Search(luceneQuery, gatherAllCollector);
					return gatherAllCollector.ToTopDocs();
				}
			    int absFullPage = Math.Abs(pageSize + start); // need to protect against ridiculously high values of pageSize + start that overflow
			    var minPageSize = Math.Max(absFullPage, 1);

				// NOTE: We get Start + Pagesize results back so we have something to page on
				if (sort != null)
				{
					try
					{
						//indexSearcher.SetDefaultFieldSortScoring (sort.GetSort().Contains(SortField.FIELD_SCORE), false);
						indexSearcher.SetDefaultFieldSortScoring(true, false);
						var ret = indexSearcher.Search(luceneQuery, null, minPageSize, sort);
						return ret;
					}
					finally
					{
						indexSearcher.SetDefaultFieldSortScoring(false, false);
					}
				}
				return indexSearcher.Search(luceneQuery, null, minPageSize);
			}
		}

		#endregion

		public class DuplicateDocumentRecorder
		{
			private int min = -1;
			private readonly bool isProjectionOrMapReduce;
			private readonly Searchable indexSearcher;
			private readonly Index parent;
			private int alreadyScannedPositions, alreadyScannedPositionsForDistinct;
			private readonly HashSet<string> documentsAlreadySeenInPreviousPage;
			private readonly HashSet<RavenJObject> alreadyReturned;
			private readonly FieldsToFetch fieldsToFetch;

			public DuplicateDocumentRecorder(Searchable indexSearcher,
				Index parent,
				HashSet<string> documentsAlreadySeenInPreviousPage,
				HashSet<RavenJObject> alreadyReturned,
				FieldsToFetch fieldsToFetch,
				bool isProjectionOrMapReduce)
			{
				this.indexSearcher = indexSearcher;
				this.parent = parent;
				this.isProjectionOrMapReduce = isProjectionOrMapReduce;
				this.alreadyReturned = alreadyReturned;
				this.fieldsToFetch = fieldsToFetch;
				this.documentsAlreadySeenInPreviousPage = documentsAlreadySeenInPreviousPage;
			}


			public int RecordResultsAlreadySeenForDistinctQuery(TopDocs search, bool adjustStart, int pageSize, ref int start)
			{
				int itemsSkipped = 0;
				if (min == -1)
				{
					min = start;
				}
				min = Math.Min(min, search.TotalHits);

				// we are paging, we need to check that we don't have duplicates in the previous pages
				// see here for details: http://groups.google.com/group/ravendb/browse_frm/thread/d71c44aa9e2a7c6e
				if (isProjectionOrMapReduce == false)
				{
					for (int i = alreadyScannedPositions; i < min; i++)
					{
						if (i >= search.ScoreDocs.Length)
						{
							alreadyScannedPositions = i;
							var pageSizeIncreaseSize = min - search.ScoreDocs.Length;
							return pageSizeIncreaseSize;
						}
						var document = indexSearcher.Doc(search.ScoreDocs[i].Doc);
						var id = document.Get(Constants.DocumentIdFieldName);
						if (documentsAlreadySeenInPreviousPage.Add(id) == false)
						{
							// already seen this, need to expand the range we are scanning because the user
							// didn't take this into account
							min = Math.Min(min + 1, search.TotalHits);
							itemsSkipped++;
						}
					}
					alreadyScannedPositions = min;
				}


				if (fieldsToFetch.IsDistinctQuery)
				{
					// add results that were already there in previous pages
					for (int i = alreadyScannedPositionsForDistinct; i < min; i++)
					{
						if (i >= search.ScoreDocs.Length)
						{
							alreadyScannedPositionsForDistinct = i;
							var pageSizeIncreaseSize = min - search.ScoreDocs.Length;
							return pageSizeIncreaseSize;
						}

						Document document = indexSearcher.Doc(search.ScoreDocs[i].Doc);
						var indexQueryResult = parent.RetrieveDocument(document, fieldsToFetch, search.ScoreDocs[i]);
						if (indexQueryResult.Projection.Count > 0 && // we don't consider empty projections to be relevant for distinct operations
                            alreadyReturned.Add(indexQueryResult.Projection) == false)
						{
							min++; // we found a duplicate
							itemsSkipped++;
						}
					}
					alreadyScannedPositionsForDistinct = min;
				}
				if (adjustStart)
					start += itemsSkipped;
				return itemsSkipped;
			}
		}

		public IndexingPerformanceStats[] GetIndexingPerformance()
		{
			return currentlyIndexing.Values.Concat(indexingPerformanceStats).ToArray();
		}

		public IndexingPerformanceStats[] GetCurrentIndexingPerformance()
		{
			return currentlyIndexing.Values.ToArray();
		}

		public void Backup(string backupDirectory, string path, string incrementalTag)
		{
			if (directory is RAMDirectory)
				return; // nothing to backup in memory based index, will be reset on restore, anyway

			bool hasSnapshot = false;
			bool throwOnFinallyException = true;
			try
			{
				var existingFiles = new HashSet<string>();
				if (incrementalTag != null)
					backupDirectory = Path.Combine(backupDirectory, incrementalTag);

				var allFilesPath = Path.Combine(backupDirectory, indexId + ".all-existing-index-files");
				var saveToFolder = Path.Combine(backupDirectory, "Indexes", indexId.ToString());
				System.IO.Directory.CreateDirectory(saveToFolder);
				if (File.Exists(allFilesPath))
				{
					foreach (var file in File.ReadLines(allFilesPath))
					{
						existingFiles.Add(file);
					}
				}

				var neededFilePath = Path.Combine(saveToFolder, "index-files.required-for-index-restore");
				using (var allFilesWriter = File.Exists(allFilesPath) ? File.AppendText(allFilesPath) : File.CreateText(allFilesPath))
				using (var neededFilesWriter = File.CreateText(neededFilePath))
				{
					try
					{
						// this is called for the side effect of creating the snapshotter and the writer
						// we explicitly handle the backup outside of the write, to allow concurrent indexing
						Write((writer, analyzer, stats) =>
						{
							// however, we copy the current segments.gen & index.version to make 
							// sure that we get the _at the time_ of the write. 
							foreach (var fileName in new[] { "segments.gen", IndexStorage.IndexVersionFileName(indexDefinition)})
							{
								var fullPath = Path.Combine(path, indexId.ToString(), fileName);
								File.Copy(fullPath, Path.Combine(saveToFolder, fileName));
								allFilesWriter.WriteLine(fileName);
								neededFilesWriter.WriteLine(fileName);
							}
							return new IndexedItemsInfo();
						});
					}
					catch (CorruptIndexException e)
					{
						logIndexing.WarnException(
							"Could not backup index " + indexId +
							" because it is corrupted. Skipping the index, will force index reset on restore", e);
						neededFilesWriter.Dispose();
						TryDelete(neededFilePath);
						return;
					}

					var commit = snapshotter.Snapshot();
					hasSnapshot = true;
					foreach (var fileName in commit.FileNames)
					{
						var fullPath = Path.Combine(path, indexId.ToString(), fileName);

						if (".lock".Equals(Path.GetExtension(fullPath), StringComparison.InvariantCultureIgnoreCase))
							continue;

						if (File.Exists(fullPath) == false)
							continue;

						if (existingFiles.Contains(fileName) == false)
						{
							var destFileName = Path.Combine(saveToFolder, fileName);
							try
							{
								File.Copy(fullPath, destFileName);
							}
							catch (Exception e)
							{
								logIndexing.WarnException(
									"Could not backup index " + indexId +
									" because failed to copy file : " + fullPath + ". Skipping the index, will force index reset on restore", e);
								neededFilesWriter.Dispose();
								TryDelete(neededFilePath);
								return;

							}
							allFilesWriter.WriteLine(fileName);
						}
						neededFilesWriter.WriteLine(fileName);
					}
					allFilesWriter.Flush();
					neededFilesWriter.Flush();
				}
			}
			catch
			{
				throwOnFinallyException = false;
				throw;
			}
			finally
			{
				if (snapshotter != null && hasSnapshot)
				{
					try
					{
						snapshotter.Release();
					}
					catch
					{
						if (throwOnFinallyException)
							throw;
					}
				}
			}
		}

		private static void TryDelete(string neededFilePath)
		{
			try
			{
				File.Delete(neededFilePath);
			}
			catch (Exception)
			{
			}
		}

		protected object LoadDocument(string key)
		{
			var jsonDocument = context.Database.Get(key, null);
			if (jsonDocument == null)
				return new DynamicNullObject();
			return new DynamicJsonObject(jsonDocument.ToJson());
		}

        protected void UpdateDocumentReferences(IStorageActionsAccessor actions, 
            ConcurrentQueue<IDictionary<string, HashSet<string>>> allReferencedDocs, 
            ConcurrentQueue<HashSet<string>> missingReferencedDocs)
        {
            IDictionary<string, HashSet<string>> result;
            while (allReferencedDocs.TryDequeue(out result))
            {
                foreach (var referencedDocument in result)
                {
                    actions.Indexing.UpdateDocumentReferences(IndexId, referencedDocument.Key, referencedDocument.Value);
                    actions.General.MaybePulseTransaction();
                }
            }
            var task = new TouchMissingReferenceDocumentTask
            {
				Index = IndexId, // so we will get IsStale properly
                Keys = new HashSet<string>(StringComparer.OrdinalIgnoreCase)
            };

			var set = context.DoNotTouchAgainIfMissingReferences.GetOrAdd(IndexId, _ => new ConcurrentSet<string>(StringComparer.OrdinalIgnoreCase));
            HashSet<string> docs;
            while (missingReferencedDocs.TryDequeue(out docs))
            {
                
                foreach (var doc in docs)
                {
                    if (set.TryRemove(doc))
                        continue;
                    task.Keys.Add(doc);
                }
            }
            if (task.Keys.Count == 0)
                return;
            actions.Tasks.AddTask(task, SystemTime.UtcNow);
        }

                  
		public void ForceWriteToDisk()
		{
			forceWriteToDisk = true;
		}

        protected void EnsureValidNumberOfOutputsForDocument(string sourceDocumentId, int numberOfAlreadyProducedOutputs)
        {
            var maxNumberOfIndexOutputs = indexDefinition.MaxIndexOutputsPerDocument ?? context.Configuration.MaxIndexOutputsPerDocument;

            if (maxNumberOfIndexOutputs == -1)
                return;

            if (numberOfAlreadyProducedOutputs <= maxNumberOfIndexOutputs) 
                return;

            Priority = IndexingPriority.Error;

            // this cannot happen in the current transaction, since we are going to throw in just a bit.
            using (context.Database.TransactionalStorage.DisableBatchNesting())
            {
                context.Database.TransactionalStorage.Batch(accessor =>
                {
                    accessor.Indexing.SetIndexPriority(indexId, IndexingPriority.Error);
                    accessor.Indexing.TouchIndexEtag(indexId);
                });    
            }

            context.Database.RaiseNotifications(new IndexChangeNotification()
            {
                Name = PublicName,
                Type = IndexChangeTypes.IndexMarkedAsErrored 
            });

            throw new InvalidOperationException(
                string.Format(
                    "Index '{0}' has already produced {1} map results for a source document '{2}', while the allowed max number of outputs is {3} per one document. " +
                    "Index will be disabled.  Please verify this index definition and consider a re-design of your entities.",
					PublicName, numberOfAlreadyProducedOutputs, sourceDocumentId, maxNumberOfIndexOutputs));
        }


		internal class IndexByIdEqualityComparer : IEqualityComparer<Index>
		{
			public bool Equals(Index x, Index y)
			{
				return x.IndexId == y.IndexId;
			}

			public int GetHashCode(Index obj)
			{
				return obj.IndexId.GetHashCode();
			}
		}
	}
}<|MERGE_RESOLUTION|>--- conflicted
+++ resolved
@@ -88,15 +88,7 @@
 		private readonly static StopAnalyzer stopAnalyzer = new StopAnalyzer(Version.LUCENE_30);
 		private bool forceWriteToDisk;
 
-<<<<<<< HEAD
-		public TimeSpan LastIndexingDuration { get; set; }
-		public double TimePerDoc { get; set; }
-		public Task CurrentMapIndexingTask { get; set; }
-
 		protected Index(Directory directory, int id, IndexDefinition indexDefinition, AbstractViewGenerator viewGenerator, WorkContext context)
-=======
-		protected Index(Directory directory, string name, IndexDefinition indexDefinition, AbstractViewGenerator viewGenerator, WorkContext context)
->>>>>>> 37eedc61
 		{
 			if (directory == null) throw new ArgumentNullException("directory");
 			if (indexDefinition == null) throw new ArgumentNullException("indexDefinition");
