--- conflicted
+++ resolved
@@ -27,31 +27,17 @@
         }
 
         public PatchResultData ApplyPatch(string docId, Etag etag, PatchRequest[] patchDoc,
-<<<<<<< HEAD
-								  bool debugMode = false, string[] participatingIds = null)
+                                  bool debugMode = false, string[] participatingIds = null)
         {
             if (docId == null)
                 throw new ArgumentNullException("docId");
             return ApplyPatchInternal(docId, etag, jsonDoc => new JsonPatcher(jsonDoc.ToJson()).Apply(patchDoc),
-									  () => null, () => null, () => null, debugMode, participatingIds: participatingIds);
-=======
-                                  TransactionInformation transactionInformation, bool debugMode = false, string[] participatingIds = null)
-        {
-            if (docId == null)
-                throw new ArgumentNullException("docId");
-            return ApplyPatchInternal(docId, etag, transactionInformation,
-                                      jsonDoc => new JsonPatcher(jsonDoc.ToJson()).Apply(patchDoc),
                                       () => null, () => null, () => null, debugMode, participatingIds: participatingIds);
->>>>>>> 68f1ca50
         }
 
         public PatchResultData ApplyPatch(string docId, Etag etag,
                                           PatchRequest[] patchExistingDoc, PatchRequest[] patchDefaultDoc, RavenJObject defaultMetadata,
-<<<<<<< HEAD
-										  bool debugMode = false, bool skipPatchIfEtagMismatch = false, string[] participatingIds = null)
-=======
-                                          TransactionInformation transactionInformation, bool debugMode = false, bool skipPatchIfEtagMismatch = false, string[] participatingIds = null)
->>>>>>> 68f1ca50
+                                          bool debugMode = false, bool skipPatchIfEtagMismatch = false, string[] participatingIds = null)
         {
             if (docId == null)
                 throw new ArgumentNullException("docId");
@@ -94,15 +80,9 @@
             Random rand = null;
             do
             {
-<<<<<<< HEAD
                 var doc = Database.Documents.Get(docId);
-				if (Log.IsDebugEnabled)
-					Log.Debug(() => string.Format("Preparing to apply patch on ({0}). Document found?: {1}.", docId, doc != null));
-=======
-                var doc = Database.Documents.Get(docId, transactionInformation);
                 if (Log.IsDebugEnabled)
                     Log.Debug(() => string.Format("Preparing to apply patch on ({0}). Document found?: {1}.", docId, doc != null));
->>>>>>> 68f1ca50
 
                 if (etag != null && doc != null && doc.Etag != etag)
                 {
@@ -114,14 +94,9 @@
                         return result;
                     }
 
-<<<<<<< HEAD
-					if (Log.IsDebugEnabled)
-						Log.Debug(() => string.Format("Got concurrent exception while tried to patch the following document ID: {0}", docId));
-
-=======
                     if (Log.IsDebugEnabled)
                         Log.Debug(() => string.Format("Got concurrent exception while tried to patch the following document ID: {0}", docId));
->>>>>>> 68f1ca50
+
                     throw new ConcurrencyException("Could not patch document '" + docId + "' because non current etag was used")
                     {
                         ActualETag = doc.Etag,
@@ -152,27 +127,15 @@
                         {
                             var notModified = false;
 
-<<<<<<< HEAD
-	                        if (doc == null)
-		                        Database.Documents.Put(docId, null, jsonDoc, jsonDoc.Value<RavenJObject>(Constants.Metadata), participatingIds);
-	                        else
-	                        {
-		                        if (IsNotModified(jsonDoc.CloneToken(), documentBeforePatching))
-			                        notModified = true;
-		                        else
-			                        Database.Documents.Put(doc.Key, (doc.Etag), jsonDoc, jsonDoc.Value<RavenJObject>(Constants.Metadata), participatingIds);
-	                        }
-=======
                             if (doc == null)
-                                Database.Documents.Put(docId, null, jsonDoc, jsonDoc.Value<RavenJObject>(Constants.Metadata), transactionInformation, participatingIds);
+                                Database.Documents.Put(docId, null, jsonDoc, jsonDoc.Value<RavenJObject>(Constants.Metadata), participatingIds);
                             else
                             {
                                 if (IsNotModified(jsonDoc.CloneToken(), documentBeforePatching))
                                     notModified = true;
                                 else
-                                    Database.Documents.Put(doc.Key, (doc.Etag), jsonDoc, jsonDoc.Value<RavenJObject>(Constants.Metadata), transactionInformation, participatingIds);
+                                    Database.Documents.Put(doc.Key, (doc.Etag), jsonDoc, jsonDoc.Value<RavenJObject>(Constants.Metadata), participatingIds);
                             }
->>>>>>> 68f1ca50
 
                             var docsCreatedInPatch = getDocsCreatedInPatch();
                             if (docsCreatedInPatch != null && docsCreatedInPatch.Count > 0)
@@ -220,42 +183,13 @@
             return RavenJToken.DeepEquals(patchedDocClone, existingDocClone);
         }
 
-<<<<<<< HEAD
-	    public Tuple<PatchResultData, List<string>> ApplyPatch(string docId, Etag etag, ScriptedPatchRequest patch, bool debugMode = false)
-		{
-			ScriptedJsonPatcher scriptedJsonPatcher = null;
-			DefaultScriptedJsonPatcherOperationScope scope = null;
-			try
-			{
-				var applyPatchInternal = ApplyPatchInternal(docId, etag, 
-					jsonDoc =>
-					{
-						scope = new DefaultScriptedJsonPatcherOperationScope(Database, debugMode);
-						scriptedJsonPatcher = new ScriptedJsonPatcher(Database);
-						return scriptedJsonPatcher.Apply(scope, jsonDoc.ToJson(), patch, jsonDoc.SerializedSizeOnDisk, jsonDoc.Key);
-					},
-					() => null,
-					() =>
-					{
-						if (scope == null)
-							return null;
-						return scope
-							.GetPutOperations()
-							.ToList();
-					}, 
-					() =>
-					{
-						if (scope == null)
-							return null;
-=======
-        public Tuple<PatchResultData, List<string>> ApplyPatch(string docId, Etag etag, ScriptedPatchRequest patch,
-                                                       TransactionInformation transactionInformation, bool debugMode = false)
+        public Tuple<PatchResultData, List<string>> ApplyPatch(string docId, Etag etag, ScriptedPatchRequest patch, bool debugMode = false)
         {
             ScriptedJsonPatcher scriptedJsonPatcher = null;
             DefaultScriptedJsonPatcherOperationScope scope = null;
             try
             {
-                var applyPatchInternal = ApplyPatchInternal(docId, etag, transactionInformation,
+                var applyPatchInternal = ApplyPatchInternal(docId, etag, 
                     jsonDoc =>
                     {
                         scope = new DefaultScriptedJsonPatcherOperationScope(Database, debugMode);
@@ -275,7 +209,6 @@
                     {
                         if (scope == null)
                             return null;
->>>>>>> 68f1ca50
 
                         return scope.DebugActions;
                     },
@@ -290,38 +223,16 @@
             }
         }
 
-<<<<<<< HEAD
-		public Tuple<PatchResultData, List<string>> ApplyPatch(string docId, Etag etag,
-															   ScriptedPatchRequest patchExisting, ScriptedPatchRequest patchDefault, RavenJObject defaultMetadata,
-															   bool debugMode = false, string[] participatingIds = null)
-		{
-			ScriptedJsonPatcher scriptedJsonPatcher = null;
-			DefaultScriptedJsonPatcherOperationScope scope = null;
-
-			try
-			{
-				var applyPatchInternal = ApplyPatchInternal(docId, etag, 
-                    jsonDoc =>
-					{
-						scope = scope ?? new DefaultScriptedJsonPatcherOperationScope(Database, debugMode);
-						scriptedJsonPatcher = new ScriptedJsonPatcher(Database);
-						return scriptedJsonPatcher.Apply(scope, jsonDoc.ToJson(), patchExisting, jsonDoc.SerializedSizeOnDisk, jsonDoc.Key);
-					},
-					() =>
-					{
-						if (patchDefault == null)
-							return null;
-=======
         public Tuple<PatchResultData, List<string>> ApplyPatch(string docId, Etag etag,
                                                                ScriptedPatchRequest patchExisting, ScriptedPatchRequest patchDefault, RavenJObject defaultMetadata,
-                                                               TransactionInformation transactionInformation, bool debugMode = false, string[] participatingIds = null)
+                                                               bool debugMode = false, string[] participatingIds = null)
         {
             ScriptedJsonPatcher scriptedJsonPatcher = null;
             DefaultScriptedJsonPatcherOperationScope scope = null;
 
             try
             {
-                var applyPatchInternal = ApplyPatchInternal(docId, etag, transactionInformation,
+                var applyPatchInternal = ApplyPatchInternal(docId, etag, 
                     jsonDoc =>
                     {
                         scope = scope ?? new DefaultScriptedJsonPatcherOperationScope(Database, debugMode);
@@ -332,7 +243,6 @@
                     {
                         if (patchDefault == null)
                             return null;
->>>>>>> 68f1ca50
 
                         scope = scope ?? new DefaultScriptedJsonPatcherOperationScope(Database, debugMode);
 
