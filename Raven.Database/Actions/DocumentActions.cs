--- conflicted
+++ resolved
@@ -445,8 +445,8 @@
                 while (true)
                 {
                     var documents = etag == null
-                        ? actions.Documents.GetDocumentsByReverseUpdateOrder(start, pageSize)
-                        : actions.Documents.GetDocumentsAfter(etag, pageSize, token);
+                                        ? actions.Documents.GetDocumentsByReverseUpdateOrder(start, pageSize)
+                                        : actions.Documents.GetDocumentsAfter(etag, pageSize, token);
 
                     var documentRetriever = new DocumentRetriever(Database.Configuration, actions, Database.ReadTriggers);
                     int docCount = 0;
@@ -466,22 +466,14 @@
                             etag = doc.Etag;
 
                         JsonDocument.EnsureIdInMetadata(doc);
-<<<<<<< HEAD
-                        
+
                         var document = documentRetriever.ExecuteReadTriggers(doc, ReadOperation.Load);
-=======
-
-                        var nonAuthoritativeInformationBehavior = Database.InFlightTransactionalState.GetNonAuthoritativeInformationBehavior<JsonDocument>(null, doc.Key);
-                        var document = nonAuthoritativeInformationBehavior == null ? doc : nonAuthoritativeInformationBehavior(doc);
-
-                        document = documentRetriever.ExecuteReadTriggers(document, null, ReadOperation.Load);
->>>>>>> a24e4839
                         if (document == null)
                             continue;
-
+                        
                         returnedDocs = true;
                         Database.WorkContext.UpdateFoundWork();
-
+                        
                         bool canContinue = addDocument(document);
                         if (!canContinue)
                             break;
@@ -522,7 +514,7 @@
                     int docCountOnLastAdd = 0;
                     foreach (var doc in documents)
                     {
-                        docCount++;
+                        docCount++;                        
                         if (docCount - docCountOnLastAdd > 1000)
                         {
                             addDocument(null); // heartbeat
@@ -541,7 +533,7 @@
                         returnedDocs = true;
                         Database.WorkContext.UpdateFoundWork();
 
-                        bool canContinue = addDocument(document);
+                        bool canContinue = addDocument(document);                                                                          
 
                         docCountOnLastAdd = docCount;
 
@@ -594,10 +586,10 @@
             key = key.Trim();
 
             JsonDocumentMetadata document = null;
-            TransactionalStorage.Batch(actions =>
-            {
-                document = actions.Documents.DocumentMetadataByKey(key);
-            });
+                TransactionalStorage.Batch(actions =>
+                {
+                    document = actions.Documents.DocumentMetadataByKey(key);
+                });
 
             JsonDocument.EnsureIdInMetadata(document);
 
@@ -686,52 +678,52 @@
 
                     Database.PutTriggers.Apply(trigger => trigger.OnPut(key, document, metadata));
 
-                    var addDocumentResult = actions.Documents.AddDocument(key, etag, document, metadata);
-                    newEtag = addDocumentResult.Etag;
-
-                    Database.Indexes.CheckReferenceBecauseOfDocumentUpdate(key, actions, participatingIds);
-                    metadata[Constants.LastModified] = addDocumentResult.SavedAt;
+                        var addDocumentResult = actions.Documents.AddDocument(key, etag, document, metadata);
+                        newEtag = addDocumentResult.Etag;
+
+                        Database.Indexes.CheckReferenceBecauseOfDocumentUpdate(key, actions, participatingIds);
+                        metadata[Constants.LastModified] = addDocumentResult.SavedAt;
 
                     metadata.EnsureSnapshot("Metadata was written to the database, cannot modify the document after it was written (changes won't show up in the db). Did you forget to call CreateSnapshot() to get a clean copy?");
                     document.EnsureSnapshot("Document was written to the database, cannot modify the document after it was written (changes won't show up in the db). Did you forget to call CreateSnapshot() to get a clean copy?");
 
-                    actions.AfterStorageCommitBeforeWorkNotifications(new JsonDocument
-                    {
-                        Metadata = metadata,
-                        Key = key,
-                        DataAsJson = document,
-                        Etag = newEtag,
-                        LastModified = addDocumentResult.SavedAt,
-                        SkipDeleteFromIndex = addDocumentResult.Updated == false
-                    }, documents =>
-                    {
-						if(Database.IndexDefinitionStorage.IndexesCount == 0 || Database.WorkContext.RunIndexing == false)
-							return;
-
-	                    Database.Prefetcher.AfterStorageCommitBeforeWorkNotifications(PrefetchingUser.Indexer, documents);
-                    });
+                        actions.AfterStorageCommitBeforeWorkNotifications(new JsonDocument
+                        {
+                            Metadata = metadata,
+                            Key = key,
+                            DataAsJson = document,
+                            Etag = newEtag,
+                            LastModified = addDocumentResult.SavedAt,
+                            SkipDeleteFromIndex = addDocumentResult.Updated == false
+                        }, documents =>
+                        {
+							if(Database.IndexDefinitionStorage.IndexesCount == 0 || Database.WorkContext.RunIndexing == false)
+								return;
+
+	                        Database.Prefetcher.AfterStorageCommitBeforeWorkNotifications(PrefetchingUser.Indexer, documents);
+                        });
 
                     Database.PutTriggers.Apply(trigger => trigger.AfterPut(key, document, metadata, newEtag));
 
-                    TransactionalStorage
-                        .ExecuteImmediatelyOrRegisterForSynchronization(() =>
-                        {
-                            Database.PutTriggers.Apply(trigger => trigger.AfterCommit(key, document, metadata, newEtag));
+                        TransactionalStorage
+                            .ExecuteImmediatelyOrRegisterForSynchronization(() =>
+                            {
+                                Database.PutTriggers.Apply(trigger => trigger.AfterCommit(key, document, metadata, newEtag));
 	                            
-							var newDocumentChangeNotification =
-		                        new DocumentChangeNotification
-		                        {
-			                        Id = key,
-			                        Type = DocumentChangeTypes.Put,
-			                        TypeName = metadata.Value<string>(Constants.RavenClrType),
-			                        CollectionName = metadata.Value<string>(Constants.RavenEntityName),
-			                        Etag = newEtag
-		                        };
+								var newDocumentChangeNotification =
+		                            new DocumentChangeNotification
+		                            {
+			                            Id = key,
+			                            Type = DocumentChangeTypes.Put,
+			                            TypeName = metadata.Value<string>(Constants.RavenClrType),
+			                            CollectionName = metadata.Value<string>(Constants.RavenEntityName),
+			                            Etag = newEtag
+		                            };
 	                            
-							Database.Notifications.RaiseNotifications(newDocumentChangeNotification, metadata);
-                        });
-
-                    WorkContext.ShouldNotifyAboutWork(() => "PUT " + key);
+								Database.Notifications.RaiseNotifications(newDocumentChangeNotification, metadata);
+                            });
+
+                        WorkContext.ShouldNotifyAboutWork(() => "PUT " + key);
                 });
 
 				if (Log.IsDebugEnabled)
@@ -772,40 +764,40 @@
 
                     Database.DeleteTriggers.Apply(trigger => trigger.OnDelete(key));
 
-	                string collection = null;
-                    Etag deletedETag;
-                    if (actions.Documents.DeleteDocument(key, etag, out metadataVar, out deletedETag))
-                    {
-                        deleted = true;
-                        actions.Indexing.RemoveAllDocumentReferencesFrom(key);
-                        WorkContext.MarkDeleted(key);
-
-                        Database.Indexes.CheckReferenceBecauseOfDocumentUpdate(key, actions, participatingIds);
-
-						collection = metadataVar.Value<string>(Constants.RavenEntityName);
+	                    string collection = null;
+                        Etag deletedETag;
+                        if (actions.Documents.DeleteDocument(key, etag, out metadataVar, out deletedETag))
+                        {
+                            deleted = true;
+                            actions.Indexing.RemoveAllDocumentReferencesFrom(key);
+                            WorkContext.MarkDeleted(key);
+
+                            Database.Indexes.CheckReferenceBecauseOfDocumentUpdate(key, actions, participatingIds);
+
+							collection = metadataVar.Value<string>(Constants.RavenEntityName);
 							
-						DeleteDocumentFromIndexesForCollection(key, collection, actions);
-                        if (deletedETag != null)
-                            Database.Prefetcher.AfterDelete(key, deletedETag);
+							DeleteDocumentFromIndexesForCollection(key, collection, actions);
+                            if (deletedETag != null)
+                                Database.Prefetcher.AfterDelete(key, deletedETag);
                         Database.DeleteTriggers.Apply(trigger => trigger.AfterDelete(key));
-                    }
-
-                    TransactionalStorage
-                        .ExecuteImmediatelyOrRegisterForSynchronization(() =>
-                        {
-                            Database.DeleteTriggers.Apply(trigger => trigger.AfterCommit(key));
-							if (string.IsNullOrEmpty(collection) == false)
-								Database.LastCollectionEtags.Update(collection);
-
-                            Database.Notifications.RaiseNotifications(new DocumentChangeNotification
+                        }
+
+                        TransactionalStorage
+                            .ExecuteImmediatelyOrRegisterForSynchronization(() =>
                             {
-                                Id = key,
-                                Type = DocumentChangeTypes.Delete,
-                                TypeName = (metadataVar != null) ? metadataVar.Value<string>(Constants.RavenClrType) : null,
-                                CollectionName = (metadataVar != null) ? metadataVar.Value<string>(Constants.RavenEntityName) : null
-
-                            }, metadataVar);
-                        });
+                                Database.DeleteTriggers.Apply(trigger => trigger.AfterCommit(key));
+								if (string.IsNullOrEmpty(collection) == false)
+									Database.LastCollectionEtags.Update(collection);
+
+                                Database.Notifications.RaiseNotifications(new DocumentChangeNotification
+                                {
+                                    Id = key,
+                                    Type = DocumentChangeTypes.Delete,
+                                    TypeName = (metadataVar != null) ? metadataVar.Value<string>(Constants.RavenClrType) : null,
+                                    CollectionName = (metadataVar != null) ? metadataVar.Value<string>(Constants.RavenEntityName) : null
+
+                                }, metadataVar);
+                            });
 
                     WorkContext.ShouldNotifyAboutWork(() => "DEL " + key);
                 });
