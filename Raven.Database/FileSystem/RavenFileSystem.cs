--- conflicted
+++ resolved
@@ -51,11 +51,7 @@
         private readonly TransportState transportState;
         private readonly MetricsCountersManager metricsCounters;
 
-<<<<<<< HEAD
 		private readonly Raven.Abstractions.Threading.ThreadLocal<bool> disableAllTriggers = new Raven.Abstractions.Threading.ThreadLocal<bool>(() => false);
-=======
-        private readonly ThreadLocal<bool> disableAllTriggers = new ThreadLocal<bool>(() => false);
->>>>>>> b19bf61a
 
         private volatile bool disposed;
 
@@ -69,15 +65,9 @@
         {
             ExtensionsState = new AtomicDictionary<object>();
 
-<<<<<<< HEAD
 		    Name = name;
 			ResourceName = string.Concat(Constants.FileSystem.UrlPrefix, "/", name);
 			this.systemConfiguration = systemConfiguration;
-=======
-            Name = name;
-            ResourceName = string.Concat(Abstractions.Data.Constants.FileSystem.UrlPrefix, "/", name);
-            this.systemConfiguration = systemConfiguration;
->>>>>>> b19bf61a
 
             systemConfiguration.Container.SatisfyImportsOnce(this);
 
@@ -165,19 +155,11 @@
             switch (storageType)
             {
                 case InMemoryRavenConfiguration.VoronTypeName:
-<<<<<<< HEAD
 					if (Environment.Is64BitProcess == false && configuration.Storage.Voron.AllowOn32Bits == false)
 					{
 						throw new Exception("Voron is prone to failure in 32-bits mode. Use " + Constants.Voron.AllowOn32Bits + " to force voron in 32-bit process.");
 					}
                     return new TransactionalStorage(configuration);
-=======
-                    if (Environment.Is64BitProcess == false && configuration.Storage.Voron.AllowOn32Bits == false)
-                    {
-                        throw new Exception("Voron is prone to failure in 32-bits mode. Use " + Constants.Voron.AllowOn32Bits + " to force voron in 32-bit process.");
-                    }
-                    return new Storage.Voron.TransactionalStorage(configuration);
->>>>>>> b19bf61a
                 case InMemoryRavenConfiguration.EsentTypeName:
                     return new Storage.Esent.TransactionalStorage(configuration);
                 
