--- conflicted
+++ resolved
@@ -48,15 +48,7 @@
 
 			context = new SynchronizationTaskContext();
 			synchronizationQueue = new SynchronizationQueue();
-<<<<<<< HEAD
 			synchronizationStrategy = new SynchronizationStrategy(storage, sigGenerator, systemConfiguration);
-
-		    LastSuccessfulSynchronizationTime = DateTime.MinValue;            
-
-			InitializeTimer();
-=======
-			synchronizationStrategy = new SynchronizationStrategy(storage, sigGenerator);	
->>>>>>> eb2cac86
 		}
 
 		private string FileSystemUrl
@@ -124,7 +116,7 @@
         }
 
 		public async Task<DestinationSyncResult> SynchronizeDestinationAsync(string fileSystemDestination, bool forceSyncingAll)
-        {
+		{
 	        var destination = GetSynchronizationDestinations().FirstOrDefault(x => x.Url.Equals(fileSystemDestination, StringComparison.OrdinalIgnoreCase));
 
 	        if (destination == null)
@@ -160,7 +152,7 @@
 				var reports = await Task.WhenAll(synchronizations);
 
 				var destinationSyncResult = new DestinationSyncResult
-				{
+			{
 					DestinationServer = destination.ServerUrl,
 					DestinationFileSystem = destination.FileSystem
 				};
@@ -253,7 +245,7 @@
 			}
 
 	        return destinationSyncs;
-        }
+		}
 
 		public async Task<SynchronizationReport> SynchronizeFileToAsync(string fileName, SynchronizationDestination destination)
 		{
@@ -304,55 +296,55 @@
 
 		private async Task<IEnumerable<Task<SynchronizationReport>>> SynchronizeDestinationAsync(SynchronizationDestination destination, bool forceSyncingAll)
 		{
-			ICredentials credentials = null;
-			if (string.IsNullOrEmpty(destination.Username) == false)
-			{
-				credentials = string.IsNullOrEmpty(destination.Domain)
-					? new NetworkCredential(destination.Username, destination.Password)
-					: new NetworkCredential(destination.Username, destination.Password, destination.Domain);
-			}
+                ICredentials credentials = null;
+                if (string.IsNullOrEmpty(destination.Username) == false)
+                {
+                    credentials = string.IsNullOrEmpty(destination.Domain)
+                                      ? new NetworkCredential(destination.Username, destination.Password)
+                                      : new NetworkCredential(destination.Username, destination.Password, destination.Domain);
+                }
 
 			var synchronizationServerClient = new SynchronizationServerClient(destination.ServerUrl, destination.FileSystem, destination.ApiKey, credentials);
 
 			var lastETag = await synchronizationServerClient.GetLastSynchronizationFromAsync(storage.Id);
 
-			var activeTasks = synchronizationQueue.Active;
-			var filesNeedConfirmation = GetSyncingConfigurations(destination).Where(sync => activeTasks.All(x => x.FileName != sync.FileName)).ToList();
+				var activeTasks = synchronizationQueue.Active;
+				var filesNeedConfirmation = GetSyncingConfigurations(destination).Where(sync => activeTasks.All(x => x.FileName != sync.FileName)).ToList();
 
 			var confirmations = await ConfirmPushedFiles(filesNeedConfirmation, synchronizationServerClient);
 
-			var needSyncingAgain = new List<FileHeader>();
-
-			foreach (var confirmation in confirmations)
-			{
-				if (confirmation.Status == FileStatus.Safe)
-				{
-					Log.Debug("Destination server {0} said that file '{1}' is safe", destination, confirmation.FileName);
-					RemoveSyncingConfiguration(confirmation.FileName, destination.Url);
-				}
-				else
-				{
-					storage.Batch(accessor =>
+				var needSyncingAgain = new List<FileHeader>();
+
+				foreach (var confirmation in confirmations)
+				{
+					if (confirmation.Status == FileStatus.Safe)
 					{
-						var fileHeader = accessor.ReadFile(confirmation.FileName);
-
-						if (fileHeader != null)
+						Log.Debug("Destination server {0} said that file '{1}' is safe", destination, confirmation.FileName);
+						RemoveSyncingConfiguration(confirmation.FileName, destination.Url);
+					}
+					else
+					{
+						storage.Batch(accessor =>
 						{
-							needSyncingAgain.Add(fileHeader);
-
-							Log.Debug("Destination server {0} said that file '{1}' is {2}.", destination, confirmation.FileName, confirmation.Status);
-						}
-					});
-				}
-			}
+							var fileHeader = accessor.ReadFile(confirmation.FileName);
+
+							if (fileHeader != null)
+							{
+								needSyncingAgain.Add(fileHeader);
+
+								Log.Debug("Destination server {0} said that file '{1}' is {2}.", destination, confirmation.FileName, confirmation.Status);
+							}
+						});
+					}
+				}
 
 			if (synchronizationQueue.NumberOfPendingSynchronizationsFor(destination.Url) < AvailableSynchronizationRequestsTo(destination.Url))
-			{
+				{
 				await EnqueueMissingUpdatesAsync(synchronizationServerClient, lastETag, needSyncingAgain);
-			}
+					}
 
 			return SynchronizePendingFilesAsync(synchronizationServerClient, forceSyncingAll);
-		}
+				}
 
 		private async Task EnqueueMissingUpdatesAsync(ISynchronizationServerClient synchronizationServerClient,
 													  SourceSynchronizationInformation lastEtag,
@@ -442,44 +434,44 @@
 			var destinationUrl = destinationCommands.BaseUrl;
 
 	        while (AvailableSynchronizationRequestsTo(destinationUrl) > 0)
-	        {
-		        SynchronizationWorkItem work;
+			{
+				SynchronizationWorkItem work;
 		        if (synchronizationQueue.TryDequePending(destinationUrl, out work) == false)
-			        break;
-
-		        if (synchronizationQueue.IsDifferentWorkForTheSameFileBeingPerformed(work, destinationUrl))
-		        {
-			        Log.Debug("There was an already being performed synchronization of a file '{0}' to {1}", work.FileName,
-				        destinationCommands);
-
-			        if (synchronizationQueue.EnqueueSynchronization(destinationUrl, work)) // add it again at the end of the queue
-			        {
-				        // add it again at the end of the queue
-				        publisher.Publish(new SynchronizationUpdateNotification
-				        {
-					        FileName = work.FileName,
-					        DestinationFileSystemUrl = destinationUrl,
-					        SourceServerId = storage.Id,
-					        SourceFileSystemUrl = FileSystemUrl,
-					        Type = work.SynchronizationType,
-					        Action = SynchronizationAction.Enqueue,
-					        Direction = SynchronizationDirection.Outgoing
-				        });
-			        }
+					break;
+
+                if (synchronizationQueue.IsDifferentWorkForTheSameFileBeingPerformed(work, destinationUrl))
+				{
+					Log.Debug("There was an already being performed synchronization of a file '{0}' to {1}", work.FileName,
+							  destinationCommands);
+
+                    if (synchronizationQueue.EnqueueSynchronization(destinationUrl, work)) // add it again at the end of the queue
+                    {
+                        // add it again at the end of the queue
+                        publisher.Publish(new SynchronizationUpdateNotification
+                        {
+                            FileName = work.FileName,
+                            DestinationFileSystemUrl = destinationUrl,
+                            SourceServerId = storage.Id,
+                            SourceFileSystemUrl = FileSystemUrl,
+                            Type = work.SynchronizationType,
+                            Action = SynchronizationAction.Enqueue,
+                            Direction = SynchronizationDirection.Outgoing
+                        });
+                    }
 
 			        continue;
-		        }
-
-		        var workTask = PerformSynchronizationAsync(destinationCommands, work);
+				}
+
+					var workTask = PerformSynchronizationAsync(destinationCommands, work);
 
 		        if (forceSyncingAll)
-		        {
+						{
 			        workTask.ContinueWith(_ => context.NotifyAboutWork()); // synchronization slot released, next file can be synchronized
 		        }
 
-		        yield return workTask;
-	        }
-		}
+                    yield return workTask;
+				}
+			}
 
 		private async Task<SynchronizationReport> PerformSynchronizationAsync(ISynchronizationServerClient synchronizationServerClient,
 																			  SynchronizationWorkItem work)
@@ -740,7 +732,7 @@
             }
 		}
 
-		private int AvailableSynchronizationRequestsTo(string destinationFileSystemUrl)
+        private int AvailableSynchronizationRequestsTo(string destinationFileSystemUrl)
 		{
 			var max = SynchronizationConfigAccessor.GetOrDefault(storage).MaxNumberOfSynchronizationsPerDestination;
 			var active = synchronizationQueue.NumberOfActiveSynchronizationsFor(destinationFileSystemUrl);
