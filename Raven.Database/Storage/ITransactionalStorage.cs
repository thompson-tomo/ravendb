--- conflicted
+++ resolved
@@ -42,29 +42,13 @@
         string FriendlyName { get; }
         bool HandleException(Exception exception);
 
-<<<<<<< HEAD
-		bool IsAlreadyInBatch { get; }
-
-		void Compact(InMemoryRavenConfiguration configuration, Action<string> output);
-		Guid ChangeId();
-		void ClearCaches();
-		void DumpAllStorageTables();
-		
-        IList<string> ComputeDetailedStorageInformation(bool computeExactSizes = false);
-=======
         bool IsAlreadyInBatch { get; }
-        bool SupportsDtc { get; }
 
         void Compact(InMemoryRavenConfiguration configuration, Action<string> output);
         Guid ChangeId();
         void ClearCaches();
         void DumpAllStorageTables();
-        InFlightTransactionalState GetInFlightTransactionalState(DocumentDatabase self, Func<string, Etag, RavenJObject, RavenJObject, TransactionInformation, PutResult> put, Func<string, Etag, TransactionInformation, bool> delete);
         IList<string> ComputeDetailedStorageInformation(bool computeExactSizes = false);
-        List<TransactionContextData> GetPreparedTransactions();
-
-        object GetInFlightTransactionsInternalStateForDebugOnly();
->>>>>>> 68f1ca50
 
         ConcurrentDictionary<int, RemainingReductionPerLevel> GetScheduledReductionsPerViewAndLevel();
         /// <summary>
