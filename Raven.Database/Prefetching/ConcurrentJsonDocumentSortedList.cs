<<<<<<< HEAD
﻿// -----------------------------------------------------------------------
=======
﻿using System;
#if !SILVERLIGHT
// -----------------------------------------------------------------------
>>>>>>> 2dd178ad
//  <copyright file="ConcurrentOrderedList.cs" company="Hibernating Rhinos LTD">
//      Copyright (c) Hibernating Rhinos LTD. All rights reserved.
//  </copyright>
// -----------------------------------------------------------------------
using System;
using System.Collections.Generic;
using System.Linq;
using System.Threading;
using Raven.Abstractions.Data;

namespace Raven.Database.Prefetching
{
	public class ConcurrentJsonDocumentSortedList
	{
		private readonly ReaderWriterLockSlim slim = new ReaderWriterLockSlim();

		private readonly IList<JsonDocument> innerList;

	    private int loadedSize;

		public ConcurrentJsonDocumentSortedList()
		{
			innerList = new List<JsonDocument>();
		}

		public IEnumerable<JsonDocument> Clone()
		{
			try
			{
				slim.EnterReadLock();
				return new List<JsonDocument>(innerList);
			}
			finally
			{
				slim.ExitReadLock();
			}
		}

		public int Count
		{
			get
			{
				try
				{
					slim.EnterReadLock();
					return innerList.Count;
				}
				finally
				{
					slim.ExitReadLock();
				}
			}
		}

		public void Add(JsonDocument value)
		{
			try
			{
				slim.EnterWriteLock();
				var index = CalculateEtagIndex(value.Etag);
				innerList.Insert(index, value);
			    loadedSize += value.SerializedSizeOnDisk;
			}
			finally
			{
				slim.ExitWriteLock();
			}
		}

		public bool TryPeek(out JsonDocument result)
		{
			try
			{
				slim.EnterReadLock();
				result = innerList.FirstOrDefault();

				return result != null;
			}
			finally
			{
				slim.ExitReadLock();
			}
		}

		public bool TryDequeue(out JsonDocument result)
		{
			try
			{
				slim.EnterWriteLock();
				result = innerList.FirstOrDefault();
			    if (result != null)
			    {
			        innerList.RemoveAt(0);
			        loadedSize -= result.SerializedSizeOnDisk;
			    }

				return result != null;
			}
			finally
			{
				slim.ExitWriteLock();
			}
		}

		public Etag NextDocumentETag()
		{
			JsonDocument result;
			return TryPeek(out result) == false ? null : result.Etag;
		}

		private int CalculateEtagIndex(Etag etag)
		{
			int i;
			for (i = innerList.Count; i > 0; i--)
			{
				var elementEtag = innerList[i - 1].Etag;
				if (elementEtag.CompareTo(etag) < 0)
					return i;
			}

			return i;
		}

<<<<<<< HEAD
		public Etag GetFirstETagGap()
		{
			slim.EnterReadLock();

			try
			{
				if (innerList.Count == 0)
				{
					return null;
				}

				// look for the first gap of etag
				for (var i = 0; i < innerList.Count - 1; i++)
				{
					var oneUp = innerList[i].Etag.IncrementBy(1);
					if (oneUp.Equals(innerList[i + 1].Etag) == false)
					{
						return oneUp;
					}
				}

				return innerList[innerList.Count - 1].Etag; // take the last one
			}
			finally
			{
				slim.ExitReadLock();
			}
		}

		public T Aggregate<T>(T seed, Func<T, JsonDocument, T> aggregate)
		{
			slim.EnterReadLock();
			try
			{
				return innerList.Aggregate(seed, aggregate);
			}
			finally
			{
				slim.ExitReadLock();
			}
		}
=======
	    public int LoadedSize
	    {
	        get
	        {
                slim.EnterReadLock();
	            try
	            {
                    return loadedSize;
	            }
	            finally
	            {
	                slim.ExitReadLock();
	            }
	        }
	    }

	    public T Aggregate<T>(T seed, Func<T, JsonDocument, T> aggregate)
	    {
            slim.EnterReadLock();
	        try
	        {
	            return innerList.Aggregate(seed, aggregate);
	        }
	        finally
	        {
	            slim.ExitReadLock();
	        }
	    }
>>>>>>> 2dd178ad
	}
}<|MERGE_RESOLUTION|>--- conflicted
+++ resolved
@@ -1,10 +1,4 @@
-<<<<<<< HEAD
 ﻿// -----------------------------------------------------------------------
-=======
-﻿using System;
-#if !SILVERLIGHT
-// -----------------------------------------------------------------------
->>>>>>> 2dd178ad
 //  <copyright file="ConcurrentOrderedList.cs" company="Hibernating Rhinos LTD">
 //      Copyright (c) Hibernating Rhinos LTD. All rights reserved.
 //  </copyright>
@@ -95,9 +89,9 @@
 			{
 				slim.EnterWriteLock();
 				result = innerList.FirstOrDefault();
-			    if (result != null)
+				if (result != null)
 			    {
-			        innerList.RemoveAt(0);
+					innerList.RemoveAt(0);
 			        loadedSize -= result.SerializedSizeOnDisk;
 			    }
 
@@ -128,30 +122,29 @@
 			return i;
 		}
 
-<<<<<<< HEAD
-		public Etag GetFirstETagGap()
+	    public int LoadedSize
+	    {
+	        get
 		{
 			slim.EnterReadLock();
-
 			try
 			{
-				if (innerList.Count == 0)
+                    return loadedSize;
+	            }
+	            finally
 				{
-					return null;
+	                slim.ExitReadLock();
 				}
+	        }
+	    }
 
-				// look for the first gap of etag
-				for (var i = 0; i < innerList.Count - 1; i++)
+	    public T Aggregate<T>(T seed, Func<T, JsonDocument, T> aggregate)
 				{
-					var oneUp = innerList[i].Etag.IncrementBy(1);
-					if (oneUp.Equals(innerList[i + 1].Etag) == false)
+            slim.EnterReadLock();
+	        try
 					{
-						return oneUp;
+	            return innerList.Aggregate(seed, aggregate);
 					}
-				}
-
-				return innerList[innerList.Count - 1].Etag; // take the last one
-			}
 			finally
 			{
 				slim.ExitReadLock();
@@ -164,41 +157,11 @@
 			try
 			{
 				return innerList.Aggregate(seed, aggregate);
-			}
+	}
 			finally
 			{
 				slim.ExitReadLock();
-			}
+}
 		}
-=======
-	    public int LoadedSize
-	    {
-	        get
-	        {
-                slim.EnterReadLock();
-	            try
-	            {
-                    return loadedSize;
-	            }
-	            finally
-	            {
-	                slim.ExitReadLock();
-	            }
-	        }
-	    }
-
-	    public T Aggregate<T>(T seed, Func<T, JsonDocument, T> aggregate)
-	    {
-            slim.EnterReadLock();
-	        try
-	        {
-	            return innerList.Aggregate(seed, aggregate);
-	        }
-	        finally
-	        {
-	            slim.ExitReadLock();
-	        }
-	    }
->>>>>>> 2dd178ad
 	}
 }