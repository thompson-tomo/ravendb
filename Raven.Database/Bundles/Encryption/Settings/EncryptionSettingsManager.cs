--- conflicted
+++ resolved
@@ -15,235 +15,6 @@
 
 namespace Raven.Database.Bundles.Encryption.Settings
 {
-<<<<<<< HEAD
-	internal static class EncryptionSettingsManager
-	{
-		private static readonly string EncryptionSettingsKeyInExtensionsState = Guid.NewGuid().ToString();
-		private static readonly ILog log = LogManager.GetCurrentClassLogger();
-
-		public static EncryptionSettings GetEncryptionSettingsForResource(IResourceStore resource)
-		{
-			var result = (EncryptionSettings)resource.ExtensionsState.GetOrAdd(EncryptionSettingsKeyInExtensionsState, _ =>
-			{
-				var type = GetTypeFromName(resource.Configuration.Settings[Constants.AlgorithmTypeSetting]);
-				var key = GetKeyFromBase64(resource.Configuration.Settings[Constants.EncryptionKeySetting], resource.Configuration.Encryption.EncryptionKeyBitsPreference);
-				var encryptIndexes = GetEncryptIndexesFromString(resource.Configuration.Settings[Constants.EncryptIndexes], true);
-
-				return new EncryptionSettings(key, type, encryptIndexes, resource.Configuration.Encryption.EncryptionKeyBitsPreference);
-			});
-
-			return result;
-		}
-
-		/// <summary>
-		/// A wrapper around Convert.FromBase64String, with extra validation and relevant exception messages.
-		/// </summary>
-		private static byte[] GetKeyFromBase64(string base64, int defaultEncryptionKeySize)
-		{
-			if (string.IsNullOrWhiteSpace(base64))
-				throw new ConfigurationErrorsException("The " + Constants.EncryptionKeySetting + " setting must be set to an encryption key. "
-					+ "The key should be in base 64, and should be at least " + Constants.MinimumAcceptableEncryptionKeyLength
-					+ " bytes long. You may use EncryptionSettings.GenerateRandomEncryptionKey() to generate a key.\n"
-					+ "If you'd like, here's a key that was randomly generated:\n"
-					+ "<add key=\"Raven/Encryption/Key\" value=\""
-					+ Convert.ToBase64String(EncryptionSettings.GenerateRandomEncryptionKey(defaultEncryptionKeySize))
-					+ "\" />");
-
-			try
-			{
-				var result = Convert.FromBase64String(base64);
-				if (result.Length < Constants.MinimumAcceptableEncryptionKeyLength)
-					throw new ConfigurationErrorsException("The " + Constants.EncryptionKeySetting + " setting must be at least "
-						+ Constants.MinimumAcceptableEncryptionKeyLength + " bytes long.");
-
-				return result;
-			}
-			catch (FormatException e)
-			{
-				throw new ConfigurationErrorsException("The " + Constants.EncryptionKeySetting + " setting has an invalid base 64 value.", e);
-			}
-		}
-
-		/// <summary>
-		/// A wrapper around Type.GetType, with extra validation and a default value.
-		/// </summary>
-		private static Type GetTypeFromName(string typeName)
-		{
-			if (string.IsNullOrWhiteSpace(typeName))
-				return Constants.DefaultCryptoServiceProvider;
-
-			var result = Type.GetType(typeName);
-
-			if (result == null)
-				throw new ConfigurationErrorsException("Unknown type for encryption: " + typeName);
-
-			if (!result.IsSubclassOf(typeof(System.Security.Cryptography.SymmetricAlgorithm)))
-				throw new ConfigurationErrorsException("The encryption algorithm type must be a subclass of System.Security.Cryptography.SymmetricAlgorithm.");
-			if (result.IsAbstract)
-				throw new ConfigurationErrorsException("Cannot use an abstract type for an encryption algorithm.");
-
-			return result;
-		}
-
-		/// <summary>
-		/// Uses an encrypted document to verify that the encryption key is correct and decodes it to the right value.
-		/// </summary>
-		public static void VerifyEncryptionKey(RavenFileSystem fileSystem, EncryptionSettings settings)
-		{
-			RavenJObject config = null;
-			try
-			{
-				fileSystem.Storage.Batch(accessor =>
-				{
-					try
-					{
-						config = accessor.GetConfig(Constants.InResourceKeyVerificationDocumentName);
-					}
-					catch (FileNotFoundException)
-					{
-					}
-				});
-			}
-			catch (CryptographicException e)
-			{
-				throw new ConfigurationErrorsException("The file system is encrypted with a different key and/or algorithm than the ones "
-					+ "currently in the configuration file.", e);
-			}
-
-			if (config != null)
-			{
-				if (!RavenJTokenEqualityComparer.Default.Equals(config, Constants.InResourceKeyVerificationDocumentContents))
-					throw new ConfigurationErrorsException("The file system is encrypted with a different key and/or algorithm than the ones is currently configured");
-			}
-			else
-			{
-				// This is the first time the file system is loaded.
-				if (EncryptedFileExist(fileSystem))
-					throw new InvalidOperationException("The file system already has existing files, you cannot start using encryption now.");
-
-				var clonedDoc = (RavenJObject)Constants.InResourceKeyVerificationDocumentContents.CreateSnapshot();
-				fileSystem.Storage.Batch(accessor => accessor.SetConfig(Constants.InResourceKeyVerificationDocumentName, clonedDoc));
-			}
-		}
-
-		/// <summary>
-		/// Uses an encrypted document to verify that the encryption key is correct and decodes it to the right value.
-		/// </summary>
-		public static void VerifyEncryptionKey(DocumentDatabase database, EncryptionSettings settings)
-		{
-			JsonDocument doc;
-			try
-			{
-				doc = database.Documents.Get(Constants.InResourceKeyVerificationDocumentName);
-			}
-			catch (Exception e)
-			{
-				if (e is CryptographicException)
-				{
-					throw new ConfigurationErrorsException("The database is encrypted with a different key and/or algorithm than the ones "
-													   + "currently in the configuration file.", e);
-				}
-				if (settings.Codec.UsingSha1)
-					throw;
-				if (log.IsDebugEnabled)
-					log.Debug("Couldn't decrypt the database using MD5. Trying with SHA1.");
-				settings.Codec.UseSha1();
-				VerifyEncryptionKey(database, settings);
-				return;
-			}
-
-			if (doc != null)
-			{
-				if (!RavenJTokenEqualityComparer.Default.Equals(doc.DataAsJson, Constants.InResourceKeyVerificationDocumentContents))
-					throw new ConfigurationErrorsException("The database is encrypted with a different key and/or algorithm than the ones "
-						+ "currently in the configuration file.");
-			}
-			else
-			{
-				// This is the first time the database is loaded.
-				if (EncryptedDocumentsExist(database))
-					throw new InvalidOperationException("The database already has existing documents, you cannot start using encryption now.");
-
-				var clonedDoc = (RavenJObject)Constants.InResourceKeyVerificationDocumentContents.CreateSnapshot();
-				database.Documents.Put(Constants.InResourceKeyVerificationDocumentName, null, clonedDoc, new RavenJObject(), null);
-			}
-		}
-
-		private static bool EncryptedDocumentsExist(DocumentDatabase database)
-		{
-			const int pageSize = 10;
-			int index = 0;
-			while (true)
-			{
-				var array = database.Documents.GetDocumentsAsJson(index, index + pageSize, null, CancellationToken.None);
-				if (array.Length == 0)
-				{
-					// We've gone over all the documents in the database, and none of them are encrypted.
-					return false;
-				}
-
-				if (array.All(x => EncryptionSettings.DontEncrypt(x.Value<RavenJObject>("@metadata").Value<string>("@id"))))
-				{
-					index += array.Length;
-					continue;
-				}
-				// Found a document which is encrypted
-				return true;
-			}
-		}
-
-		private static bool EncryptedFileExist(RavenFileSystem fileSystem)
-		{
-			const int pageSize = 10;
-			var start = Guid.Empty;
-
-			bool foundEncryptedDoc = false;
-
-			while (true)
-			{
-				var foundMoreDocs = false;
-
-				fileSystem.Storage.Batch(accessor =>
-				{
-					var fileHeaders = accessor.GetFilesAfter(start, pageSize);
-
-					foreach (var fileHeader in fileHeaders)
-					{
-						foundMoreDocs = true;
-
-						if (EncryptionSettings.DontEncrypt(fileHeader.Name) == false)
-						{
-							foundEncryptedDoc = true;
-							break;
-						}
-
-						start = fileHeader.Etag;
-					}
-				});
-
-				if (foundEncryptedDoc || foundMoreDocs == false)
-					break;
-			}
-
-			return foundEncryptedDoc;
-		}
-
-		private static bool GetEncryptIndexesFromString(string value, bool defaultValue)
-		{
-			if (string.IsNullOrWhiteSpace(value))
-				return defaultValue;
-
-			try
-			{
-				return Convert.ToBoolean(value);
-			}
-			catch (Exception e)
-			{
-				throw new ConfigurationErrorsException("Invalid boolean value for setting EncryptIndexes: " + value, e);
-			}
-		}
-	}
-=======
     internal static class EncryptionSettingsManager
     {
         private static readonly string EncryptionSettingsKeyInExtensionsState = Guid.NewGuid().ToString();
@@ -362,7 +133,7 @@
             JsonDocument doc;
             try
             {
-                doc = database.Documents.Get(Constants.InResourceKeyVerificationDocumentName, null);
+                doc = database.Documents.Get(Constants.InResourceKeyVerificationDocumentName);
             }
             catch (Exception e)
             {
@@ -471,5 +242,4 @@
             }
         }
     }
->>>>>>> 68f1ca50
 }