--- conflicted
+++ resolved
@@ -31,11 +31,7 @@
 		public static bool DontEncrypt(string key)
 		{
 			return key.StartsWith(Constants.DontEncryptDocumentsStartingWith, StringComparison.OrdinalIgnoreCase)
-<<<<<<< HEAD
-				&& key != Constants.InResourceKeyVerificationDocumentName;
-=======
-			       && string.Equals(key, Constants.InDatabaseKeyVerificationDocumentName, StringComparison.OrdinalIgnoreCase) == false;
->>>>>>> c09bcf8a
+				   && string.Equals(key, Constants.InResourceKeyVerificationDocumentName, StringComparison.OrdinalIgnoreCase) == false;
 		}
 
 		public byte[] EncryptionKey
