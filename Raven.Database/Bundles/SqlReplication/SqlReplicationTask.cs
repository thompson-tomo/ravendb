--- conflicted
+++ resolved
@@ -189,67 +189,80 @@
 
 				using (prefetchingBehavior.DocumentBatchFrom(leastReplicatedEtag, out documents))
 				{
-					Etag latestEtag = null, lastBatchEtag = null;
-					if (documents.Count != 0)
-						lastBatchEtag = documents[documents.Count - 1].Etag;
-
-					var replicationDuration = Stopwatch.StartNew();
-					documents.RemoveAll(x => x.Key.StartsWith("Raven/", StringComparison.InvariantCultureIgnoreCase)); // we ignore system documents here
-
-					if (documents.Count != 0)
-						latestEtag = documents[documents.Count - 1].Etag;
-
-					documents.RemoveAll(x => prefetchingBehavior.FilterDocuments(x) == false);
-
-					var deletedDocsByConfig = new Dictionary<SqlReplicationConfig, List<ListItem>>();
-
-					foreach (var relevantConfig in relevantConfigs)
-					{
-						var cfg = relevantConfig;
-						Database.TransactionalStorage.Batch(accessor =>
-						{
-							deletedDocsByConfig[cfg] = accessor.Lists.Read(GetSqlReplicationDeletionName(cfg),
-															  GetLastEtagFor(localReplicationStatus, cfg),
-															  latestEtag,
-															  1024)
-												  .ToList();
-						});
-					}
-
-					// No documents AND there aren't any deletes to replicate
-					if (documents.Count == 0 && deletedDocsByConfig.Sum(x => x.Value.Count) == 0)
-					{
-						if (latestEtag != null)
-						{
-							// so we filtered some documents, let us update the etag about that.
-							foreach (var lastReplicatedEtag in localReplicationStatus.LastReplicatedEtags)
-							{
-								if (lastReplicatedEtag.LastDocEtag.CompareTo(latestEtag) <= 0)
-									lastReplicatedEtag.LastDocEtag = latestEtag;
-							}
-
-							latestEtag = Etag.Max(latestEtag, lastBatchEtag);
-							SaveNewReplicationStatus(localReplicationStatus, latestEtag);
+				Etag latestEtag = null, lastBatchEtag = null;
+				if (documents.Count != 0)
+					lastBatchEtag = documents[documents.Count - 1].Etag;
+				
+				var replicationDuration = Stopwatch.StartNew();
+				documents.RemoveAll(x => x.Key.StartsWith("Raven/", StringComparison.InvariantCultureIgnoreCase)); // we ignore system documents here
+				
+				if (documents.Count != 0)
+					latestEtag = documents[documents.Count - 1].Etag;
+
+				documents.RemoveAll(x => prefetchingBehavior.FilterDocuments(x) == false);
+
+				var deletedDocsByConfig = new Dictionary<SqlReplicationConfig, List<ListItem>>();
+
+				foreach (var relevantConfig in relevantConfigs)
+				{
+					var cfg = relevantConfig;
+					Database.TransactionalStorage.Batch(accessor =>
+					{
+						deletedDocsByConfig[cfg] = accessor.Lists.Read(GetSqlReplicationDeletionName(cfg),
+														  GetLastEtagFor(localReplicationStatus, cfg),
+														  latestEtag,
+														  1024)
+											  .ToList();
+					});
+				}
+
+				// No documents AND there aren't any deletes to replicate
+				if (documents.Count == 0 && deletedDocsByConfig.Sum(x => x.Value.Count) == 0)
+				{
+					if (latestEtag != null)
+					{
+						// so we filtered some documents, let us update the etag about that.
+						foreach (var lastReplicatedEtag in localReplicationStatus.LastReplicatedEtags)
+						{
+							if (lastReplicatedEtag.LastDocEtag.CompareTo(latestEtag) <= 0)
+								lastReplicatedEtag.LastDocEtag = latestEtag;
 						}
-						else // no point in waiting if we just saved a new doc
-						{
-							Database.WorkContext.WaitForWork(TimeSpan.FromMinutes(10), ref workCounter, "Sql Replication");
-						}
-						continue;
-					}
-
-					var successes = new ConcurrentQueue<Tuple<SqlReplicationConfig, Etag>>();
-					try
-					{
-						var itemsToReplicate = documents.Select(x =>
-						{
-<<<<<<< HEAD
-							DocumentRetriever.EnsureIdInMetadata(x);
-							var doc = x.ToJson();
-							doc[Constants.DocumentIdFieldName] = x.Key;
-
-							return new ReplicatedDoc
-=======
+
+						latestEtag = Etag.Max(latestEtag, lastBatchEtag);
+						SaveNewReplicationStatus(localReplicationStatus, latestEtag);
+					}
+					else // no point in waiting if we just saved a new doc
+					{
+						Database.WorkContext.WaitForWork(TimeSpan.FromMinutes(10), ref workCounter, "Sql Replication");
+					}
+					continue;
+				}
+
+				var successes = new ConcurrentQueue<Tuple<SqlReplicationConfig, Etag>>();
+				try
+				{
+					var itemsToReplicate = documents.Select(x =>
+					{
+						DocumentRetriever.EnsureIdInMetadata(x);
+						var doc = x.ToJson();
+						doc[Constants.DocumentIdFieldName] = x.Key;
+
+						return new ReplicatedDoc
+						{
+							Document = doc,
+							Etag = x.Etag,
+							Key = x.Key,
+							SerializedSizeOnDisk = x.SerializedSizeOnDisk
+						};
+					}).ToList();
+
+					BackgroundTaskExecuter.Instance.ExecuteAllInterleaved(Database.WorkContext, relevantConfigs, replicationConfig =>
+					{
+						try
+						{
+							    var startTime = SystemTime.UtcNow;
+								Stopwatch spRepTime = new Stopwatch();
+								spRepTime.Start();
 							var lastReplicatedEtag = GetLastEtagFor(localReplicationStatus, replicationConfig);
 
 							var deletedDocs = deletedDocsByConfig[replicationConfig];
@@ -257,7 +270,7 @@
 								.Where(x => lastReplicatedEtag.CompareTo(x.Etag) <= 0) // haven't replicate the etag yet
                                 .Where(document =>
                                 {
-                                    var info = Database.GetRecentTouchesFor(document.Key);
+										var info = Database.Documents.GetRecentTouchesFor(document.Key);
                                     if (info != null)
                                     {
                                         if (info.TouchedEtag.CompareTo(lastReplicatedEtag) > 0)
@@ -276,60 +289,18 @@
 							if (currentLatestEtag == null && itemsToReplicate.Count > 0 && docsToReplicate.Count == 0)
 								currentLatestEtag = lastBatchEtag;
 
+
+								int countOfReplicatedItems = 0;
 							if (ReplicateDeletionsToDestination(replicationConfig, deletedDocs) &&
-								ReplicateChangesToDestination(replicationConfig, docsToReplicate))
->>>>>>> 2a77c332
+									ReplicateChangesToDestination(replicationConfig, docsToReplicate, out countOfReplicatedItems))
 							{
-								Document = doc,
-								Etag = x.Etag,
-								Key = x.Key,
-								SerializedSizeOnDisk = x.SerializedSizeOnDisk
-							};
-						}).ToList();
-
-						BackgroundTaskExecuter.Instance.ExecuteAllInterleaved(Database.WorkContext, relevantConfigs, replicationConfig =>
-						{
-							try
-							{
-							    var startTime = SystemTime.UtcNow;
-								Stopwatch spRepTime = new Stopwatch();
-								spRepTime.Start();
-								var lastReplicatedEtag = GetLastEtagFor(localReplicationStatus, replicationConfig);
-
-								var deletedDocs = deletedDocsByConfig[replicationConfig];
-								var docsToReplicate = itemsToReplicate
-									.Where(x => lastReplicatedEtag.CompareTo(x.Etag) <= 0) // haven't replicate the etag yet
-									.Where(document =>
-									{
-										var info = Database.Documents.GetRecentTouchesFor(document.Key);
-										if (info != null)
-										{
-											if (info.TouchedEtag.CompareTo(lastReplicatedEtag) > 0)
-											{
-												log.Debug(
-													"Will not replicate document '{0}' to '{1}' because the updates after etag {2} are related document touches",
-													document.Key, replicationConfig.Name, info.TouchedEtag);
-												return false;
-											}
-										}
-										return true;
-									})
-									.ToList();
-
-								var currentLatestEtag = HandleDeletesAndChangesMerging(deletedDocs, docsToReplicate);
-
-
-								int countOfReplicatedItems = 0;
-								if (ReplicateDeletionsToDestination(replicationConfig, deletedDocs) &&
-									ReplicateChangesToDestination(replicationConfig, docsToReplicate, out countOfReplicatedItems))
+								if (deletedDocs.Count > 0)
 								{
-									if (deletedDocs.Count > 0)
-									{
-										Database.TransactionalStorage.Batch(accessor =>
-											accessor.Lists.RemoveAllBefore(GetSqlReplicationDeletionName(replicationConfig), deletedDocs[deletedDocs.Count - 1].Etag));
-									}
-									successes.Enqueue(Tuple.Create(replicationConfig, currentLatestEtag));
+									Database.TransactionalStorage.Batch(accessor =>
+										accessor.Lists.RemoveAllBefore(GetSqlReplicationDeletionName(replicationConfig), deletedDocs[deletedDocs.Count - 1].Etag));
 								}
+								successes.Enqueue(Tuple.Create(replicationConfig, currentLatestEtag));
+							}
 
 								spRepTime.Stop();
 								var elapsedMicroseconds = (long)(spRepTime.ElapsedTicks * SystemTime.MicroSecPerTick);
@@ -341,60 +312,60 @@
 
 							    UpdateReplicationPerformance(replicationConfig, startTime, spRepTime.Elapsed, docsToReplicate.Count);
 
-							}
-							catch (Exception e)
+						}
+						catch (Exception e)
+						{
+							log.WarnException("Error while replication to SQL destination: " + replicationConfig.Name, e);
+							Database.AddAlert(new Alert
 							{
-								log.WarnException("Error while replication to SQL destination: " + replicationConfig.Name, e);
-								Database.AddAlert(new Alert
-								{
-									AlertLevel = AlertLevel.Error,
-									CreatedAt = SystemTime.UtcNow,
-									Exception = e.ToString(),
-									Title = "Sql Replication failure to replication",
-									Message = "Sql Replication could not replicate to " + replicationConfig.Name,
-									UniqueKey = "Sql Replication could not replicate to " + replicationConfig.Name
-								});
-							}
-						});
-						if (successes.Count == 0)
-							continue;
-						foreach (var t in successes)
-						{
-							var cfg = t.Item1;
-							var currentLatestEtag = t.Item2;
-							var destEtag = localReplicationStatus.LastReplicatedEtags.FirstOrDefault(x => string.Equals(x.Name, cfg.Name, StringComparison.InvariantCultureIgnoreCase));
-							if (destEtag == null)
+								AlertLevel = AlertLevel.Error,
+								CreatedAt = SystemTime.UtcNow,
+								Exception = e.ToString(),
+								Title = "Sql Replication failure to replication",
+								Message = "Sql Replication could not replicate to " + replicationConfig.Name,
+								UniqueKey = "Sql Replication could not replicate to " + replicationConfig.Name
+							});
+						}
+					});
+					if (successes.Count == 0)
+						continue;
+					foreach (var t in successes)
+					{
+						var cfg = t.Item1;
+						var currentLatestEtag = t.Item2;
+						var destEtag = localReplicationStatus.LastReplicatedEtags.FirstOrDefault(x => string.Equals(x.Name, cfg.Name, StringComparison.InvariantCultureIgnoreCase));
+						if (destEtag == null)
+						{
+							localReplicationStatus.LastReplicatedEtags.Add(new LastReplicatedEtag
 							{
-								localReplicationStatus.LastReplicatedEtags.Add(new LastReplicatedEtag
-								{
-									Name = cfg.Name,
-									LastDocEtag = currentLatestEtag ?? Etag.Empty
-								});
-							}
-							else
-							{
-								destEtag.LastDocEtag = currentLatestEtag = currentLatestEtag ?? destEtag.LastDocEtag;
-							}
-							latestEtag = Etag.Max(latestEtag, currentLatestEtag);
+								Name = cfg.Name,
+								LastDocEtag = currentLatestEtag ?? Etag.Empty
+							});
 						}
-
-						latestEtag = Etag.Max(latestEtag, lastBatchEtag);
-						SaveNewReplicationStatus(localReplicationStatus, latestEtag);
-					}
-					finally
-					{
-						AfterReplicationCompleted(successes.Count);
-						var min = localReplicationStatus.LastReplicatedEtags.Min(x => new ComparableByteArray(x.LastDocEtag.ToByteArray()));
-						if (min != null)
-						{
-							var lastMinReplicatedEtag = min.ToEtag();
-							prefetchingBehavior.CleanupDocuments(lastMinReplicatedEtag);
-							prefetchingBehavior.UpdateAutoThrottler(documents, replicationDuration.Elapsed);
+						else
+						{
+							destEtag.LastDocEtag = currentLatestEtag = currentLatestEtag ?? destEtag.LastDocEtag;
 						}
-					}
-
-				}
-			}
+						latestEtag = Etag.Max(latestEtag, currentLatestEtag);
+					}
+
+					latestEtag = Etag.Max(latestEtag, lastBatchEtag);
+					SaveNewReplicationStatus(localReplicationStatus, latestEtag);
+				}
+				finally
+				{
+					AfterReplicationCompleted(successes.Count);
+					var min = localReplicationStatus.LastReplicatedEtags.Min(x => new ComparableByteArray(x.LastDocEtag.ToByteArray()));
+					if (min != null)
+					{
+						var lastMinReplicatedEtag = min.ToEtag();
+						prefetchingBehavior.CleanupDocuments(lastMinReplicatedEtag);
+						prefetchingBehavior.UpdateAutoThrottler(documents, replicationDuration.Elapsed);
+					}
+				}
+
+			}
+		}
 		}
 
 	    private void UpdateReplicationPerformance(SqlReplicationConfig replicationConfig, DateTime startTime, TimeSpan elapsed, int batchSize)
@@ -415,7 +386,7 @@
             }
 	    }
 
-	    private void SaveNewReplicationStatus(SqlReplicationStatus localReplicationStatus, Etag latestEtag)
+		private void SaveNewReplicationStatus(SqlReplicationStatus localReplicationStatus, Etag latestEtag)
 		{
 			int retries = 5;
 			while (retries > 0)
@@ -580,33 +551,33 @@
 				var patcher = new SqlReplicationScriptedJsonPatcher(Database, result, cfg, replicatedDoc.Key);
 				using (var scope = new SqlReplicationScriptedJsonPatcherOperationScope(Database))
 				{
-					try
-					{
+				try
+				{
 						patcher.Apply(scope, replicatedDoc.Document, new ScriptedPatchRequest { Script = cfg.Script }, replicatedDoc.SerializedSizeOnDisk);
 
-						if (log.IsDebugEnabled && patcher.Debug.Count > 0)
-						{
-							log.Debug("Debug output for doc: {0} for script {1}:\r\n.{2}", replicatedDoc.Key, cfg.Name, string.Join("\r\n", patcher.Debug));
-
-							patcher.Debug.Clear();
-						}
-
-						replicationStats.ScriptSuccess();
-					}
-					catch (ParseException e)
-					{
-						replicationStats.MarkScriptAsInvalid(Database, cfg.Script);
-
-						log.WarnException("Could not parse SQL Replication script for " + cfg.Name, e);
-
-						return result;
-					}
-					catch (Exception e)
-					{
-						replicationStats.RecordScriptError(Database);
-						log.WarnException("Could not process SQL Replication script for " + cfg.Name + ", skipping document: " + replicatedDoc.Key, e);
-					}
-				}
+					if (log.IsDebugEnabled && patcher.Debug.Count > 0)
+					{
+						log.Debug("Debug output for doc: {0} for script {1}:\r\n.{2}", replicatedDoc.Key, cfg.Name, string.Join("\r\n", patcher.Debug));
+
+						patcher.Debug.Clear();
+					}
+
+					replicationStats.ScriptSuccess();
+				}
+				catch (ParseException e)
+				{
+					replicationStats.MarkScriptAsInvalid(Database, cfg.Script);
+
+					log.WarnException("Could not parse SQL Replication script for " + cfg.Name, e);
+
+					return result;
+				}
+				catch (Exception e)
+				{
+					replicationStats.RecordScriptError(Database);
+					log.WarnException("Could not process SQL Replication script for " + cfg.Name + ", skipping document: " + replicatedDoc.Key, e);
+				}
+			}
 			}
 			return result;
 		}
@@ -660,7 +631,7 @@
 						}
 					}
 					else
-					{
+		{
 						var simulatedwriter = new RelationalDatabaseWriterSimulator(Database, sqlReplication, stats);
 						resutls = new List<RelationalDatabaseWriter.TableQuerySummary>()
                         {
@@ -722,7 +693,7 @@
 		}
 
 		private bool PrepareSqlReplicationConfig(SqlReplicationConfig cfg, string sqlReplicationConfigDocumentKey, SqlReplicationStatistics replicationStats, SqlReplicationConnections sqlReplicationConnections, bool writeToLog = true, bool validateSqlReplicationName = true)
-		{
+					{
 			if (validateSqlReplicationName && string.IsNullOrWhiteSpace(cfg.Name))
 			{
 				if (writeToLog)
@@ -735,9 +706,9 @@
 					Message = string.Format("Could not find name for sql replication document {0}, ignoring", sqlReplicationConfigDocumentKey)
 				};
 				return false;
-			}
+					}
 			if (string.IsNullOrWhiteSpace(cfg.PredefinedConnectionStringSettingName) == false)
-			{
+					{
 				var matchingConnection = sqlReplicationConnections.PredefinedConnections.FirstOrDefault(x => string.Compare(x.Name, cfg.PredefinedConnectionStringSettingName, StringComparison.InvariantCultureIgnoreCase) == 0);
 				if (matchingConnection != null)
 				{
@@ -764,12 +735,12 @@
 			}
 			else if (string.IsNullOrWhiteSpace(cfg.ConnectionStringName) == false)
 			{
-				var connectionString = ConfigurationManager.ConnectionStrings[cfg.ConnectionStringName];
-				if (connectionString == null)
-				{
+						var connectionString = ConfigurationManager.ConnectionStrings[cfg.ConnectionStringName];
+						if (connectionString == null)
+						{
 					if (writeToLog)
-						log.Warn("Could not find connection string named '{0}' for sql replication config: {1}, ignoring sql replication setting.",
-							cfg.ConnectionStringName,
+							log.Warn("Could not find connection string named '{0}' for sql replication config: {1}, ignoring sql replication setting.",
+								cfg.ConnectionStringName,
 					sqlReplicationConfigDocumentKey);
 
 					replicationStats.LastAlert = new Alert()
@@ -782,16 +753,16 @@
 							sqlReplicationConfigDocumentKey)
 					};
 					return false;
-				}
-				cfg.ConnectionString = connectionString.ConnectionString;
-			}
-			else if (string.IsNullOrWhiteSpace(cfg.ConnectionStringSettingName) == false)
-			{
-				var setting = Database.Configuration.Settings[cfg.ConnectionStringSettingName];
-				if (string.IsNullOrWhiteSpace(setting))
-				{
+						}
+						cfg.ConnectionString = connectionString.ConnectionString;
+					}
+					else if (string.IsNullOrWhiteSpace(cfg.ConnectionStringSettingName) == false)
+					{
+						var setting = Database.Configuration.Settings[cfg.ConnectionStringSettingName];
+						if (string.IsNullOrWhiteSpace(setting))
+						{
 					if (writeToLog)
-						log.Warn("Could not find setting named '{0}' for sql replication config: {1}, ignoring sql replication setting.",
+							log.Warn("Could not find setting named '{0}' for sql replication config: {1}, ignoring sql replication setting.",
 					cfg.ConnectionStringSettingName,
 					sqlReplicationConfigDocumentKey);
 					replicationStats.LastAlert = new Alert()
@@ -804,15 +775,15 @@
 							sqlReplicationConfigDocumentKey)
 					};
 					return false;
-				}
-			}
+						}
+					}
 			return true;
-		}
+				}
 
 		public void Dispose()
 		{
 			if (prefetchingBehavior != null)
-				prefetchingBehavior.Dispose();
+			prefetchingBehavior.Dispose();
 		}
 	}
 }