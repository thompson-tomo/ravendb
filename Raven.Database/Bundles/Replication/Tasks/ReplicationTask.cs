//-----------------------------------------------------------------------
// <copyright file="ReplicationTask.cs" company="Hibernating Rhinos LTD">
//     Copyright (c) Hibernating Rhinos LTD. All rights reserved.
// </copyright>
//-----------------------------------------------------------------------

using System;
using System.Collections.Concurrent;
using System.Collections.Generic;
using System.ComponentModel.Composition;
using System.Diagnostics;
using System.IO;
using System.Linq;
using System.Net;
using System.Threading;
using System.Threading.Tasks;
using Raven.Abstractions;
using Raven.Abstractions.Connection;
using Raven.Abstractions.Data;
using Raven.Abstractions.Exceptions;
using Raven.Abstractions.Extensions;
using Raven.Abstractions.Logging;
using Raven.Abstractions.Replication;
using Raven.Abstractions.Util;
using Raven.Bundles.Replication.Data;
using Raven.Database;
using Raven.Database.Bundles.Replication;
using Raven.Database.Bundles.Replication.Tasks.Handlers;
using Raven.Database.Config.Retriever;
using Raven.Database.Data;
using Raven.Database.Extensions;
using Raven.Database.Indexing;
using Raven.Database.Plugins;
using Raven.Database.Prefetching;
using Raven.Database.Storage;
using Raven.Database.Util;
using Raven.Json.Linq;
<<<<<<< HEAD
using Raven.Abstractions;
using Raven.Abstractions.Connection;
using Raven.Abstractions.Data;

using System;
using System.Collections.Concurrent;
using System.Collections.Generic;
using System.ComponentModel.Composition;
using System.Diagnostics;
using System.IO;
using System.Linq;
using System.Net;
using System.Threading;
using System.Threading.Tasks;
using Raven.Database.Linq.PrivateExtensions;
using Raven.Imports.Newtonsoft.Json.Linq;

using Raven.Database.Bundles.Replication;
=======
using Sparrow.Collections;
>>>>>>> 06317fe8

namespace Raven.Bundles.Replication.Tasks
{
    [ExportMetadata("Bundle", "Replication")]
    [InheritedExport(typeof(IStartupTask))]
    public class ReplicationTask : IStartupTask, IDisposable
    {
        public bool IsRunning { get; private set; }

        private volatile bool shouldPause;

        public const int SystemDocsLimitForRemoteEtagUpdate = 15;
        public const int DestinationDocsLimitForRemoteEtagUpdate = 15;

        public readonly ConcurrentSet<Task> activeTasks = new ConcurrentSet<Task>();

        private readonly ConcurrentDictionary<string, DestinationStats> destinationStats =
            new ConcurrentDictionary<string, DestinationStats>(StringComparer.OrdinalIgnoreCase);

        private DocumentDatabase docDb;
        private static readonly ILog log = LogManager.GetCurrentClassLogger();
        private bool firstTimeFoundNoReplicationDocument = true;
        private bool wrongReplicationSourceAlertSent;
        private readonly ConcurrentDictionary<string, SemaphoreSlim> activeReplicationTasks = new ConcurrentDictionary<string, SemaphoreSlim>();

        private static readonly Task completedTask = Task.FromResult(false);

        private readonly ConcurrentDictionary<string, DateTime> destinationAlertSent = new ConcurrentDictionary<string, DateTime>();

        private readonly ConcurrentDictionary<string, bool> destinationForceBuffering = new ConcurrentDictionary<string, bool>();                

        public ConcurrentDictionary<string, DestinationStats> DestinationStats => destinationStats;

        public event Action ReplicationExecuted;

        public ConcurrentDictionary<string, DateTime> Heartbeats => heartbeatDictionary;

        private int replicationAttempts;
        private int workCounter;
        private HttpRavenRequestFactory httpRavenRequestFactory;

        private IndependentBatchSizeAutoTuner autoTuner;
        private readonly ConcurrentDictionary<string, PrefetchingBehavior> prefetchingBehaviors = new ConcurrentDictionary<string, PrefetchingBehavior>();

        public IndexReplicationTask IndexReplication { get; set; }

        public TransformerReplicationTask TransformerReplication { get; set; }

        private CancellationTokenSource _cts;

        public void Execute(DocumentDatabase database)
        {            
            docDb = database;
            _cts = CancellationTokenSource.CreateLinkedTokenSource(database.WorkContext.CancellationToken);
            docDb.Notifications.OnIndexChange += (_, indexChangeNotification) =>
            {
                if (indexChangeNotification.Type == IndexChangeTypes.MapCompleted ||
                    indexChangeNotification.Type == IndexChangeTypes.ReduceCompleted ||
                    indexChangeNotification.Type == IndexChangeTypes.RemoveFromIndex 
                    )
                    return;
                lastWorkIsIndexOrTransformer = true;
                docDb.WorkContext.ReplicationResetEvent.Set();
            };
            docDb.Notifications.OnTransformerChange += (_, __) =>
            {
                lastWorkIsIndexOrTransformer = true;
                docDb.WorkContext.ReplicationResetEvent.Set();
            };
            docDb.Notifications.OnAttachmentChange += (_, attachmentChangeNotification, ___) =>
            {
                lastWorkIsIndexOrTransformer = false;
                //There is no need to be thread safe this is only used to prevent unnecessary work
                lastWorkAttachmentEtag = attachmentChangeNotification.Etag;
                docDb.WorkContext.ReplicationResetEvent.Set();
            };
            docDb.Notifications.OnBulkInsertChange += (_, BulkInsertChangeNotification) =>
            {
                lastWorkIsIndexOrTransformer = false;
                //There is no need to be thread safe this is only used to prevent unnecessary work
                lastWorkDocumentEtag = BulkInsertChangeNotification.Etag;
                docDb.WorkContext.ReplicationResetEvent.Set();
            };
            docDb.Notifications.OnDocumentChange += (_, dcn, ___) =>
            {
                if (dcn.Id.StartsWith("Raven/", StringComparison.OrdinalIgnoreCase) && // ignore sys docs
                    // but we do update for replication destination
                    string.Equals(dcn.Id, Constants.RavenReplicationDestinations, StringComparison.OrdinalIgnoreCase) == false &&
                    dcn.Id.StartsWith("Raven/Hilo/", StringComparison.OrdinalIgnoreCase) == false) // except for hilo documents
                    return;
                lastWorkIsIndexOrTransformer = false;
                //There is no need to be thread safe this is only used to prevent unnecessary work
                lastWorkDocumentEtag = dcn.Etag;
                docDb.WorkContext.ReplicationResetEvent.Set();
            };

            var replicationRequestTimeoutInMs = docDb.Configuration.Replication.ReplicationRequestTimeoutInMilliseconds;

            autoTuner = new IndependentBatchSizeAutoTuner(docDb.WorkContext, PrefetchingUser.Replicator);
            httpRavenRequestFactory = new HttpRavenRequestFactory
            {
                RequestTimeoutInMs = replicationRequestTimeoutInMs
            };

            var task = new Task(Execute, TaskCreationOptions.LongRunning);
            var disposableAction = new DisposableAction(task.Wait);
            // make sure that the doc db waits for the replication task shutdown
            docDb.ExtensionsState.GetOrAdd(Guid.NewGuid().ToString(), s => disposableAction);

            DeployIndexesAndTransformers(database);

            IndexReplication = new IndexReplicationTask(database, httpRavenRequestFactory, this);
            TransformerReplication = new TransformerReplicationTask(database, httpRavenRequestFactory, this);

            task.Start();

            IndexReplication.Start();
            TransformerReplication.Start();
        }

        private static void DeployIndexesAndTransformers(DocumentDatabase database)
        {
            try
            {
                var index = new RavenConflictDocuments();
                database.Indexes.PutIndex(index.IndexName, index.CreateIndexDefinition());
            }
            catch (Exception e)
                    {
                log.ErrorException("Could not deploy 'Raven/ConflictDocuments' index.", e);
            }

            try
        {
                var transformer = new RavenConflictDocumentsTransformer();
                database.Transformers.PutTransform(transformer.TransformerName, transformer.CreateTransformerDefinition());
            }
            catch (Exception e)
            {
                log.ErrorException("Could not deploy 'Raven/ConflictDocumentsTransformer' transformer.", e);
            }
        }

        public void Pause()
        {
            shouldPause = true;
            if (log.IsDebugEnabled)
                log.Debug($"Replication task stopped for {docDb.Name}");
        }

        public void Continue()
        {
            shouldPause = false;
            if (log.IsDebugEnabled)
                log.Debug($"Replication task continued for {docDb.Name}");
        }

        private bool IsHotSpare()
        {
            if (docDb.RequestManager == null) return false;
            return docDb.RequestManager.IsInHotSpareMode;
        }

        private void Execute()
        {
            using (LogContext.WithResource(docDb.Name))
            {
                if (log.IsDebugEnabled)
                log.Debug("Replication task started.");

                bool runningBecauseOfDataModifications = false;
                var context = docDb.WorkContext;
                NotifySiblings();
                var timeToWait = TimeSpan.FromMinutes(5);
                while (context.DoWork)
                {
                    IsRunning = !IsHotSpare() && !shouldPause;
                    if (log.IsDebugEnabled)
                    log.Debug("Replication task found work. Running: {0}", IsRunning);

                    if (IsRunning)
                    {
                        try
                        {
                            var copy = runningBecauseOfDataModifications;
                            AsyncHelpers.RunSync(() => ExecuteReplicationOnce(copy));
                        }
                        catch (Exception e)
                        {
                            log.ErrorException("Failed to perform replication", e);
                        }
                    }
                    runningBecauseOfDataModifications = docDb.WorkContext.ReplicationResetEvent.WaitOne(timeToWait);

                    timeToWait = runningBecauseOfDataModifications
                        ? TimeSpan.FromSeconds(30)
                        : TimeSpan.FromMinutes(5);
                }

                IsRunning = false;
            }
        }
        /// <summary>
        /// Indicats that we got work notifications while busy processing old notifications.
        /// We use this instand of having to poll the destination semaphores
        /// </summary>
        private int onCompleteReplicationRunReplicationAgain;

        public Task ExecuteReplicationOnce(bool runningBecauseOfDataModifications)
        {
            using (docDb.DisableAllTriggersForCurrentThread())
            {
                var destinations = GetReplicationDestinations();

                if (destinations.Length == 0)
                {
                    WarnIfNoReplicationTargetsWereFound();
                    return completedTask;
                }
                
                var currentReplicationAttempts = Interlocked.Increment(ref replicationAttempts);

                var destinationForReplication = destinations.Where(
                    dest =>
                    {
                        if (runningBecauseOfDataModifications == false) return true;
                        return IsNotFailing(dest, currentReplicationAttempts);
                    }).ToList();

                CleanupPrefetchingBehaviors(destinations.Select(x => x.ConnectionStringOptions.Url),
                    destinations.Except(destinationForReplication).Select(x => x.ConnectionStringOptions.Url));

                var startedTasks = new List<Task>();

                var lastReplicatedDocumentEtags = new ConcurrentBag<Etag>();
                var lastReplicatedAttachmentEtags = new ConcurrentBag<Etag>();
                foreach (var dest in destinationForReplication)
                {
                    DestinationStats stat;
                    //If last change is due to index or transformer we continue replicating normally.
                    //If we can't verify work needs to be done we asume there is work to be done.
                    var lastWorkNotificationIsIndexOrTransformer = lastWorkIsIndexOrTransformer;
                    if (!lastWorkNotificationIsIndexOrTransformer && destinationStats.TryGetValue(dest.ConnectionStringOptions.Url, out stat))
                    {
                        //If we didn't get any work to do and the destination can't be stale for more than 5 minutes
                        //We will skip querying the destination for its last Etag until we get some real work.
                        if (stat.LastReplicatedEtag == lastWorkDocumentEtag && stat.LastReplicatedAttachmentEtag == lastWorkAttachmentEtag
                            && (SystemTime.UtcNow - (stat.LastSuccessTimestamp ?? DateTime.MinValue)).TotalMinutes <= 5)
                            continue;
                    }
                    var holder = activeReplicationTasks.GetOrAdd(dest.ConnectionStringOptions.Url, s => new SemaphoreSlim(1));
                    if (holder.Wait(0) == false)
                    {
                        if (log.IsDebugEnabled)
                        {
                            log.Debug("Replication to distination {0} skipped due to existing replication operation", dest.ConnectionStringOptions.Url);
                        }
                        Interlocked.Exchange(ref onCompleteReplicationRunReplicationAgain, 1);
                        continue;
                    }
                    
                    var replicationTask = Task.Factory.StartNew(
                        state =>
                        {
                            ReplicationStrategy destination = (ReplicationStrategy) state;

                            using (LogContext.WithResource(docDb.Name))
                            using (CultureHelper.EnsureInvariantCulture())
                            {
                                try
                                {
<<<<<<< HEAD
                                    int filtered;
                                    Etag lastDocumentEtag;
                                    Etag lastAttachmentEtag;
                                    if (ReplicateTo(destination, out lastDocumentEtag, out lastAttachmentEtag) || filtered > 0)
=======
                                    if (ReplicateTo(destination))
>>>>>>> 06317fe8
                                    {
                                        docDb.WorkContext.NotifyAboutWork();
<<<<<<< HEAD
                                        lastReplicatedDocumentEtags.Add(lastDocumentEtag);
                                        lastReplicatedAttachmentEtags.Add(lastAttachmentEtag);
=======
                                        return true;
>>>>>>> 06317fe8
                                    }
                                }
                                catch (Exception e)
                                {
                                    log.ErrorException("Could not replicate to " + destination, e);
                                }
                                return false;
                            }

                        }, dest);

                    startedTasks.Add(replicationTask);

                    activeTasks.Add(replicationTask);
                    replicationTask.ContinueWith(
                        t =>
                        {
                            // here we purge all the completed tasks at the head of the queue
                            if (activeTasks.TryRemove(t) == false)
                            {
                                if (log.IsWarnEnabled)
                                {
                                    log.Warn("Failed to remove a replication task from active tasks, was it already removed?");
                                }
                            }

                            if (t.Result ||
                                Interlocked.CompareExchange(ref onCompleteReplicationRunReplicationAgain, 0, 1) == 1)
                            {
                                docDb.WorkContext.ReplicationResetEvent.Set();
                            }
                        });
                }
<<<<<<< HEAD

                return Task.WhenAll(startedTasks.ToArray()).ContinueWith(
                    t =>
                    {
                        if (destinationStats.Count == 0)
                            return;

                        foreach (var stats in destinationStats.Where(stats => stats.Value.LastReplicatedEtag != null))
                        {
                            PrefetchingBehavior prefetchingBehavior;
                            if (prefetchingBehaviors.TryGetValue(stats.Key, out prefetchingBehavior))
                            {
                                prefetchingBehavior.CleanupDocuments(stats.Value.LastReplicatedEtag);
                            }
                        }

                        if (lastReplicatedDocumentEtags.Count > 0)
                        {
                            //purge tombstones that are not needed anymore
                            docDb.Maintenance.RemoveAllBefore(Constants.RavenReplicationDocsTombstones,
                                lastReplicatedDocumentEtags.Max());
                        }

                        if (lastReplicatedAttachmentEtags.Count > 0)
                        {
                            docDb.Maintenance.RemoveAllBefore(Constants.RavenReplicationAttachmentsTombstones,
                                lastReplicatedAttachmentEtags.Max());
                        }

                    }).ContinueWith(t => OnReplicationExecuted()).AssertNotFailed();
=======
                if (!startedTasks.Any()) return completedTask;
                return Task.WhenAny(startedTasks.ToArray()).AssertNotFailed();
>>>>>>> 06317fe8
            }
        }

        private void CleanupPrefetchingBehaviors(IEnumerable<string> allDestinations, IEnumerable<string> failingDestinations)
        {
            PrefetchingBehavior prefetchingBehaviorToDispose;

            // remove prefetching behaviors for non-existing destinations
            foreach (var removedDestination in prefetchingBehaviors.Keys.Except(allDestinations))
            {
                if (prefetchingBehaviors.TryRemove(removedDestination, out prefetchingBehaviorToDispose))
                {
                    prefetchingBehaviorToDispose.Dispose();
                }
            }

            // also remove prefetchers if the destination is failing for a long time
            foreach (var failingDestination in failingDestinations)
            {
                DestinationStats stats;
                if (prefetchingBehaviors.ContainsKey(failingDestination) == false || destinationStats.TryGetValue(failingDestination, out stats) == false)
                    continue;

                if (stats.FirstFailureInCycleTimestamp != null && stats.LastFailureTimestamp != null &&
                    stats.LastFailureTimestamp - stats.FirstFailureInCycleTimestamp >= TimeSpan.FromMinutes(3))
                {
                    if (prefetchingBehaviors.TryRemove(failingDestination, out prefetchingBehaviorToDispose))
                    {
                        prefetchingBehaviorToDispose.Dispose();
                    }
                }
            }
        }

        private void NotifySiblings()
        {
            var notifications = new BlockingCollection<RavenConnectionStringOptions>();

            Task.Factory.StartNew(() => NotifySibling(notifications));

            int skip = 0;
            var replicationDestinations = GetReplicationDestinations();
            foreach (var replicationDestination in replicationDestinations)
            {
                notifications.TryAdd(replicationDestination.ConnectionStringOptions, 15 * 1000);
            }

            while (true)
            {
                int nextPageStart = skip; // will trigger rapid pagination
                var replicationSourceDocs = docDb.Documents.GetDocumentsWithIdStartingWith(Constants.RavenReplicationSourcesBasePath, null, null, skip, 128, _cts.Token, ref nextPageStart);
                if (replicationSourceDocs.Length == 0)
                {
                    notifications.TryAdd(null, 15 * 1000); // marker to stop notify this
                    return;
                }

                skip += replicationSourceDocs.Length;

                foreach (var replicationSourceDoc in replicationSourceDocs)
                {
                    var sourceReplicationInformation = replicationSourceDoc.JsonDeserialization<SourceReplicationInformation>();
                    if (string.IsNullOrEmpty(sourceReplicationInformation.Source))
                        continue;

                    var match = replicationDestinations.FirstOrDefault(x =>
                                                           string.Equals(x.ConnectionStringOptions.Url,
                                                                         sourceReplicationInformation.Source,
                                                                         StringComparison.OrdinalIgnoreCase));

                    if (match != null)
                    {
                        notifications.TryAdd(match.ConnectionStringOptions, 15 * 1000);
                    }
                    else
                    {
                        notifications.TryAdd(new RavenConnectionStringOptions
                        {
                            Url = sourceReplicationInformation.Source
                        }, 15 * 1000);
                    }
                }
            }
        }

        private void NotifySibling(BlockingCollection<RavenConnectionStringOptions> collection)
        {
            using (LogContext.WithResource(docDb.Name))
                while (true)
                {
                    RavenConnectionStringOptions connectionStringOptions;
                    try
                    {
                        collection.TryTake(out connectionStringOptions, 15 * 1000, _cts.Token);
                        if (connectionStringOptions == null)
                            return;
                    }
                    catch (Exception e)
                    {
                        log.ErrorException("Could not get connection string options to notify sibling servers about restart", e);
                        return;
                    }

                    try
                    {
                        var url = connectionStringOptions.Url + "/replication/heartbeat?from=" + UrlEncodedServerUrl() + "&dbid=" + docDb.TransactionalStorage.Id;
                        var request = httpRavenRequestFactory.Create(url, HttpMethods.Post, connectionStringOptions);
                        request.WebRequest.ContentLength = 0;
                        request.ExecuteRequest();
                    }
                    catch (Exception e)
                    {
                        log.WarnException("Could not notify " + connectionStringOptions.Url + " about sibling server being up & running", e);
                    }
                }
        }

        private bool IsNotFailing(ReplicationStrategy dest, int currentReplicationAttempts)
        {
            var jsonDocument = docDb.Documents.Get(Constants.RavenReplicationDestinationsBasePath + EscapeDestinationName(dest.ConnectionStringOptions.Url), null);
            if (jsonDocument == null)
                return true;
            var failureInformation = jsonDocument.DataAsJson.JsonDeserialization<DestinationFailureInformation>();
            if (failureInformation.FailureCount > 1000)
            {
                var shouldReplicateTo = currentReplicationAttempts % 10 == 0;
                if (log.IsDebugEnabled)
                log.Debug("Failure count for {0} is {1}, skipping replication: {2}",
                    dest, failureInformation.FailureCount, shouldReplicateTo == false);
                return shouldReplicateTo;
            }
            if (failureInformation.FailureCount > 100)
            {
                var shouldReplicateTo = currentReplicationAttempts % 5 == 0;
                if (log.IsDebugEnabled)
                log.Debug("Failure count for {0} is {1}, skipping replication: {2}",
                    dest, failureInformation.FailureCount, shouldReplicateTo == false);
                return shouldReplicateTo;
            }
            if (failureInformation.FailureCount > 10)
            {
                var shouldReplicateTo = currentReplicationAttempts % 2 == 0;
                if (log.IsDebugEnabled)
                log.Debug("Failure count for {0} is {1}, skipping replication: {2}",
                    dest, failureInformation.FailureCount, shouldReplicateTo == false);
                return shouldReplicateTo;
            }
            return true;
        }

        public static string EscapeDestinationName(string url)
        {
            return Uri.EscapeDataString(url.Replace("https://", "").Replace("http://", "").Replace("/", "").Replace(":", ""));
        }

        private void WarnIfNoReplicationTargetsWereFound()
        {
            if (firstTimeFoundNoReplicationDocument)
            {
                firstTimeFoundNoReplicationDocument = false;
                log.Warn("Replication bundle is installed, but there is no destination in 'Raven/Replication/Destinations'.\r\nReplication results in NO-OP");
            }
        }

<<<<<<< HEAD
        private bool ReplicateTo(ReplicationStrategy destination, out Etag lastDocumentEtag,out Etag lastAttachmentEtag, out int filteredDocuments)
=======
        private bool ReplicateTo(ReplicationStrategy destination)
>>>>>>> 06317fe8
        {
            lastDocumentEtag = Etag.InvalidEtag;
            lastAttachmentEtag = Etag.InvalidEtag;
            try
            {
                if (docDb.Disposed)
                    return false;

                using (docDb.DisableAllTriggersForCurrentThread())
                using (var stats = new ReplicationStatisticsRecorder(destination, destinationStats))
                {
                    SourceReplicationInformationWithBatchInformation destinationsReplicationInformationForSource;
                    using (var scope = stats.StartRecording("Destination"))
                    {
                        try
                        {
                            destinationsReplicationInformationForSource = GetLastReplicatedEtagFrom(destination);
                            if (destinationsReplicationInformationForSource == null)
                            {
                                destinationsReplicationInformationForSource = GetLastReplicatedEtagFrom(destination);

                                if (destinationsReplicationInformationForSource == null)
                                {
                                    log.Error("Failed to replicate documents to destination {0}, because was not able to receive last Etag", destination.ConnectionStringOptions.Url);
                                    return false;
                                }
                            }
                                    
                            if (destinationsReplicationInformationForSource.LastDocumentEtag == Etag.Empty &&
                                destinationsReplicationInformationForSource.LastAttachmentEtag == Etag.Empty)
                            {
                                IndexReplication.Execute();
                            }

                            scope.Record(RavenJObject.FromObject(destinationsReplicationInformationForSource));

                            if (destinationsReplicationInformationForSource.LastDocumentEtag == Etag.InvalidEtag &&
                                destinationsReplicationInformationForSource.LastAttachmentEtag == Etag.InvalidEtag &&
                                (destination.SpecifiedCollections == null || destination.SpecifiedCollections.Count == 0))
                            {
                                DateTime lastSent;

                                // todo: move lastModifiedDate after the condition
                                var lastModifiedDate = destinationsReplicationInformationForSource.LastModified.HasValue ? destinationsReplicationInformationForSource.LastModified.Value.ToLocalTime() : DateTime.MinValue;

                                if (destinationAlertSent.TryGetValue(destination.ConnectionStringOptions.Url, out lastSent) && (SystemTime.UtcNow - lastSent).TotalMinutes < 1)
                                {
                                    if (log.IsDebugEnabled) // todo: remove this log line
                                    log.Debug(string.Format(@"Destination server is forbidding replication due to a possibility of having multiple instances with same DatabaseId replicating to it. After 10 minutes from '{2}' another instance will start replicating. Destination Url: {0}. DatabaseId: {1}. Current source: {3}. Stored source on destination: {4}.", destination.ConnectionStringOptions.Url, docDb.TransactionalStorage.Id, lastModifiedDate, docDb.ServerUrl, destinationsReplicationInformationForSource.Source));
                                    return false;
                                }

                                docDb.AddAlert(new Alert
                                {
                                    AlertLevel = AlertLevel.Error,
                                    CreatedAt = SystemTime.UtcNow,
                                    Message = string.Format(@"Destination server is forbidding replication due to a possibility of having multiple instances with same DatabaseId replicating to it. After 10 minutes from '{2}' another instance will start replicating. Destination Url: {0}. DatabaseId: {1}. Current source: {3}. Stored source on destination: {4}.", destination.ConnectionStringOptions.Url, docDb.TransactionalStorage.Id, lastModifiedDate, docDb.ServerUrl, destinationsReplicationInformationForSource.Source),
                                    Title = $"Replication error. Multiple databases replicating at the same time with same DatabaseId ('{docDb.TransactionalStorage.Id}') detected.",
                                    UniqueKey = "Replication to " + destination.ConnectionStringOptions.Url + " errored. Wrong DatabaseId: " + docDb.TransactionalStorage.Id
                                });

                                destinationAlertSent.AddOrUpdate(destination.ConnectionStringOptions.Url, SystemTime.UtcNow, (_, __) => SystemTime.UtcNow);

                                return false;
                            }
                        }
                        catch (Exception e)
                        {
                            scope.RecordError(e);
                            log.WarnException("Failed to replicate to: " + destination, e);
                            return false;
                        }
                    }

                    bool? replicated = null;

                    int replicatedDocuments;	                
                    using (var scope = stats.StartRecording("Documents"))
                    {
                        switch (ReplicateDocuments(destination,
                            destinationsReplicationInformationForSource, 
                            scope, 
<<<<<<< HEAD
                            out replicatedDocuments,
                            out lastDocumentEtag,
                            out filteredDocuments))
=======
                            out replicatedDocuments))
>>>>>>> 06317fe8
                        {
                            case true:
                                replicated = true;
                                break;
                            case false:
                                return false;
                        }
                    }

                    using (var scope = stats.StartRecording("Attachments"))
                    {
                        switch (ReplicateAttachments(destination, 
                                    destinationsReplicationInformationForSource, 
                                    scope,
                                    out lastAttachmentEtag))
                        {
                            case true:
                                replicated = true;
                                break;
                            case false:
                                return false;
                        }
                    }

                    var elapsedMicroseconds = (long)(stats.ElapsedTime.Ticks * SystemTime.MicroSecPerTick);
                    docDb.WorkContext.MetricsCounters.GetReplicationDurationHistogram(destination).Update(elapsedMicroseconds);
                    UpdateReplicationPerformance(destination, stats.Started, stats.ElapsedTime, replicatedDocuments);
                    
                    return replicated ?? false;
                }
            }
            finally
            {
                var holder = activeReplicationTasks.GetOrAdd(destination.ConnectionStringOptions.Url, s => new SemaphoreSlim(0, 1));
                holder.Release();
            }
        }

        private void UpdateReplicationPerformance(ReplicationStrategy destination, DateTime startTime, TimeSpan elapsed, int batchSize)
        {
            if (batchSize > 0)
            {
                var queue = docDb.WorkContext.MetricsCounters.GetReplicationPerformanceStats(destination);
                queue.Enqueue(new ReplicationPerformanceStats
                {
                    Duration = elapsed,
                    Started = startTime,
                    BatchSize = batchSize
                });

                while (queue.Count() > 25)
                {
                    ReplicationPerformanceStats _;
                    queue.TryDequeue(out _);
                }
            }
        }


        [Obsolete("Use RavenFS instead.")]
        private bool? ReplicateAttachments(ReplicationStrategy destination, 
            SourceReplicationInformationWithBatchInformation destinationsReplicationInformationForSource, 
            ReplicationStatisticsRecorder.ReplicationStatisticsRecorderScope recorder,
            out Etag lastAttachmentEtag)
        {
            Tuple<RavenJArray, Etag> tuple;
            RavenJArray attachments;
            lastAttachmentEtag = Etag.InvalidEtag;

            using (var scope = recorder.StartRecording("Get"))
            {
                tuple = GetAttachments(destinationsReplicationInformationForSource, destination, scope);
                attachments = tuple.Item1;

                if (attachments == null || attachments.Length == 0)
                {
                    if (tuple.Item2 != destinationsReplicationInformationForSource.LastAttachmentEtag)
                    {
                        SetLastReplicatedEtagForServer(destination, lastAttachmentEtag: tuple.Item2);
                    }
                    return null;
                }
            }

            using (var scope = recorder.StartRecording("Send"))
            {
                string lastError;
                if (TryReplicationAttachments(destination, attachments, out lastError) == false) // failed to replicate, start error handling strategy
                {
                    if (IsFirstFailure(destination.ConnectionStringOptions.Url))
                    {
                        log.Info("This is the first failure for {0}, assuming transient failure and trying again", destination);
                        if (TryReplicationAttachments(destination, attachments, out lastError)) // success on second fail
                        {
<<<<<<< HEAD
                            RecordSuccess(destination.ConnectionStringOptions.Url, lastReplicatedEtag: tuple.Item2);
                            lastAttachmentEtag = tuple.Item2;

=======
                            RecordSuccess(destination.ConnectionStringOptions.Url, lastReplicatedEtag: tuple.Item2, forDocuments: false);
>>>>>>> 06317fe8
                            return true;
                        }
                    }

                    scope.RecordError(lastError);
                    RecordFailure(destination.ConnectionStringOptions.Url, lastError);
                    return false;
                }
            }

            RecordSuccess(destination.ConnectionStringOptions.Url,
<<<<<<< HEAD
                lastReplicatedEtag: tuple.Item2);
            lastAttachmentEtag = tuple.Item2;
=======
                lastReplicatedEtag: tuple.Item2, forDocuments: false);
>>>>>>> 06317fe8

            return true;
        }

        private bool? ReplicateDocuments(ReplicationStrategy destination,
            SourceReplicationInformationWithBatchInformation destinationsReplicationInformationForSource, 
<<<<<<< HEAD
            ReplicationStatisticsRecorder.ReplicationStatisticsRecorderScope recorder,
            out int replicatedDocuments, out Etag lastReplicatedEtag, out int filteredDocuments)
=======
            ReplicationStatisticsRecorder.ReplicationStatisticsRecorderScope recorder, 
            out int replicatedDocuments)
>>>>>>> 06317fe8
        {
            replicatedDocuments = 0;
            JsonDocumentsToReplicate documentsToReplicate = null;
            var sp = Stopwatch.StartNew();
            IDisposable removeBatch = null;
            lastReplicatedEtag = Etag.InvalidEtag;

            var prefetchingBehavior = prefetchingBehaviors.GetOrAdd(destination.ConnectionStringOptions.Url,
                x => docDb.Prefetcher.CreatePrefetchingBehavior(PrefetchingUser.Replicator, autoTuner, $"Replication for URL: {destination.ConnectionStringOptions.DefaultDatabase}"));

            prefetchingBehavior.AdditionalInfo = $"For destination: {destination.ConnectionStringOptions.Url}. Last replicated etag: {destinationsReplicationInformationForSource.LastDocumentEtag}";

            try
            {
                using (var scope = recorder.StartRecording("Get"))
                {
                    documentsToReplicate = GetJsonDocuments(destinationsReplicationInformationForSource, destination, prefetchingBehavior, scope);
                    if (documentsToReplicate.Documents == null || documentsToReplicate.Documents.Length == 0)
                    {
                        if (documentsToReplicate.LastEtag != destinationsReplicationInformationForSource.LastDocumentEtag)
                        {
                            // we don't notify remote server about updates to system docs, see: RavenDB-715
                            if (documentsToReplicate.CountOfFilteredDocumentsWhichAreSystemDocuments == 0
                                || documentsToReplicate.CountOfFilteredDocumentsWhichAreSystemDocuments > SystemDocsLimitForRemoteEtagUpdate
                                || documentsToReplicate.CountOfFilteredDocumentsWhichOriginFromDestination > DestinationDocsLimitForRemoteEtagUpdate) // see RavenDB-1555
                            {
                                using (scope.StartRecording("Notify"))
                                {
                                    SetLastReplicatedEtagForServer(destination, lastDocEtag: documentsToReplicate.LastEtag);
                                    scope.Record(new RavenJObject
                                             {
                                                 { "LastDocEtag", documentsToReplicate.LastEtag.ToString() }
                                             });
                                }
                            }
                        }
                        RecordLastEtagChecked(destination.ConnectionStringOptions.Url, documentsToReplicate.LastEtag);
                        return null;
                    }
                }

                // if the db is idling in all respect except sending out replication, let us keep it that way.
                docDb.WorkContext.UpdateFoundWork();

                removeBatch = prefetchingBehavior.UpdateCurrentlyUsedBatches(documentsToReplicate.LoadedDocs);

                using (var scope = recorder.StartRecording("Send"))
                {
                    string lastError;
                    if (TryReplicationDocuments(destination, documentsToReplicate.Documents, out lastError) == false) // failed to replicate, start error handling strategy
                    {
                        if (IsFirstFailure(destination.ConnectionStringOptions.Url))
                        {
                            log.Info(
                                "This is the first failure for {0}, assuming transient failure and trying again",
                                destination);
                            if (TryReplicationDocuments(destination, documentsToReplicate.Documents, out lastError)) // success on second fail
                            {
                                RecordSuccess(destination.ConnectionStringOptions.Url, documentsToReplicate.LastEtag, documentsToReplicate.LastLastModified);
                                lastReplicatedEtag = documentsToReplicate.LastEtag;

                                return true;
                            }
                        }
                        // if we had an error sending to this endpoint, it might be because we are sending too much data, or because
                        // the request timed out. This will let us know that the next time we try, we'll use just the initial doc counts
                        // and we'll be much more conservative with increasing the sizes
                        prefetchingBehavior.OutOfMemoryExceptionHappened();
                        scope.RecordError(lastError);
                        RecordFailure(destination.ConnectionStringOptions.Url, lastError);
                        return false;
                    }
                }
            }
            finally
            {
                if (documentsToReplicate?.LoadedDocs != null)
                {
                    prefetchingBehavior.UpdateAutoThrottler(documentsToReplicate.LoadedDocs, sp.Elapsed);
                    replicatedDocuments = documentsToReplicate.LoadedDocs.Count;
                }

                removeBatch?.Dispose();
            }

            RecordSuccess(destination.ConnectionStringOptions.Url, documentsToReplicate.LastEtag, documentsToReplicate.LastLastModified);
            lastReplicatedEtag = documentsToReplicate.LastEtag;
            return true;
        }

        private void SetLastReplicatedEtagForServer(ReplicationStrategy destination, Etag lastDocEtag = null, Etag lastAttachmentEtag = null)
        {
            try
            {
                var url = GetUrlFor(destination, "/replication/lastEtag");

                if (lastDocEtag != null)
                    url += "&docEtag=" + lastDocEtag;
                if (lastAttachmentEtag != null)
                    url += "&attachmentEtag=" + lastAttachmentEtag;

                var request = httpRavenRequestFactory.Create(url, HttpMethods.Put, destination.ConnectionStringOptions, GetRequestBuffering(destination));
                request.Write(new byte[0]);
                request.ExecuteRequest(_cts.Token);
                if (log.IsDebugEnabled)
                log.Debug("Sent last replicated document Etag {0} to server {1}", lastDocEtag, destination.ConnectionStringOptions.Url);
            }
            catch (WebException e)
            {
                HandleRequestBufferingErrors(e, destination);

                var response = e.Response as HttpWebResponse;
                if (response != null && (response.StatusCode == HttpStatusCode.BadRequest || response.StatusCode == HttpStatusCode.NotFound))
                    log.WarnException("Replication is not enabled on: " + destination, e);
                else
                    log.WarnException("Failed to contact replication destination: " + destination, e);
            }
            catch (Exception e)
            {
                log.WarnException("Failed to contact replication destination: " + destination, e);
            }
        }

        private string GetUrlFor(ReplicationStrategy destination, string endpoint)
        {
            var url = destination.ConnectionStringOptions.Url + endpoint + "?from=" + UrlEncodedServerUrl() + "&dbid=" + docDb.TransactionalStorage.Id;

            if (destination.SpecifiedCollections == null || destination.SpecifiedCollections.Count > 0)
                return url;

            return url + ("&collections=" + string.Join(";", destination.SpecifiedCollections.Keys));
        }

        private void RecordFailure(string url, string lastError)
        {
            var stats = destinationStats.GetOrAdd(url, new DestinationStats { Url = url });
            var failureCount = Interlocked.Increment(ref stats.FailureCountInternal);
            stats.LastFailureTimestamp = SystemTime.UtcNow;

            if (stats.FirstFailureInCycleTimestamp == null)
                stats.FirstFailureInCycleTimestamp = SystemTime.UtcNow;

            if (string.IsNullOrWhiteSpace(lastError) == false)
                stats.LastError = lastError;

            var jsonDocument = docDb.Documents.Get(Constants.RavenReplicationDestinationsBasePath + EscapeDestinationName(url), null);
            var failureInformation = new DestinationFailureInformation { Destination = url };
            if (jsonDocument != null)
            {
                failureInformation = jsonDocument.DataAsJson.JsonDeserialization<DestinationFailureInformation>();
                // we only want to update this once a minute, otherwise we have churn with starting replication
                // because we are writing a failure document
                if ((SystemTime.UtcNow - jsonDocument.LastModified.GetValueOrDefault()).TotalMinutes < 1)
                {
                    return;
                }
            }
            failureInformation.FailureCount = failureCount;
            docDb.Documents.Put(Constants.RavenReplicationDestinationsBasePath + EscapeDestinationName(url), null,
                      RavenJObject.FromObject(failureInformation), new RavenJObject(), null);
        }

        private void RecordLastEtagChecked(string url, Etag lastEtagChecked)
        {
            var stats = destinationStats.GetOrDefault(url, new DestinationStats { Url = url });
            stats.LastEtagCheckedForReplication = lastEtagChecked;
        }

        private void RecordSuccess(string url,
            Etag lastReplicatedEtag = null, DateTime? lastReplicatedLastModified = null,
            DateTime? lastHeartbeatReceived = null, string lastError = null, bool forDocuments = true)
        {
            var stats = destinationStats.GetOrAdd(url, new DestinationStats { Url = url });
            Interlocked.Exchange(ref stats.FailureCountInternal, 0);
            stats.LastSuccessTimestamp = SystemTime.UtcNow;
            stats.FirstFailureInCycleTimestamp = null;

            if (lastReplicatedEtag != null)
            {
                stats.LastEtagCheckedForReplication = lastReplicatedEtag;
                if(forDocuments)
                    stats.LastReplicatedEtag = lastReplicatedEtag;
                else
                    stats.LastReplicatedAttachmentEtag = lastReplicatedEtag;
            }

            if (lastReplicatedLastModified.HasValue)
                stats.LastReplicatedLastModified = lastReplicatedLastModified;

            if (lastHeartbeatReceived.HasValue)
                stats.LastHeartbeatReceived = lastHeartbeatReceived;

            if (!string.IsNullOrWhiteSpace(lastError))
                stats.LastError = lastError;

            docDb.Documents.Delete(Constants.RavenReplicationDestinationsBasePath + EscapeDestinationName(url), null, null);
        }

        private bool IsFirstFailure(string url)
        {
            var destStats = destinationStats.GetOrAdd(url, new DestinationStats { Url = url });
            return destStats.FailureCount == 0;
        }

        [Obsolete("Use RavenFS instead.")]
        private bool TryReplicationAttachments(ReplicationStrategy destination, RavenJArray jsonAttachments, out string errorMessage)
        {
            try
            {
                var url = destination.ConnectionStringOptions.Url + "/replication/replicateAttachments?from=" +
                          UrlEncodedServerUrl() + "&dbid=" + docDb.TransactionalStorage.Id;

                var sp = Stopwatch.StartNew();
                using (HttpRavenRequestFactory.Expect100Continue(destination.ConnectionStringOptions.Url))
                {
                    var request = httpRavenRequestFactory.Create(url, HttpMethods.Post, destination.ConnectionStringOptions, GetRequestBuffering(destination));

                    request.WriteBson(jsonAttachments);
                    request.ExecuteRequest(_cts.Token);
                    log.Info("Replicated {0} attachments to {1} in {2:#,#;;0} ms", jsonAttachments.Length, destination, sp.ElapsedMilliseconds);
                    errorMessage = "";
                    return true;
                }
            }
            catch (WebException e)
            {
                HandleRequestBufferingErrors(e, destination);

                var response = e.Response as HttpWebResponse;
                if (response != null)
                {
                    using (var streamReader = new StreamReader(response.GetResponseStreamWithHttpDecompression()))
                    {
                        var error = streamReader.ReadToEnd();
                        try
                        {
                            var ravenJObject = RavenJObject.Parse(error);
                            log.WarnException("Replication to " + destination + " had failed\r\n" + ravenJObject.Value<string>("Error"), e);
                            errorMessage = error;
                            return false;
                        }
                        catch (Exception)
                        {
                        }

                        log.WarnException("Replication to " + destination + " had failed\r\n" + error, e);
                        errorMessage = error;
                    }
                }
                else
                {
                    log.WarnException("Replication to " + destination + " had failed", e);
                    errorMessage = e.Message;
                }
                return false;
            }
            catch (Exception e)
            {
                log.WarnException("Replication to " + destination + " had failed", e);
                errorMessage = e.Message;
                return false;
            }
        }

        internal bool GetRequestBuffering(ReplicationStrategy destination)
        {
            return destinationForceBuffering.GetOrAdd(destination.ConnectionStringOptions.Url, docDb.Configuration.Replication.ForceReplicationRequestBuffering);
        }

        private bool TryReplicationDocuments(ReplicationStrategy destination, RavenJArray jsonDocuments, out string lastError)
        {
            try
            {
                if (log.IsDebugEnabled)
                log.Debug("Starting to replicate {0} documents to {1}", jsonDocuments.Length, destination);

                var url = GetUrlFor(destination, "/replication/replicateDocs");

                url += $"&count={jsonDocuments.Length}";

                var sp = Stopwatch.StartNew();

                using (HttpRavenRequestFactory.Expect100Continue(destination.ConnectionStringOptions.Url))
                {
                    var request = httpRavenRequestFactory.Create(url, HttpMethods.Post, destination.ConnectionStringOptions, GetRequestBuffering(destination));
                    request.Write(jsonDocuments);
                    request.ExecuteRequest(_cts.Token);

                    log.Info("Replicated {0} documents to {1} in {2:#,#;;0} ms", jsonDocuments.Length, destination, sp.ElapsedMilliseconds);
                    lastError = "";
                    return true;
                }
            }
            catch (WebException e)
            {
                HandleRequestBufferingErrors(e, destination);

                var response = e.Response as HttpWebResponse;
                if (response != null)
                {
                    var responseStream = response.GetResponseStream();
                    if (responseStream != null)
                    {
                        using (var streamReader = new StreamReader(responseStream))
                        {
                            var error = streamReader.ReadToEnd();
                            log.WarnException("Replication to " + destination + " had failed\r\n" + error, e);
                        }
                    }
                    else
                    {
                        log.WarnException("Replication to " + destination + " had failed", e);
                    }
                }
                else
                {
                    log.WarnException("Replication to " + destination + " had failed", e);
                }
                lastError = e.Message;
                return false;
            }
            catch (Exception e)
            {
                log.WarnException("Replication to " + destination + " had failed", e);
                lastError = e.Message;
                return false;
            }
        }

        internal void HandleRequestBufferingErrors(Exception e, ReplicationStrategy destination)
        {
            if (destination.ConnectionStringOptions.Credentials != null && string.Equals(e.Message, "This request requires buffering data to succeed.", StringComparison.OrdinalIgnoreCase))
                destinationForceBuffering.AddOrUpdate(destination.ConnectionStringOptions.Url, true, (s, b) => true);
        }

        private class JsonDocumentsToReplicate
        {
            public Etag LastEtag { get; set; }
            public DateTime LastLastModified { get; set; }
            public RavenJArray Documents { get; set; }
            public int CountOfFilteredDocumentsWhichAreSystemDocuments { get; set; }
            public int CountOfFilteredDocumentsWhichOriginFromDestination { get; set; }
            public List<JsonDocument> LoadedDocs { get; set; }
        }

        private JsonDocumentsToReplicate GetJsonDocuments(
            SourceReplicationInformationWithBatchInformation destinationsReplicationInformationForSource, 
            ReplicationStrategy destination, 
            PrefetchingBehavior prefetchingBehavior, 
            ReplicationStatisticsRecorder.ReplicationStatisticsRecorderScope scope)
        {
            var timeout = TimeSpan.FromSeconds(docDb.Configuration.Replication.FetchingFromDiskTimeoutInSeconds);
            var duration = Stopwatch.StartNew();
            var result = new JsonDocumentsToReplicate
            {
                LastEtag = Etag.Empty,
            };
            try
            {
                var destinationId = destinationsReplicationInformationForSource.ServerInstanceId.ToString();
                var maxNumberOfItemsToReceiveInSingleBatch = destinationsReplicationInformationForSource.MaxNumberOfItemsToReceiveInSingleBatch;
                var hasMoreWork = false;
                docDb.TransactionalStorage.Batch(actions =>
                {
                    var lastEtag = destinationsReplicationInformationForSource.LastDocumentEtag;

                    int docsSinceLastReplEtag = 0;
                    List<JsonDocument> fetchedDocs;
                    List<JsonDocument> docsToReplicate;
                    result.LastEtag = lastEtag;

                    while (true)
                    {
                        _cts.Token.ThrowIfCancellationRequested();

                        fetchedDocs = GetDocsToReplicate(actions, prefetchingBehavior, result.LastEtag, maxNumberOfItemsToReceiveInSingleBatch);                        

                        IEnumerable<JsonDocument> handled = fetchedDocs;

                        foreach (var handler in new IReplicatedDocsHandler[]
                                {
                            new FilterReplicatedDocs(docDb.Documents, destination, prefetchingBehavior, destinationId, result.LastEtag),
                            new FilterAndTransformSpecifiedCollections(docDb, destination, destinationId)
                        })
                                    {
                            handled = handler.Handle(handled);
                                        }

                        docsToReplicate = handled.ToList();                                

                        docsSinceLastReplEtag += fetchedDocs.Count;
                        result.CountOfFilteredDocumentsWhichAreSystemDocuments +=
                            fetchedDocs.Count(doc => destination.IsSystemDocumentId(doc.Key));
                        result.CountOfFilteredDocumentsWhichOriginFromDestination +=
                            fetchedDocs.Count(doc => destination.OriginsFromDestination(destinationId, doc.Metadata));

                        if (fetchedDocs.Count > 0)
                        {
                            var lastDoc = fetchedDocs.Last();
                            Debug.Assert(lastDoc.Etag != null);
                            result.LastEtag = lastDoc.Etag;

                            if (lastDoc.LastModified.HasValue)
                                result.LastLastModified = lastDoc.LastModified.Value;
                        }

                        if (fetchedDocs.Count == 0 || docsToReplicate.Count != 0)
                        {
                            break;
                        }

                        if (log.IsDebugEnabled)
                        log.Debug("All the docs were filtered, trying another batch from etag [>{0}]", result.LastEtag);

                        if (duration.Elapsed > timeout)
                            break;
                    }

                    if (log.IsDebugEnabled)
                    log.Debug(() =>
                    {
                        if (docsSinceLastReplEtag == 0)
                            return string.Format("No documents to replicate to {0} - last replicated etag: {1}", destination,
                                lastEtag);

                            if (docsSinceLastReplEtag == docsToReplicate.Count)
                            return string.Format("Replicating {0} docs [>{1}] to {2}.",
                                docsSinceLastReplEtag,
                                lastEtag,
                                destination);

                            var diff = fetchedDocs.Except(docsToReplicate).Select(x => x.Key);
                        return string.Format("Replicating {1} docs (out of {0}) [>{4}] to {2}. [Not replicated: {3}]",
                            docsSinceLastReplEtag,
                                docsToReplicate.Count,
                            destination,
                            string.Join(", ", diff),
                            lastEtag);
                    });

                    scope.Record(new RavenJObject
                    {
                        {"StartEtag", lastEtag.ToString()},
                        {"EndEtag", result.LastEtag.ToString()},
                        {"Count", docsSinceLastReplEtag},
                        {"FilteredCount", docsToReplicate.Count}
                    });

                    result.LoadedDocs = docsToReplicate;
                    docDb.WorkContext.MetricsCounters.GetReplicationBatchSizeMetric(destination).Mark(docsSinceLastReplEtag);
                    docDb.WorkContext.MetricsCounters.GetReplicationBatchSizeHistogram(destination).Update(docsSinceLastReplEtag);

                    result.Documents = new RavenJArray(docsToReplicate
                        .Select(x =>
                        {
                            JsonDocument.EnsureIdInMetadata(x);
                            EnsureReplicationInformationInMetadata(x.Metadata, docDb);
                            return x;
                        })
                        .Select(x => x.ToJson()));
                });
            }
            catch (Exception e)
            {
                scope.RecordError(e);
                log.WarnException(
                    "Could not get documents to replicate after: " +
                    destinationsReplicationInformationForSource.LastDocumentEtag, e);
            }
            return result;
        }

        private List<JsonDocument> GetDocsToReplicate(IStorageActionsAccessor actions, PrefetchingBehavior prefetchingBehavior, Etag from, int? maxNumberOfItemsToReceiveInSingleBatch)
        {
            var docsToReplicate = prefetchingBehavior.GetDocumentsBatchFrom(from, maxNumberOfItemsToReceiveInSingleBatch);
            Etag lastEtag = null;
            if (docsToReplicate.Count > 0)
                lastEtag = docsToReplicate[docsToReplicate.Count - 1].Etag;

            var maxNumberOfTombstones = Math.Max(1024, docsToReplicate.Count);
            var tombstones = actions
                .Lists
                .Read(Constants.RavenReplicationDocsTombstones, from, lastEtag, maxNumberOfTombstones + 1)
                .Select(x => new JsonDocument
                {
                    Etag = x.Etag,
                    Key = x.Key,
                    Metadata = x.Data,
                    DataAsJson = new RavenJObject()
                })
                .ToList();

            var results = docsToReplicate.Concat(tombstones);

            if (tombstones.Count >= maxNumberOfTombstones + 1)
            {
                var lastTombstoneEtag = tombstones[tombstones.Count - 1].Etag;
                log.Info("Replication batch trimmed. Found more than '{0}' document tombstones. Last etag from prefetcher: '{1}'. Last tombstone etag: '{2}'.", maxNumberOfTombstones, lastEtag, lastTombstoneEtag);

                results = results.Where(x => EtagUtil.IsGreaterThan(x.Etag, lastTombstoneEtag) == false);
            }

            results = results.OrderBy(x => x.Etag);

            // can't return earlier, because we need to know if there are tombstones that need to be send
            if (maxNumberOfItemsToReceiveInSingleBatch.HasValue)
                results = results.Take(maxNumberOfItemsToReceiveInSingleBatch.Value);

            return results.ToList();
        }

        [Obsolete("Use RavenFS instead.")]
        private Tuple<RavenJArray, Etag> GetAttachments(SourceReplicationInformationWithBatchInformation destinationsReplicationInformationForSource, ReplicationStrategy destination, ReplicationStatisticsRecorder.ReplicationStatisticsRecorderScope scope)
        {
            var timeout = TimeSpan.FromSeconds(docDb.Configuration.Replication.FetchingFromDiskTimeoutInSeconds);
            var duration = Stopwatch.StartNew();

            RavenJArray attachments = null;
            Etag lastAttachmentEtag = Etag.Empty;
            try
            {
                var destinationId = destinationsReplicationInformationForSource.ServerInstanceId.ToString();
                var maxNumberOfItemsToReceiveInSingleBatch = destinationsReplicationInformationForSource.MaxNumberOfItemsToReceiveInSingleBatch;

                docDb.TransactionalStorage.Batch(actions =>
                {
                    int attachmentSinceLastEtag = 0;
                    List<AttachmentInformation> attachmentsToReplicate;
                    List<AttachmentInformation> filteredAttachmentsToReplicate;
                    var startEtag = destinationsReplicationInformationForSource.LastAttachmentEtag;
                    lastAttachmentEtag = startEtag;
                    while (true)
                    {
                        attachmentsToReplicate = GetAttachmentsToReplicate(actions, lastAttachmentEtag, maxNumberOfItemsToReceiveInSingleBatch);

                        filteredAttachmentsToReplicate = attachmentsToReplicate.Where(attachment => destination.FilterAttachments(attachment, destinationId)).ToList();

                        attachmentSinceLastEtag += attachmentsToReplicate.Count;

                        if (attachmentsToReplicate.Count == 0 ||
                            filteredAttachmentsToReplicate.Count != 0)
                        {
                            break;
                        }

                        AttachmentInformation jsonDocument = attachmentsToReplicate.Last();
                        Etag attachmentEtag = jsonDocument.Etag;
                        if (log.IsDebugEnabled)
                        log.Debug("All the attachments were filtered, trying another batch from etag [>{0}]", attachmentEtag);
                        lastAttachmentEtag = attachmentEtag;

                        if (duration.Elapsed > timeout)
                            break;
                    }

                    if (log.IsDebugEnabled)
                    log.Debug(() =>
                    {
                        if (attachmentSinceLastEtag == 0)
                            return string.Format("No attachments to replicate to {0} - last replicated etag: {1}", destination,
                                                 destinationsReplicationInformationForSource.LastAttachmentEtag);

                        if (attachmentSinceLastEtag == filteredAttachmentsToReplicate.Count)
                            return string.Format("Replicating {0} attachments [>{1}] to {2}.",
                                             attachmentSinceLastEtag,
                                             destinationsReplicationInformationForSource.LastAttachmentEtag,
                                             destination);

                        var diff = attachmentsToReplicate.Except(filteredAttachmentsToReplicate).Select(x => x.Key);
                        return string.Format("Replicating {1} attachments (out of {0}) [>{4}] to {2}. [Not replicated: {3}]",
                                             attachmentSinceLastEtag,
                                             filteredAttachmentsToReplicate.Count,
                                             destination,
                                             string.Join(", ", diff),
                                             destinationsReplicationInformationForSource.LastAttachmentEtag);
                    });

                    scope.Record(new RavenJObject
                                 {
                                     {"StartEtag", startEtag.ToString()},
                                     {"EndEtag", lastAttachmentEtag.ToString()},
                                     {"Count", attachmentSinceLastEtag},
                                     {"FilteredCount", filteredAttachmentsToReplicate.Count}
                                 });

                    attachments = new RavenJArray(filteredAttachmentsToReplicate
                                                      .Select(x =>
                                                      {
                                                          var data = new byte[0];
                                                          if (x.Size > 0)
                                                          {
                                                              data = actions.Attachments.GetAttachment(x.Key).Data().ReadData();
                                                          }

                                                          EnsureReplicationInformationInMetadata(x.Metadata, docDb);

                                                          return new RavenJObject
                                                                       {
                                                                           {"@metadata", x.Metadata},
                                                                           {"@id", x.Key},
                                                                           {"@etag", x.Etag.ToByteArray()},
                                                                           {"data", data}
                                                                       };
                                                      }));
                });
            }
            catch (InvalidDataException e)
            {
                RecordFailure(url: String.Empty, lastError: $"Data is corrupted, could not proceed with attachment replication. Exception : {e}");
                scope.RecordError(e);
                log.ErrorException("Data is corrupted, could not proceed with replication", e);
            }
            catch (Exception e)
            {
                log.WarnException("Could not get attachments to replicate after: " + destinationsReplicationInformationForSource.LastAttachmentEtag, e);
            }
            return Tuple.Create(attachments, lastAttachmentEtag);
        }

        [Obsolete("Use RavenFS instead.")]
        private static List<AttachmentInformation> GetAttachmentsToReplicate(IStorageActionsAccessor actions, Etag lastAttachmentEtag, int? maxNumberOfItemsToReceiveInSingleBatch)
        {
            var maxNumberOfAttachments = 100;
            if (maxNumberOfItemsToReceiveInSingleBatch.HasValue)
                maxNumberOfAttachments = Math.Min(maxNumberOfAttachments, maxNumberOfItemsToReceiveInSingleBatch.Value);

            var attachmentInformations = actions.Attachments.GetAttachmentsAfter(lastAttachmentEtag, maxNumberOfAttachments, 1024 * 1024 * 10).ToList();

            Etag lastEtag = null;
            if (attachmentInformations.Count > 0)
                lastEtag = attachmentInformations[attachmentInformations.Count - 1].Etag;

            var maxNumberOfTombstones = Math.Max(maxNumberOfAttachments, attachmentInformations.Count);
            var tombstones = actions
                .Lists
                .Read(Constants.RavenReplicationAttachmentsTombstones, lastAttachmentEtag, lastEtag, maxNumberOfTombstones + 1)
                            .Select(x => new AttachmentInformation
                            {
                                Key = x.Key,
                                Etag = x.Etag,
                                Metadata = x.Data,
                                Size = 0,
                            })
                .ToList();

            var results = attachmentInformations.Concat(tombstones);

            if (tombstones.Count >= maxNumberOfTombstones + 1)
            {
                var lastTombstoneEtag = tombstones[tombstones.Count - 1].Etag;
                log.Info("Replication batch trimmed. Found more than '{0}' attachment tombstones. Last attachment etag: '{1}'. Last tombstone etag: '{2}'.", maxNumberOfTombstones, lastEtag, lastTombstoneEtag);

                results = results.Where(x => EtagUtil.IsGreaterThan(x.Etag, lastTombstoneEtag) == false);
            }

            results = results.OrderBy(x => x.Etag);

            // can't return earlier, because we need to know if there are tombstones that need to be send
            if (maxNumberOfItemsToReceiveInSingleBatch.HasValue)
                results = results.Take(maxNumberOfItemsToReceiveInSingleBatch.Value);

            return results.ToList();
        }

        internal SourceReplicationInformationWithBatchInformation GetLastReplicatedEtagFrom(ReplicationStrategy destination)
        {
            try
            {
                Etag currentEtag = Etag.Empty;
                docDb.TransactionalStorage.Batch(accessor => currentEtag = accessor.Staleness.GetMostRecentDocumentEtag());
                var url = GetUrlFor(destination, "/replication/lastEtag");

                url += "&currentEtag=" + currentEtag;

                var request = httpRavenRequestFactory.Create(url, HttpMethods.Get, destination.ConnectionStringOptions);
                var lastReplicatedEtagFrom = request.ExecuteRequest<SourceReplicationInformationWithBatchInformation>();
                if (log.IsDebugEnabled)
                log.Debug("Received last replicated document Etag {0} from server {1}", lastReplicatedEtagFrom.LastDocumentEtag, destination.ConnectionStringOptions.Url);
                return lastReplicatedEtagFrom;
            }
            catch (WebException e)
            {
                var response = e.Response as HttpWebResponse;
                if (response != null && (response.StatusCode == HttpStatusCode.BadRequest || response.StatusCode == HttpStatusCode.NotFound))
                    log.WarnException("Replication is not enabled on: " + destination, e);
                else
                    log.WarnException("Failed to contact replication destination: " + destination, e);
                RecordFailure(destination.ConnectionStringOptions.Url, e.Message);
            }
            catch (Exception e)
            {
                log.WarnException("Failed to contact replication destination: " + destination, e);
                RecordFailure(destination.ConnectionStringOptions.Url, e.Message);
            }

            return null;
        }

        private string UrlEncodedServerUrl()
        {
            return Uri.EscapeDataString(docDb.ServerUrl);
        }

        internal ReplicationStrategy[] GetReplicationDestinations(Predicate<ReplicationDestination> predicate = null)
        {
            ConfigurationDocument<ReplicationDocument<ReplicationDestination.ReplicationDestinationWithConfigurationOrigin>> configurationDocument;
            try
            {
                configurationDocument = docDb.ConfigurationRetriever.GetConfigurationDocument<ReplicationDocument<ReplicationDestination.ReplicationDestinationWithConfigurationOrigin>>(Constants.RavenReplicationDestinations);
            }
            catch (Exception e)
            {
                log.Warn("Cannot get replication destinations", e);
                return new ReplicationStrategy[0];
            }

            if (configurationDocument == null)
            {
                return new ReplicationStrategy[0];
            }

            var replicationDocument = configurationDocument.MergedDocument;

            if (configurationDocument.LocalExists && string.IsNullOrWhiteSpace(replicationDocument.Source))
            {
                replicationDocument.Source = docDb.TransactionalStorage.Id.ToString();
                try
                {
                    var ravenJObject = RavenJObject.FromObject(replicationDocument);
                    ravenJObject.Remove("Id");
                    docDb.Documents.Put(Constants.RavenReplicationDestinations, configurationDocument.Etag, ravenJObject, configurationDocument.Metadata, null);
                }
                catch (ConcurrencyException)
                {
                    // we will get it next time
                }
            }

            if (replicationDocument.Source != docDb.TransactionalStorage.Id.ToString())
            {
                if (!wrongReplicationSourceAlertSent)
                {
                    var dbName = string.IsNullOrEmpty(docDb.Name) ? "<system>" : docDb.Name;

                    docDb.AddAlert(new Alert
                        {
                            AlertLevel = AlertLevel.Error,
                            CreatedAt = SystemTime.UtcNow,
                            Message = "Source of the ReplicationDestinations document is not the same as the database it is located in",
                            Title = "Wrong replication source: " + replicationDocument.Source + " instead of " + docDb.TransactionalStorage.Id + " in database " + dbName,
                            UniqueKey = "Wrong source: " + replicationDocument.Source + ", " + docDb.TransactionalStorage.Id
                        });

                    wrongReplicationSourceAlertSent = true;
                }

                return new ReplicationStrategy[0];
            }

            wrongReplicationSourceAlertSent = false;

            return replicationDocument
                .Destinations
                .Where(x => !x.Disabled)
                .Where(x => predicate == null || predicate(x))
                .Select(GetConnectionOptionsSafe)
                .Where(x => x != null)
                .ToArray();
        }

        private ReplicationStrategy GetConnectionOptionsSafe(ReplicationDestination x)
        {
            try
            {
                return GetConnectionOptions(x, docDb);
            }
            catch (Exception e)
            {
                log.ErrorException(
                    string.Format("IGNORING BAD REPLICATION CONFIG!{0}Could not figure out connection options for [Url: {1}, ClientVisibleUrl: {2}]",
                    Environment.NewLine, x.Url, x.ClientVisibleUrl),
                    e);

                return null;
            }
        }

        public static ReplicationStrategy GetConnectionOptions(ReplicationDestination destination, DocumentDatabase database)
        {
            var replicationStrategy = new ReplicationStrategy
            {
                ReplicationOptionsBehavior = destination.TransitiveReplicationBehavior,
                CurrentDatabaseId = database.TransactionalStorage.Id.ToString()
            };
            return CreateReplicationStrategyFromDocument(destination, replicationStrategy);
        }

        private static ReplicationStrategy CreateReplicationStrategyFromDocument(ReplicationDestination destination, ReplicationStrategy replicationStrategy)
        {
            var url = destination.Url;
            if (string.IsNullOrEmpty(destination.Database) == false)
            {
                url = url + "/databases/" + destination.Database;
            }

            replicationStrategy.ConnectionStringOptions = new RavenConnectionStringOptions
            {
                Url = url,
                AuthenticationScheme = destination.AuthenticationScheme,
                ApiKey = destination.ApiKey,
            };

            if (destination.SpecifiedCollections != null)
            {
                replicationStrategy.SpecifiedCollections = new Dictionary<string, string>(destination.SpecifiedCollections, StringComparer.OrdinalIgnoreCase);
            }
            
            if (string.IsNullOrEmpty(destination.Username) == false)
            {
                replicationStrategy.ConnectionStringOptions.Credentials = string.IsNullOrEmpty(destination.Domain)
                    ? new NetworkCredential(destination.Username, destination.Password)
                    : new NetworkCredential(destination.Username, destination.Password, destination.Domain);
            }

            return replicationStrategy;
        }

        public void HandleHeartbeat(string src)
        {
            ResetFailureForHeartbeat(src);

            heartbeatDictionary.AddOrUpdate(src, SystemTime.UtcNow, (_, __) => SystemTime.UtcNow);
        }

        public bool IsHeartbeatAvailable(string src, DateTime lastCheck)
        {
            if (heartbeatDictionary.ContainsKey(src))
            {
                DateTime lastHeartbeat;
                if (heartbeatDictionary.TryGetValue(src, out lastHeartbeat))
                {
                    return lastHeartbeat >= lastCheck;
                }
            }

            return false;
        }


        private void ResetFailureForHeartbeat(string src)
        {
            RecordSuccess(src, lastHeartbeatReceived: SystemTime.UtcNow);
            docDb.WorkContext.ShouldNotifyAboutWork(() => "Replication Heartbeat from " + src);
            docDb.WorkContext.NotifyAboutWork();
        }

        public void Dispose()
        {
            if (IndexReplication != null)
                IndexReplication.Dispose();

            if (TransformerReplication != null)
                TransformerReplication.Dispose();

            _cts.Cancel();

            foreach (var activeTask in activeTasks)
            {
                try
                {
                    activeTask.Wait();
                }
                catch (OperationCanceledException)
                {
                    // okay
                }
                catch (Exception e)
                {
                    log.InfoException("Error while waiting for replication tasks to complete during replication disposal", e);
                }
            }

            foreach (var prefetchingBehavior in prefetchingBehaviors)
            {
                prefetchingBehavior.Value.Dispose();
            }
        }

        private readonly ConcurrentDictionary<string, DateTime> heartbeatDictionary = new ConcurrentDictionary<string, DateTime>(StringComparer.OrdinalIgnoreCase);

        private Etag lastWorkDocumentEtag;
        private Etag lastWorkAttachmentEtag;
        private bool lastWorkIsIndexOrTransformer;

        internal static void EnsureReplicationInformationInMetadata(RavenJObject metadata, DocumentDatabase database)
        {
            Debug.Assert(database != null);

            if (metadata == null)
                return;

            if (metadata.ContainsKey(Constants.RavenReplicationSource))
                return;

            metadata[Constants.RavenReplicationHistory] = new RavenJArray();
            metadata[Constants.RavenReplicationVersion] = 0;
            metadata[Constants.RavenReplicationSource] = RavenJToken.FromObject(database.TransactionalStorage.Id);
        }

        protected void OnReplicationExecuted()
        {
            var replicationExecuted = ReplicationExecuted;
            if (replicationExecuted != null) replicationExecuted();
        }

    }

    internal class ReplicationStatisticsRecorder : IDisposable
    {
        private readonly ReplicationStrategy destination;

        private readonly ConcurrentDictionary<string, DestinationStats> destinationStats;

        private readonly RavenJObject record;

        private readonly RavenJArray records;

        private readonly Stopwatch watch;

        public ReplicationStatisticsRecorder(ReplicationStrategy destination, ConcurrentDictionary<string, DestinationStats> destinationStats)
        {
            this.destination = destination;
            this.destinationStats = destinationStats;
            watch = Stopwatch.StartNew();
            Started = SystemTime.UtcNow;
            records = new RavenJArray();
            record = new RavenJObject
                     {
                         { "Url", destination.ConnectionStringOptions.Url },
                         { "StartTime", SystemTime.UtcNow},
                         { "Records", records }
                     };
        }

        public DateTime Started { get; private set; }


        public TimeSpan ElapsedTime
        {
            get
            {
                return watch.Elapsed;
            }
        }

        public void Dispose()
        {
            record.Add("TotalExecutionTime", watch.Elapsed.ToString());

            var stats = destinationStats.GetOrDefault(destination.ConnectionStringOptions.Url, new DestinationStats { Url = destination.ConnectionStringOptions.Url });

            stats.LastStats.Insert(0, record);

            while (stats.LastStats.Length > 50)
                stats.LastStats.RemoveAt(stats.LastStats.Length - 1);
        }

        public ReplicationStatisticsRecorderScope StartRecording(string name)
        {
            var scopeRecord = new RavenJObject();
            records.Add(scopeRecord);
            return new ReplicationStatisticsRecorderScope(name, scopeRecord);
        }

        internal class ReplicationStatisticsRecorderScope : IDisposable
        {
            private readonly RavenJObject record;

            private readonly RavenJArray records;

            private readonly Stopwatch watch;

            public ReplicationStatisticsRecorderScope(string name, RavenJObject record)
            {
                this.record = record;
                records = new RavenJArray();

                record.Add("Name", name);
                record.Add("Records", records);

                watch = Stopwatch.StartNew();
            }

            public void Dispose()
            {
                record.Add("ExecutionTime", watch.Elapsed.ToString());
            }

            public void Record(RavenJObject value)
            {
                records.Add(value);
            }

            public void RecordError(Exception exception)
            {
                records.Add(new RavenJObject
                            {
                                { "Error", new RavenJObject
                                           {
                                               { "Type", exception.GetType().Name }, 
                                               { "Message", exception.Message }
                                           } }
                            });
            }

            public void RecordError(string error)
            {
                records.Add(new RavenJObject
                            {
                                { "Error", error }
                            });
            }

            public ReplicationStatisticsRecorderScope StartRecording(string name)
            {
                var scopeRecord = new RavenJObject();
                records.Add(scopeRecord);
                return new ReplicationStatisticsRecorderScope(name, scopeRecord);
            }
        }
    }

}<|MERGE_RESOLUTION|>--- conflicted
+++ resolved
@@ -35,10 +35,7 @@
 using Raven.Database.Storage;
 using Raven.Database.Util;
 using Raven.Json.Linq;
-<<<<<<< HEAD
-using Raven.Abstractions;
-using Raven.Abstractions.Connection;
-using Raven.Abstractions.Data;
+using Sparrow.Collections;
 
 using System;
 using System.Collections.Concurrent;
@@ -54,9 +51,6 @@
 using Raven.Imports.Newtonsoft.Json.Linq;
 
 using Raven.Database.Bundles.Replication;
-=======
-using Sparrow.Collections;
->>>>>>> 06317fe8
 
 namespace Raven.Bundles.Replication.Tasks
 {
@@ -312,7 +306,7 @@
                     {
                         if (log.IsDebugEnabled)
                         {
-                            log.Debug("Replication to distination {0} skipped due to existing replication operation", dest.ConnectionStringOptions.Url);
+                        log.Debug("Replication to distination {0} skipped due to existing replication operation", dest.ConnectionStringOptions.Url);
                         }
                         Interlocked.Exchange(ref onCompleteReplicationRunReplicationAgain, 1);
                         continue;
@@ -328,22 +322,15 @@
                             {
                                 try
                                 {
-<<<<<<< HEAD
                                     int filtered;
                                     Etag lastDocumentEtag;
                                     Etag lastAttachmentEtag;
                                     if (ReplicateTo(destination, out lastDocumentEtag, out lastAttachmentEtag) || filtered > 0)
-=======
-                                    if (ReplicateTo(destination))
->>>>>>> 06317fe8
                                     {
                                         docDb.WorkContext.NotifyAboutWork();
-<<<<<<< HEAD
                                         lastReplicatedDocumentEtags.Add(lastDocumentEtag);
                                         lastReplicatedAttachmentEtags.Add(lastAttachmentEtag);
-=======
                                         return true;
->>>>>>> 06317fe8
                                     }
                                 }
                                 catch (Exception e)
@@ -367,32 +354,19 @@
                                 if (log.IsWarnEnabled)
                                 {
                                     log.Warn("Failed to remove a replication task from active tasks, was it already removed?");
-                                }
                             }
+                }
 
                             if (t.Result ||
                                 Interlocked.CompareExchange(ref onCompleteReplicationRunReplicationAgain, 0, 1) == 1)
-                            {
+                    {
                                 docDb.WorkContext.ReplicationResetEvent.Set();
                             }
                         });
-                }
-<<<<<<< HEAD
-
-                return Task.WhenAll(startedTasks.ToArray()).ContinueWith(
-                    t =>
-                    {
-                        if (destinationStats.Count == 0)
-                            return;
-
-                        foreach (var stats in destinationStats.Where(stats => stats.Value.LastReplicatedEtag != null))
-                        {
-                            PrefetchingBehavior prefetchingBehavior;
-                            if (prefetchingBehaviors.TryGetValue(stats.Key, out prefetchingBehavior))
-                            {
-                                prefetchingBehavior.CleanupDocuments(stats.Value.LastReplicatedEtag);
-                            }
-                        }
+                        }
+                if (!startedTasks.Any()) 
+                    return completedTask;
+                
 
                         if (lastReplicatedDocumentEtags.Count > 0)
                         {
@@ -408,10 +382,8 @@
                         }
 
                     }).ContinueWith(t => OnReplicationExecuted()).AssertNotFailed();
-=======
-                if (!startedTasks.Any()) return completedTask;
-                return Task.WhenAny(startedTasks.ToArray()).AssertNotFailed();
->>>>>>> 06317fe8
+
+                 return Task.WhenAny(startedTasks.ToArray()).AssertNotFailed();
             }
         }
 
@@ -576,11 +548,7 @@
             }
         }
 
-<<<<<<< HEAD
         private bool ReplicateTo(ReplicationStrategy destination, out Etag lastDocumentEtag,out Etag lastAttachmentEtag, out int filteredDocuments)
-=======
-        private bool ReplicateTo(ReplicationStrategy destination)
->>>>>>> 06317fe8
         {
             lastDocumentEtag = Etag.InvalidEtag;
             lastAttachmentEtag = Etag.InvalidEtag;
@@ -663,13 +631,9 @@
                         switch (ReplicateDocuments(destination,
                             destinationsReplicationInformationForSource, 
                             scope, 
-<<<<<<< HEAD
                             out replicatedDocuments,
                             out lastDocumentEtag,
                             out filteredDocuments))
-=======
-                            out replicatedDocuments))
->>>>>>> 06317fe8
                         {
                             case true:
                                 replicated = true;
@@ -764,13 +728,9 @@
                         log.Info("This is the first failure for {0}, assuming transient failure and trying again", destination);
                         if (TryReplicationAttachments(destination, attachments, out lastError)) // success on second fail
                         {
-<<<<<<< HEAD
-                            RecordSuccess(destination.ConnectionStringOptions.Url, lastReplicatedEtag: tuple.Item2);
+                            RecordSuccess(destination.ConnectionStringOptions.Url, lastReplicatedEtag: tuple.Item2, forDocuments: false);
                             lastAttachmentEtag = tuple.Item2;
 
-=======
-                            RecordSuccess(destination.ConnectionStringOptions.Url, lastReplicatedEtag: tuple.Item2, forDocuments: false);
->>>>>>> 06317fe8
                             return true;
                         }
                     }
@@ -782,25 +742,16 @@
             }
 
             RecordSuccess(destination.ConnectionStringOptions.Url,
-<<<<<<< HEAD
-                lastReplicatedEtag: tuple.Item2);
+                lastReplicatedEtag: tuple.Item2, forDocuments: false);
             lastAttachmentEtag = tuple.Item2;
-=======
-                lastReplicatedEtag: tuple.Item2, forDocuments: false);
->>>>>>> 06317fe8
 
             return true;
         }
 
         private bool? ReplicateDocuments(ReplicationStrategy destination,
             SourceReplicationInformationWithBatchInformation destinationsReplicationInformationForSource, 
-<<<<<<< HEAD
             ReplicationStatisticsRecorder.ReplicationStatisticsRecorderScope recorder,
             out int replicatedDocuments, out Etag lastReplicatedEtag, out int filteredDocuments)
-=======
-            ReplicationStatisticsRecorder.ReplicationStatisticsRecorderScope recorder, 
-            out int replicatedDocuments)
->>>>>>> 06317fe8
         {
             replicatedDocuments = 0;
             JsonDocumentsToReplicate documentsToReplicate = null;
@@ -982,7 +933,7 @@
             {
                 stats.LastEtagCheckedForReplication = lastReplicatedEtag;
                 if(forDocuments)
-                    stats.LastReplicatedEtag = lastReplicatedEtag;
+                stats.LastReplicatedEtag = lastReplicatedEtag;
                 else
                     stats.LastReplicatedAttachmentEtag = lastReplicatedEtag;
             }
@@ -1672,7 +1623,7 @@
                 try
                 {
                     activeTask.Wait();
-                }
+            }
                 catch (OperationCanceledException)
                 {
                     // okay
