using Raven.Abstractions.Data;
using Raven.Bundles.Replication.Plugins;
<<<<<<< HEAD
using Raven.Bundles.Replication.Tasks;
using Raven.Database.Impl;
using Raven.Database.Storage;
=======
>>>>>>> b30f3318
using Raven.Json.Linq;
using System.Collections.Generic;
using System.Linq;

namespace Raven.Bundles.Replication.Responders
{
	public class DocumentReplicationBehavior : SingleItemReplicationBehavior<JsonDocument, RavenJObject>
	{
		public IEnumerable<AbstractDocumentReplicationConflictResolver> ReplicationConflictResolvers { get; set; }

		protected override ReplicationConflictTypes ReplicationConflict
		{
			get { return ReplicationConflictTypes.DocumentReplicationConflict; }
		}

		protected override void DeleteItem(string id, Etag etag)
		{
			Database.Documents.Delete(id, etag, null);
		}

		protected override void MarkAsDeleted(string id, RavenJObject metadata)
		{
			Actions.Lists.Set(Constants.RavenReplicationDocsTombstones, id, metadata,UuidType.Documents);
		}

		protected override void AddWithoutConflict(string id, Etag etag, RavenJObject metadata, RavenJObject incoming)
		{
			Database.Documents.Put(id, etag, incoming, metadata, null);
			Actions.Lists.Remove(Constants.RavenReplicationDocsTombstones, id);
		}

		protected override CreatedConflict CreateConflict(string id, string newDocumentConflictId, 
			string existingDocumentConflictId, JsonDocument existingItem, RavenJObject existingMetadata)
		{
			existingMetadata.Add(Constants.RavenReplicationConflict, true);
			Actions.Documents.AddDocument(existingDocumentConflictId, Etag.Empty, existingItem.DataAsJson, existingItem.Metadata);
			var etag = existingMetadata.Value<bool>(Constants.RavenDeleteMarker) ? Etag.Empty : existingItem.Etag;
			Actions.Lists.Remove(Constants.RavenReplicationDocsTombstones, id);
			var conflictsArray = new RavenJArray(existingDocumentConflictId, newDocumentConflictId);
			var addResult = Actions.Documents.AddDocument(id, etag,
			                                              new RavenJObject
			                                              {
				                                              {"Conflicts", conflictsArray}
			                                              },
			                                              new RavenJObject
			                                              {
				                                              {Constants.RavenReplicationConflict, true},
				                                              {"@Http-Status-Code", 409},
				                                              {"@Http-Status-Description", "Conflict"}
			                                              });

			return new CreatedConflict()
			{
				Etag = addResult.Etag,
				ConflictedIds = conflictsArray.Select(x => x.Value<string>()).ToArray()
			};
		}

		protected override CreatedConflict AppendToCurrentItemConflicts(string id, string newConflictId, RavenJObject existingMetadata, JsonDocument existingItem)
		{
			// just update the current doc with the new conflict document
			RavenJArray ravenJArray;
			existingItem.DataAsJson["Conflicts"] =
				ravenJArray = new RavenJArray(existingItem.DataAsJson.Value<RavenJArray>("Conflicts"));

			var conflictEtag = existingItem.Etag;
			if (ravenJArray.Contains(newConflictId) == false)
			{
				ravenJArray.Add(newConflictId);
				var addResult = Actions.Documents.AddDocument(id, existingItem.Etag, existingItem.DataAsJson, existingItem.Metadata);
				conflictEtag = addResult.Etag;
			}

			return new CreatedConflict
			{
				Etag = conflictEtag,
				ConflictedIds = ravenJArray.Select(x => x.Value<string>()).ToArray()
			};
		}

		protected override RavenJObject TryGetExisting(string id, out JsonDocument existingItem, out Etag existingEtag, out bool deleted)
		{
			var existingDoc = Actions.Documents.DocumentByKey(id, null);
			if(existingDoc != null)
			{
				ReplicationTask.EnsureReplicationInformationInMetadata(existingDoc.Metadata, Database);

				existingItem = existingDoc;
				existingEtag = existingDoc.Etag;
				deleted = false;
				return existingDoc.Metadata;
			}

			var listItem = Actions.Lists.Read(Constants.RavenReplicationDocsTombstones, id);
			if(listItem != null)
			{
				ReplicationTask.EnsureReplicationInformationInMetadata(listItem.Data, Database);

				existingEtag = listItem.Etag;
				deleted = true;
				existingItem = new JsonDocument
				{
					Etag = listItem.Etag,
					DataAsJson = new RavenJObject(),
					Key = listItem.Key,
					Metadata = listItem.Data
				};
				return listItem.Data;
			}
			existingEtag = Etag.Empty;
			existingItem = null;
			deleted = false;
			return null;

		}

		protected override bool TryResolveConflict(string id, RavenJObject metadata, RavenJObject document, JsonDocument existing, out RavenJObject metadataToSave,
										out RavenJObject documentToSave)
		{
			foreach (var replicationConflictResolver in ReplicationConflictResolvers)
			{
				if (replicationConflictResolver.TryResolve(id, metadata, document, existing, key => Actions.Documents.DocumentByKey(key, null),
														   out metadataToSave, out documentToSave))
					return true;
			}

			metadataToSave = null;
			documentToSave = null;

			return false;
		}
	}
}<|MERGE_RESOLUTION|>--- conflicted
+++ resolved
@@ -1,11 +1,8 @@
 using Raven.Abstractions.Data;
 using Raven.Bundles.Replication.Plugins;
-<<<<<<< HEAD
 using Raven.Bundles.Replication.Tasks;
 using Raven.Database.Impl;
 using Raven.Database.Storage;
-=======
->>>>>>> b30f3318
 using Raven.Json.Linq;
 using System.Collections.Generic;
 using System.Linq;
@@ -75,7 +72,7 @@
 			if (ravenJArray.Contains(newConflictId) == false)
 			{
 				ravenJArray.Add(newConflictId);
-				var addResult = Actions.Documents.AddDocument(id, existingItem.Etag, existingItem.DataAsJson, existingItem.Metadata);
+			var addResult = Actions.Documents.AddDocument(id, existingItem.Etag, existingItem.DataAsJson, existingItem.Metadata);
 				conflictEtag = addResult.Etag;
 			}
 
@@ -126,16 +123,15 @@
 										out RavenJObject documentToSave)
 		{
 			foreach (var replicationConflictResolver in ReplicationConflictResolvers)
-			{
+		{
 				if (replicationConflictResolver.TryResolve(id, metadata, document, existing, key => Actions.Documents.DocumentByKey(key, null),
 														   out metadataToSave, out documentToSave))
 					return true;
-			}
+		}
 
 			metadataToSave = null;
 			documentToSave = null;
 
 			return false;
-		}
 	}
-}+}}