//-----------------------------------------------------------------------
// <copyright file="CreateFolderIcon.cs" company="Hibernating Rhinos LTD">
//     Copyright (c) Hibernating Rhinos LTD. All rights reserved.
// </copyright>
//-----------------------------------------------------------------------
using System;
using System.IO;
<<<<<<< HEAD
using NLog;
using Raven.Abstractions.Extensions;
using Raven.Database.Extensions;
=======
using Raven.Abstractions.Extensions;
using Raven.Abstractions.Logging;
>>>>>>> 99581649

namespace Raven.Database.Plugins.Builtins
{
	public class CreateFolderIcon : IStartupTask
	{
<<<<<<< HEAD
		private static Logger log = LogManager.GetCurrentClassLogger();
=======
		private static ILog log = LogManager.GetCurrentClassLogger();
>>>>>>> 99581649

		public void Execute(DocumentDatabase database)
		{
			if (database.Configuration.RunInMemory)
				return;
			try
			{
				var dataDirectory = Path.GetFullPath(database.Configuration.DataDirectory);
				SetIconForFolder(dataDirectory);

				var tenantsPath = Directory.GetParent(dataDirectory);
				if (tenantsPath.Name == "Tenants")
					SetIconForFolder(dataDirectory);
			}
			catch (Exception e)
			{
				log.WarnException("Failed to create the appropriate Folder Icon for the RavenDB Data directory", e);
			}

		}

		private static void SetIconForFolder(string dataDirectory)
		{
			var desktopIni = Path.Combine(dataDirectory, "desktop.ini");
			var icon = Path.Combine(dataDirectory, "raven-data.ico");

			if (File.Exists(desktopIni) && File.Exists(icon))
				return;

			using (var iconFile = typeof (CreateFolderIcon).Assembly.GetManifestResourceStream("Raven.Database.Server.WebUI.raven-data.ico"))
			{
				File.WriteAllBytes(icon, iconFile.ReadData());
			}

			File.WriteAllText(desktopIni, string.Format(@"
[.ShellClassInfo]
IconResource={0},0
InfoTip=RavenDB's data folder. It is recommended that you will back up this folder on a regular basis.
[ViewState]
Mode=
Vid=
FolderType=Generic
",
			                                            icon));


			File.SetAttributes(desktopIni, FileAttributes.Hidden | FileAttributes.System | FileAttributes.Archive);
			File.SetAttributes(dataDirectory, FileAttributes.ReadOnly);
		}
	}
}<|MERGE_RESOLUTION|>--- conflicted
+++ resolved
@@ -5,24 +5,14 @@
 //-----------------------------------------------------------------------
 using System;
 using System.IO;
-<<<<<<< HEAD
-using NLog;
-using Raven.Abstractions.Extensions;
-using Raven.Database.Extensions;
-=======
 using Raven.Abstractions.Extensions;
 using Raven.Abstractions.Logging;
->>>>>>> 99581649
 
 namespace Raven.Database.Plugins.Builtins
 {
 	public class CreateFolderIcon : IStartupTask
 	{
-<<<<<<< HEAD
-		private static Logger log = LogManager.GetCurrentClassLogger();
-=======
 		private static ILog log = LogManager.GetCurrentClassLogger();
->>>>>>> 99581649
 
 		public void Execute(DocumentDatabase database)
 		{
