--- conflicted
+++ resolved
@@ -22,21 +22,15 @@
                 return VetoResult.Allowed;
 
             var isOldReadOnly = old.Metadata.Value<bool>(Constants.RavenReadOnly);
-<<<<<<< HEAD
             if (isOldReadOnly)
-                return VetoResult.Deny(string.Format("You cannot update document '{0}' when both of them, new and existing one, are marked as readonly. To update this document change '{1}' flag to 'False' or remove it entirely.", key, Constants.RavenReadOnly));
-=======
->>>>>>> 054cdd0f
-
-	        if (isOldReadOnly)
 	        {
 		        if (Database.IsVersioningDisabledForImport(metadata))
 		        {
 					return VetoResult.Allowed;
 				}
-		        return VetoResult.Deny(string.Format("You cannot update document '{0}' when both of them, new and existing one, are marked as readonly. To update this document change '{1}' flag to 'False' or remove it entirely.", key, Constants.RavenReadOnly));
+                return VetoResult.Deny(string.Format("You cannot update document '{0}' when both of them, new and existing one, are marked as readonly. To update this document change '{1}' flag to 'False' or remove it entirely.", key, Constants.RavenReadOnly));
 	        }
-	        return VetoResult.Allowed;
+            return VetoResult.Allowed;
         }
     }
 }