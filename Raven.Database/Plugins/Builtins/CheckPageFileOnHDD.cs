//-----------------------------------------------------------------------
// <copyright file="CreateFolderIcon.cs" company="Hibernating Rhinos LTD">
//     Copyright (c) Hibernating Rhinos LTD. All rights reserved.
// </copyright>
//-----------------------------------------------------------------------
using System;
using System.Collections.Generic;
using System.IO;
using System.Linq;
using System.Runtime.InteropServices;
using System.Text;
using Microsoft.Win32.SafeHandles;
using Raven.Abstractions.Logging;
using Raven.Abstractions;
using Raven.Abstractions.Data;
using Raven.Database.Extensions;
using Raven.Database.Server;

namespace Raven.Database.Plugins.Builtins
{
    public class CheckPageFileOnHdd : IServerStartupTask
    {
        private static ILog log = LogManager.GetCurrentClassLogger();
        private const string PageFileName = "pagefile.sys";

        public void Execute(RavenDBOptions serverOptions)
        {
            if (serverOptions.Disposed)
            {
                Dispose();
                return;
            }

            try
            {
                var drives = DriveInfo.GetDrives()
                    .Where(x => x.DriveType == DriveType.Fixed)
                    .ToList();

                var hddDrivesWithPageFile = new List<string>();
                var ssdDriveCount = 0;
                for (var i = 0; i < drives.Count; i++)
                {
                    var fullDriveName = drives[i].RootDirectory.FullName;
                    var currentDriveLetter = fullDriveName.Substring(0, 1);
                    var driveNumber = GetPhysicalDriveNumber(currentDriveLetter);
                    if (driveNumber == null)
                        continue;

                    var driveType = GetDriveType(driveNumber.Value);
                    switch (driveType)
                    {
                        case RavenDriveType.SSD:
                            ssdDriveCount++;
                            continue;
                        case RavenDriveType.HDD:
                            break;
                        case RavenDriveType.Unknown:
                            log.Warn($"Failed to determine if drive {currentDriveLetter} is SSD or HDD");
                            //we can't figure out the drive type
                            continue;
                        default:
                            throw new ArgumentOutOfRangeException();
                    }

                    if (File.Exists($"{fullDriveName}{PageFileName}") == false)
                        continue;

                    hddDrivesWithPageFile.Add(currentDriveLetter);
                }

<<<<<<< HEAD
                if (ssdDriveCount > 0 && hddDrivesWithPageFile.Count == 0)
                {
                    //the system has ssd drives and has no hdd drives with a page file on them
=======
                if (ssdDriveCount == 0 || hddDrivesWithPageFile.Count == 0)
                {
                    //the system has no ssd drives or has no hdd drives with a page file on them
>>>>>>> 4fef76d5
                    return;
                }

                var message = $"A page file was found on HDD drive{(hddDrivesWithPageFile.Count > 1 ? "s" : string.Empty)}: " +
                              $"{string.Join(", ", hddDrivesWithPageFile)} while there {(ssdDriveCount > 1 ? "are" : "is")} {ssdDriveCount} " +
                              $"SSD drive{(ssdDriveCount > 1 ? "s" : string.Empty)}. This can cause a slowdown, consider moving it to SSD";

                log.Warn(message);

                serverOptions.SystemDatabase.AddAlert(new Alert
                {
                    AlertLevel = AlertLevel.Warning,
                    CreatedAt = SystemTime.UtcNow,
                    Title = message,
                    UniqueKey = "Page file was found on HDD drive"
                });
            }
            catch (Exception e)
            {
                log.WarnException("Failed to determine page file that is located on HDD", e);
            }
        }

        public void Dispose() { }

        private enum RavenDriveType
        {
            SSD = 0,
            HDD = 1,
            Unknown
        }

        private static RavenDriveType GetDriveType(uint physicalDriveNumber)
        {
            var sDrive = "\\\\.\\PhysicalDrive" + physicalDriveNumber;
            var driveType = HasNoSeekPenalty(sDrive);
            return driveType != RavenDriveType.Unknown ? driveType : HasNominalMediaRotationRate(sDrive);
        }

        //for CreateFile to get handle to drive
        private const uint GENERIC_READ = 0x80000000;
        private const uint GENERIC_WRITE = 0x40000000;
        private const uint FILE_SHARE_READ = 0x00000001;
        private const uint FILE_SHARE_WRITE = 0x00000002;
        private const uint OPEN_EXISTING = 3;
        private const uint FILE_ATTRIBUTE_NORMAL = 0x00000080;

        //createFile to get handle to drive
        [DllImport("kernel32.dll", SetLastError = true)]
        private static extern SafeFileHandle CreateFileW([MarshalAs(UnmanagedType.LPWStr)] string lpFileName, uint dwDesiredAccess, uint dwShareMode, IntPtr lpSecurityAttributes, uint dwCreationDisposition, uint dwFlagsAndAttributes, IntPtr hTemplateFile);

        //for control codes
        private const uint FILE_DEVICE_MASS_STORAGE = 0x0000002d;
        private const uint IOCTL_STORAGE_BASE = FILE_DEVICE_MASS_STORAGE;
        private const uint FILE_DEVICE_CONTROLLER = 0x00000004;
        private const uint IOCTL_SCSI_BASE = FILE_DEVICE_CONTROLLER;
        private const uint METHOD_BUFFERED = 0;
        private const uint FILE_ANY_ACCESS = 0;
        private const uint FILE_READ_ACCESS = 0x00000001;
        private const uint FILE_WRITE_ACCESS = 0x00000002;
        private const uint IOCTL_VOLUME_BASE = 0x00000056;

        private static uint CTL_CODE(uint DeviceType, uint Function, uint Method, uint Access)
        {
            return ((DeviceType << 16) | (Access << 14) | (Function << 2) | Method);
        }

        //for DeviceIoControl to check no seek penalty
        private const uint StorageDeviceSeekPenaltyProperty = 7;
        private const uint PropertyStandardQuery = 0;

        [StructLayout(LayoutKind.Sequential)]
        private struct STORAGE_PROPERTY_QUERY
        {
            public uint PropertyId;
            public uint QueryType;
            [MarshalAs(UnmanagedType.ByValArray, SizeConst = 1)] public byte[] AdditionalParameters;
        }

        [StructLayout(LayoutKind.Sequential)]
        private struct DEVICE_SEEK_PENALTY_DESCRIPTOR
        {
            public uint Version;
            public uint Size;
            [MarshalAs(UnmanagedType.U1)] public bool IncursSeekPenalty;
        }

        //deviceIoControl to check no seek penalty
        [DllImport("kernel32.dll", EntryPoint = "DeviceIoControl", SetLastError = true)]
        [return: MarshalAs(UnmanagedType.Bool)]
        private static extern bool DeviceIoControl(SafeFileHandle hDevice, uint dwIoControlCode, ref STORAGE_PROPERTY_QUERY lpInBuffer, uint nInBufferSize, ref DEVICE_SEEK_PENALTY_DESCRIPTOR lpOutBuffer, uint nOutBufferSize, out uint lpBytesReturned, IntPtr lpOverlapped);

        //for DeviceIoControl to check nominal media rotation rate
        private const uint ATA_FLAGS_DATA_IN = 0x02;

        [StructLayout(LayoutKind.Sequential)]
        private struct ATA_PASS_THROUGH_EX
        {
            public ushort Length;
            public ushort AtaFlags;
            private readonly byte PathId;
            private readonly byte TargetId;
            private readonly byte Lun;
            private readonly byte ReservedAsUchar;
            public uint DataTransferLength;
            public uint TimeOutValue;
            private readonly uint ReservedAsUlong;
            public IntPtr DataBufferOffset;
            [MarshalAs(UnmanagedType.ByValArray, SizeConst = 8)] public byte[] PreviousTaskFile;
            [MarshalAs(UnmanagedType.ByValArray, SizeConst = 8)] public byte[] CurrentTaskFile;
        }

        [StructLayout(LayoutKind.Sequential)]
        private struct ATAIdentifyDeviceQuery
        {
            public ATA_PASS_THROUGH_EX header;
            [MarshalAs(UnmanagedType.ByValArray, SizeConst = 256)] public ushort[] data;
        }

        //deviceIoControl to check nominal media rotation rate
        [DllImport("kernel32.dll", EntryPoint = "DeviceIoControl", SetLastError = true)]
        [return: MarshalAs(UnmanagedType.Bool)]
        private static extern bool DeviceIoControl(SafeFileHandle hDevice, uint dwIoControlCode, ref ATAIdentifyDeviceQuery lpInBuffer, uint nInBufferSize, ref ATAIdentifyDeviceQuery lpOutBuffer, uint nOutBufferSize, out uint lpBytesReturned, IntPtr lpOverlapped);

        //for error message
        private const uint FORMAT_MESSAGE_FROM_SYSTEM = 0x00001000;

        [DllImport("kernel32.dll", SetLastError = true)]
        private static extern uint FormatMessage(uint dwFlags, IntPtr lpSource, uint dwMessageId, uint dwLanguageId, StringBuilder lpBuffer, uint nSize, IntPtr Arguments);

        //method for no seek penalty
        private static RavenDriveType HasNoSeekPenalty(string sDrive)
        {
            var hDrive = CreateFileW(sDrive, 0, // No access to drive
                FILE_SHARE_READ | FILE_SHARE_WRITE, IntPtr.Zero, OPEN_EXISTING, FILE_ATTRIBUTE_NORMAL, IntPtr.Zero);

            if (hDrive == null || hDrive.IsInvalid)
            {
                var message = GetErrorMessage(Marshal.GetLastWin32Error());
                log.Warn("CreateFile failed. " + message);
                return RavenDriveType.Unknown;
            }

            var IOCTL_STORAGE_QUERY_PROPERTY = CTL_CODE(IOCTL_STORAGE_BASE, 0x500, METHOD_BUFFERED, FILE_ANY_ACCESS); // From winioctl.h

            var query_seek_penalty = new STORAGE_PROPERTY_QUERY
            {
                PropertyId = StorageDeviceSeekPenaltyProperty, QueryType = PropertyStandardQuery
            };

            var querySeekPenaltyDesc = new DEVICE_SEEK_PENALTY_DESCRIPTOR();

            uint returnedQuerySeekPenaltySize;

            var querySeekPenaltyResult = DeviceIoControl(hDrive, IOCTL_STORAGE_QUERY_PROPERTY, ref query_seek_penalty, (uint) Marshal.SizeOf(query_seek_penalty), ref querySeekPenaltyDesc, (uint) Marshal.SizeOf(querySeekPenaltyDesc), out returnedQuerySeekPenaltySize, IntPtr.Zero);

            hDrive.Close();

            if (querySeekPenaltyResult == false)
            {
                var message = GetErrorMessage(Marshal.GetLastWin32Error());
                log.Warn("DeviceIoControl failed. " + message);
                return RavenDriveType.Unknown;
            }

            return querySeekPenaltyDesc.IncursSeekPenalty == false ? RavenDriveType.SSD : RavenDriveType.HDD;
        }

        //method for nominal media rotation rate
        //(administrative privilege is required)
        private static RavenDriveType HasNominalMediaRotationRate(string sDrive)
        {
            var hDrive = CreateFileW(sDrive, GENERIC_READ | GENERIC_WRITE, //administrative privilege is required
                FILE_SHARE_READ | FILE_SHARE_WRITE, IntPtr.Zero, OPEN_EXISTING, FILE_ATTRIBUTE_NORMAL, IntPtr.Zero);

            if (hDrive == null || hDrive.IsInvalid)
            {
                var message = GetErrorMessage(Marshal.GetLastWin32Error());
                log.Warn("CreateFile failed. " + message);
                return RavenDriveType.Unknown;
            }

            var ioctlAtaPassThrough = CTL_CODE(IOCTL_SCSI_BASE, 0x040b, METHOD_BUFFERED, FILE_READ_ACCESS | FILE_WRITE_ACCESS); // From ntddscsi.h

            var id_query = new ATAIdentifyDeviceQuery();
            id_query.data = new ushort[256];

            id_query.header.Length = (ushort) Marshal.SizeOf(id_query.header);
            id_query.header.AtaFlags = (ushort) ATA_FLAGS_DATA_IN;
            id_query.header.DataTransferLength = (uint) (id_query.data.Length*2); // Size of "data" in bytes
            id_query.header.TimeOutValue = 3; // Sec
            id_query.header.DataBufferOffset = (IntPtr) Marshal.OffsetOf(typeof (ATAIdentifyDeviceQuery), "data");
            id_query.header.PreviousTaskFile = new byte[8];
            id_query.header.CurrentTaskFile = new byte[8];
            id_query.header.CurrentTaskFile[6] = 0xec; // ATA IDENTIFY DEVICE

            uint retvalSize;

            var result = DeviceIoControl(hDrive, ioctlAtaPassThrough, ref id_query, (uint) Marshal.SizeOf(id_query), ref id_query, (uint) Marshal.SizeOf(id_query), out retvalSize, IntPtr.Zero);

            hDrive.Close();

            if (result == false)
            {
                var message = GetErrorMessage(Marshal.GetLastWin32Error());
                log.Warn("DeviceIoControl failed. " + message);
                return RavenDriveType.Unknown;
            }

            //word index of nominal media rotation rate
            //(1 means non-rotate device)
            const int kNominalMediaRotRateWordIndex = 217;
            return id_query.data[kNominalMediaRotRateWordIndex] == 1 ? RavenDriveType.SSD : RavenDriveType.HDD;
        }

        //method for error message
        private static string GetErrorMessage(int code)
        {
            var message = new StringBuilder(255);

            FormatMessage(FORMAT_MESSAGE_FROM_SYSTEM, IntPtr.Zero, (uint) code, 0, message, (uint) message.Capacity, IntPtr.Zero);

            return message.ToString();
        }

        //for DeviceIoControl to get disk extents
        [StructLayout(LayoutKind.Sequential)]
        private struct DISK_EXTENT
        {
            public readonly uint DiskNumber;
            private readonly long StartingOffset;
            private readonly long ExtentLength;
        }

        [StructLayout(LayoutKind.Sequential)]
        private struct VOLUME_DISK_EXTENTS
        {
            private readonly uint NumberOfDiskExtents;
            [MarshalAs(UnmanagedType.ByValArray)] public readonly DISK_EXTENT[] Extents;
        }

        // DeviceIoControl to get disk extents
        [DllImport("kernel32.dll", EntryPoint = "DeviceIoControl", SetLastError = true)]
        [return: MarshalAs(UnmanagedType.Bool)]
        private static extern bool DeviceIoControl(SafeFileHandle hDevice, uint dwIoControlCode, IntPtr lpInBuffer, uint nInBufferSize, ref VOLUME_DISK_EXTENTS lpOutBuffer, uint nOutBufferSize, out uint lpBytesReturned, IntPtr lpOverlapped);

        //method for disk extents
        private static uint? GetPhysicalDriveNumber(string driveLetter)
        {
            var sDrive = "\\\\.\\" + driveLetter + ":";

            var hDrive = CreateFileW(sDrive, 0, // No access to drive
                FILE_SHARE_READ | FILE_SHARE_WRITE, IntPtr.Zero, OPEN_EXISTING, FILE_ATTRIBUTE_NORMAL, IntPtr.Zero);

            if (hDrive == null || hDrive.IsInvalid)
            {
                var message = GetErrorMessage(Marshal.GetLastWin32Error());
                log.Warn("CreateFile failed. " + message);
                return uint.MinValue;
            }

            uint IOCTL_VOLUME_GET_VOLUME_DISK_EXTENTS = CTL_CODE(IOCTL_VOLUME_BASE, 0, METHOD_BUFFERED, FILE_ANY_ACCESS); // From winioctl.h

            VOLUME_DISK_EXTENTS query_disk_extents = new VOLUME_DISK_EXTENTS();

            uint returned_query_disk_extents_size;

            bool query_disk_extents_result = DeviceIoControl(hDrive, IOCTL_VOLUME_GET_VOLUME_DISK_EXTENTS, IntPtr.Zero, 0, ref query_disk_extents, (uint) Marshal.SizeOf(query_disk_extents), out returned_query_disk_extents_size, IntPtr.Zero);

            hDrive.Close();

            if (query_disk_extents_result == false || query_disk_extents.Extents.Length != 1)
            {
                var message = GetErrorMessage(Marshal.GetLastWin32Error());
                log.Warn("DeviceIoControl failed. " + message);
                return null;
            }

            return query_disk_extents.Extents[0].DiskNumber;
        }
    }
}<|MERGE_RESOLUTION|>--- conflicted
+++ resolved
@@ -69,15 +69,9 @@
                     hddDrivesWithPageFile.Add(currentDriveLetter);
                 }
 
-<<<<<<< HEAD
-                if (ssdDriveCount > 0 && hddDrivesWithPageFile.Count == 0)
-                {
-                    //the system has ssd drives and has no hdd drives with a page file on them
-=======
                 if (ssdDriveCount == 0 || hddDrivesWithPageFile.Count == 0)
                 {
                     //the system has no ssd drives or has no hdd drives with a page file on them
->>>>>>> 4fef76d5
                     return;
                 }
 
