--- conflicted
+++ resolved
@@ -82,12 +82,9 @@
 
 			var ravenSettings = new StronglyTypedRavenSettings(Settings);
 			ravenSettings.Setup(defaultMaxNumberOfItemsToIndexInSingleBatch, defaultInitialNumberOfItemsToIndexInSingleBatch);
-
-<<<<<<< HEAD
+			
 			BulkImportBatchTimeout = ravenSettings.BulkImportBatchTimeout.Value;
 
-=======
->>>>>>> 2dd178ad
 			// Important! this value is synchronized with the max sessions number in esent
 			// since we cannot have more requests in the system than we have sessions for them
 			// and we also need to allow sessions for background operations and for multi get requests
@@ -99,11 +96,8 @@
 
 			MemoryLimitForIndexingInMB = ravenSettings.MemoryLimitForIndexing.Value;
 
-<<<<<<< HEAD
 			PrefetchingDurationLimit = ravenSettings.PrefetchingDurationLimit.Value;
 
-=======
->>>>>>> 2dd178ad
 			EncryptionKeyBitsPreference = ravenSettings.EncryptionKeyBitsPreference.Value;
 			// Core settings
 			MaxPageSize = ravenSettings.MaxPageSize.Value;
@@ -273,15 +267,11 @@
 
 		public int MaxConcurrentMultiGetRequests { get; set; }
 
-<<<<<<< HEAD
 		public int PrefetchingDurationLimit { get; private set; }
 
 		public int EncryptionKeyBitsPreference { get; set; }
 
 		public TimeSpan BulkImportBatchTimeout { get; set; }
-=======
-		public int EncryptionKeyBitsPreference { get; set; }
->>>>>>> 2dd178ad
 
 		/// <summary>
         /// This limits the number of concurrent multi get requests,
@@ -339,7 +329,7 @@
 				var headers = Settings["Raven/Headers/Ignore"] ?? string.Empty;
 				return headersToIgnore = new HashSet<string>(headers.GetSemicolonSeparatedValues(), StringComparer.OrdinalIgnoreCase);
 			}
-		}
+		} 
 
 		private ComposablePartCatalog GetUnfilteredCatalogs(ICollection<ComposablePartCatalog> catalogs)
 		{
@@ -888,7 +878,8 @@
 			set { indexStoragePath = value.ToFullPath(); }
 		}
 
-<<<<<<< HEAD
+		public int MemoryLimitForIndexingInMB { get; set; }
+
         public string JournalsStoragePath
         {
             get
@@ -910,9 +901,6 @@
 			}
 			set { fileSystemIndexStoragePath = value.ToFullPath(); }
 		}
-=======
-		public int MemoryLimitForIndexingInMB { get; set; }
->>>>>>> 2dd178ad
 
 		public int AvailableMemoryForRaisingIndexBatchSizeLimit { get; set; }
 
@@ -959,7 +947,7 @@
 		public int MaxIndexOutputsPerDocument { get; set; }
 
 		[Browsable(false)]
-        /// <summary>
+		/// <summary>
         /// What is the maximum age of a facet query that we should consider when prewarming
         /// the facet cache when finishing an indexing batch
         /// </summary>
@@ -972,7 +960,16 @@
         /// </summary>
         public TimeSpan PrewarmFacetsSyncronousWaitTime { get; set; }
 
-<<<<<<< HEAD
+		/// <summary>
+		/// Number of seconds after which prefetcher will stop reading documents from disk. Default: 5.
+		/// </summary>
+		public int FetchingDocumentsFromDiskTimeoutInSeconds { get; set; }
+
+		/// <summary>
+		/// Maximum number of megabytes after which prefetcher will stop reading documents from disk. Default: 256.
+		/// </summary>
+		public int MaximumSizeAllowedToFetchFromStorageInMb { get; set; }
+
         /// <summary>
         /// You can use this setting to specify a maximum buffer pool size that can be used for transactional storage (in gigabytes). 
         /// By default it is 4.
@@ -984,17 +981,6 @@
 		/// You can use this setting to specify an initial file size for data file (in bytes).
 		/// </summary>
 		public int? VoronInitialFileSize { get; set; }
-=======
-		/// <summary>
-		/// Number of seconds after which prefetcher will stop reading documents from disk. Default: 5.
-		/// </summary>
-		public int FetchingDocumentsFromDiskTimeoutInSeconds { get; set; }
-
-		/// <summary>
-		/// Maximum number of megabytes after which prefetcher will stop reading documents from disk. Default: 256.
-		/// </summary>
-		public int MaximumSizeAllowedToFetchFromStorageInMb { get; set; }
->>>>>>> 2dd178ad
 
 	    [Browsable(false)]
 		[EditorBrowsable(EditorBrowsableState.Never)]
@@ -1062,7 +1048,7 @@
 
         //TODO : perhaps refactor with enums?
 	    public static string StorageEngineAssemblyNameByTypeName(string typeName)
-	    {
+		{
 	        switch (typeName.ToLowerInvariant())
 	        {
 	            case EsentTypeName:
