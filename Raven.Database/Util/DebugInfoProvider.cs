﻿// -----------------------------------------------------------------------
//  <copyright file="DebugInfoProvider.cs" company="Hibernating Rhinos LTD">
//      Copyright (c) Hibernating Rhinos LTD. All rights reserved.
//  </copyright>
// -----------------------------------------------------------------------
<<<<<<< HEAD

=======
using System;
using System.Collections.Generic;
using System.IO;
using System.IO.Compression;
using System.Linq;
using System.Management;
>>>>>>> 488ae4d5
using Raven.Abstractions.Data;
using Raven.Abstractions.Extensions;
using Raven.Abstractions.Logging;
using Raven.Bundles.Replication.Tasks;
using Raven.Database.Bundles.Replication.Utils;
using Raven.Database.Bundles.SqlReplication;
using Raven.Database.Config;
using Raven.Database.Indexing;
using Raven.Database.Raft;
using Raven.Database.Raft.Dto;
using Raven.Database.Server.WebApi;
using Raven.Database.Tasks;
using Raven.Imports.Newtonsoft.Json;
using Raven.Json.Linq;

using System;
using System.Collections.Generic;
using System.IO;
using System.IO.Compression;
using System.Linq;
using System.Management;

namespace Raven.Database.Util
{
	public static class DebugInfoProvider
	{
		private const CompressionLevel CompressionLevel = System.IO.Compression.CompressionLevel.Optimal;

		public static void CreateInfoPackageForDatabase(ZipArchive package, DocumentDatabase database, RequestManager requestManager, ClusterManager clusterManager, string zipEntryPrefix = null)
        {
            zipEntryPrefix = zipEntryPrefix ?? string.Empty;

            var databaseName = database.Name;
            if (string.IsNullOrWhiteSpace(databaseName))
                databaseName = Constants.SystemDatabase;

			var jsonSerializer = JsonExtensions.CreateDefaultJsonSerializer();
			jsonSerializer.Formatting=Formatting.Indented;

            if (database.StartupTasks.OfType<ReplicationTask>().Any())
            {
                var replication = package.CreateEntry(zipEntryPrefix + "replication.json", CompressionLevel);

                using (var statsStream = replication.Open())
                using (var streamWriter = new StreamWriter(statsStream))
                {
                    jsonSerializer.Serialize(streamWriter, ReplicationUtils.GetReplicationInformation(database));
                    streamWriter.Flush();
                }
            }

            var sqlReplicationTask = database.StartupTasks.OfType<SqlReplicationTask>().FirstOrDefault();
            if (sqlReplicationTask != null)
            {
                var replication = package.CreateEntry(zipEntryPrefix + "sql_replication.json", CompressionLevel);

                using (var statsStream = replication.Open())
                using (var streamWriter = new StreamWriter(statsStream))
                {
                    jsonSerializer.Serialize(streamWriter, sqlReplicationTask.Statistics);
                    streamWriter.Flush();
                }
            }

            var stats = package.CreateEntry(zipEntryPrefix + "stats.json", CompressionLevel);

            using (var statsStream = stats.Open())
            using (var streamWriter = new StreamWriter(statsStream))
            {
                jsonSerializer.Serialize(streamWriter, database.Statistics);
                streamWriter.Flush();
            }

			var indexingPerformanceStats = package.CreateEntry(zipEntryPrefix + "indexing_performance_stats.json", CompressionLevel);

			using (var statsStream = indexingPerformanceStats.Open())
			using (var streamWriter = new StreamWriter(statsStream))
			{
				jsonSerializer.Serialize(streamWriter, database.IndexingPerformanceStatistics);
				streamWriter.Flush();
			}

            var metrics = package.CreateEntry(zipEntryPrefix + "metrics.json", CompressionLevel);

            using (var metricsStream = metrics.Open())
            using (var streamWriter = new StreamWriter(metricsStream))
            {
                jsonSerializer.Serialize(streamWriter, database.CreateMetrics());
                streamWriter.Flush();
            }

            var logs = package.CreateEntry(zipEntryPrefix + "logs.csv", CompressionLevel);

            using (var logsStream = logs.Open())
            using (var streamWriter = new StreamWriter(logsStream))
            {
                var target = LogManager.GetTarget<DatabaseMemoryTarget>();

                if (target == null) streamWriter.WriteLine("DatabaseMemoryTarget was not registered in the log manager, logs are not available");
                else
                {
                    var boundedMemoryTarget = target[databaseName];
                    var log = boundedMemoryTarget.GeneralLog;

                    streamWriter.WriteLine("time,logger,level,message,exception");

                    foreach (var logEvent in log)
                    {
                        streamWriter.WriteLine("{0:O},{1},{2},{3},{4}", logEvent.TimeStamp, logEvent.LoggerName, logEvent.Level, logEvent.FormattedMessage, logEvent.Exception);
                    }
                }

                streamWriter.Flush();
            }

            var config = package.CreateEntry(zipEntryPrefix + "config.json", CompressionLevel);

            using (var configStream = config.Open())
            using (var streamWriter = new StreamWriter(configStream))
            using (var jsonWriter = new JsonTextWriter(streamWriter) { Formatting = Formatting.Indented })
            {
                GetConfigForDebug(database).WriteTo(jsonWriter, new EtagJsonConverter());
                jsonWriter.Flush();
            }

            var indexes = package.CreateEntry(zipEntryPrefix + "indexes.json", CompressionLevel);

            using (var indexesStream = indexes.Open())
            using (var streamWriter = new StreamWriter(indexesStream))
            {
                jsonSerializer.Serialize(streamWriter, database.IndexDefinitionStorage.IndexDefinitions.ToDictionary(x => x.Key, x => x.Value));
                streamWriter.Flush();
            }

            var currentlyIndexing = package.CreateEntry(zipEntryPrefix + "currently-indexing.json", CompressionLevel);

            using (var currentlyIndexingStream = currentlyIndexing.Open())
            using (var streamWriter = new StreamWriter(currentlyIndexingStream))
            {
                jsonSerializer.Serialize(streamWriter, GetCurrentlyIndexingForDebug(database));
                streamWriter.Flush();
            }

            var queries = package.CreateEntry(zipEntryPrefix + "queries.json", CompressionLevel);

            using (var queriesStream = queries.Open())
            using (var streamWriter = new StreamWriter(queriesStream))
            {
                jsonSerializer.Serialize(streamWriter, database.WorkContext.CurrentlyRunningQueries);
                streamWriter.Flush();
            }

            var version = package.CreateEntry(zipEntryPrefix + "version.json", CompressionLevel);

            using (var versionStream = version.Open())
            using (var streamWriter = new StreamWriter(versionStream))
            {
                jsonSerializer.Serialize(streamWriter, new
                {
                    DocumentDatabase.ProductVersion,
                    DocumentDatabase.BuildVersion   
                });
                streamWriter.Flush();
            }

            var prefetchStatus = package.CreateEntry(zipEntryPrefix + "prefetch-status.json", CompressionLevel);

            using (var prefetchStatusStream = prefetchStatus.Open())
            using (var streamWriter = new StreamWriter(prefetchStatusStream))
            {
                jsonSerializer.Serialize(streamWriter, GetPrefetchingQueueStatusForDebug(database));
                streamWriter.Flush();
            }

            var requestTracking = package.CreateEntry(zipEntryPrefix + "request-tracking.json", CompressionLevel);

            using (var requestTrackingStream = requestTracking.Open())
            using (var streamWriter = new StreamWriter(requestTrackingStream))
            {
                jsonSerializer.Serialize(streamWriter, GetRequestTrackingForDebug(requestManager, databaseName));
                streamWriter.Flush();
            }

            var tasks = package.CreateEntry(zipEntryPrefix + "tasks.json", CompressionLevel);

            using (var tasksStream = tasks.Open())
            using (var streamWriter = new StreamWriter(tasksStream))
            {
                jsonSerializer.Serialize(streamWriter, GetTasksForDebug(database));
                streamWriter.Flush();
            }

			var systemUtilization = package.CreateEntry(zipEntryPrefix + "system-utilization.json", CompressionLevel);

			using (var systemUtilizationStream = systemUtilization.Open())
			using (var streamWriter = new StreamWriter(systemUtilizationStream))
			{
				long totalPhysicalMemory = -1;
				long availableMemory = -1;
				object cpuTimes;

				try
				{
					totalPhysicalMemory = MemoryStatistics.TotalPhysicalMemory;
					availableMemory = MemoryStatistics.AvailableMemoryInMb;

					using (var searcher = new ManagementObjectSearcher("select * from Win32_PerfFormattedData_PerfOS_Processor"))
					{
						cpuTimes = searcher.Get()
							.Cast<ManagementObject>()
							.Select(mo => new
							{
								Name = mo["Name"],
								Usage = string.Format("{0} %", mo["PercentProcessorTime"])
							}).ToArray();	
					}
				}
				catch (Exception e)
				{
					cpuTimes = "Could not get CPU times" + Environment.NewLine + e;
				}

				jsonSerializer.Serialize(streamWriter, new
				{
					TotalPhysicalMemory = string.Format("{0:#,#.##;;0} MB", totalPhysicalMemory),
					AvailableMemory = string.Format("{0:#,#.##;;0} MB", availableMemory),
					CurrentCpuUsage = cpuTimes
				});

				streamWriter.Flush();
			}

			if (clusterManager != null && database.IsSystemDatabase())
			{
				var clusterTopology = package.CreateEntry(zipEntryPrefix + "cluster-topology.json", CompressionLevel);

				using (var stream = clusterTopology.Open())
				using (var streamWriter = new StreamWriter(stream))
				{
					jsonSerializer.Serialize(streamWriter, clusterManager.GetTopology());
					streamWriter.Flush();
				}

				var configurationJson = database.Documents.Get(Constants.Cluster.ClusterConfigurationDocumentKey, null);
				if (configurationJson == null)
					return;

				var configuration = configurationJson.DataAsJson.JsonDeserialization<ClusterConfiguration>();

				var clusterConfiguration = package.CreateEntry(zipEntryPrefix + "cluster-configuration.json", CompressionLevel);

				using (var stream = clusterConfiguration.Open())
				using (var streamWriter = new StreamWriter(stream))
				{
					jsonSerializer.Serialize(streamWriter, configuration);
					streamWriter.Flush();
				}
			}
        }

	    internal static object GetRequestTrackingForDebug(RequestManager requestManager, string databaseName)
		{
			return requestManager.GetRecentRequests(databaseName).Select(x =>
			{
				var dic = new Dictionary<String, String>();
				foreach (var httpHeader in x.Headers.Value)
				{
					dic[httpHeader.Key] = httpHeader.Value.First();
				}
				dic.Remove("Authorization");
				dic.Remove("Proxy-Authorization");
				dic.Remove("WWW-Authenticate");
				dic.Remove("Proxy-Authenticate");
				
				return new
				{
					Uri = x.RequestUri,
					Method = x.HttpMethod,
					StatusCode = x.ResponseStatusCode,
					RequestHeaders = dic.Select(z=>new{Name = z.Key, Values= new[]{z.Value}}),
					ExecutionTime = string.Format("{0} ms", x.Stopwatch.ElapsedMilliseconds),
					AdditionalInfo = x.CustomInfo ?? string.Empty
				};
			});
		}

		internal static RavenJObject GetConfigForDebug(DocumentDatabase database)
		{
			var cfg = RavenJObject.FromObject(database.Configuration);
			cfg["OAuthTokenKey"] = "<not shown>";
			var changesAllowed = database.Configuration.Settings["Raven/Versioning/ChangesToRevisionsAllowed"];

			if (string.IsNullOrWhiteSpace(changesAllowed) == false)
				cfg["Raven/Versioning/ChangesToRevisionsAllowed"] = changesAllowed;

			return cfg;
		}

		internal static IList<TaskMetadata> GetTasksForDebug(DocumentDatabase database)
		{
			IList<TaskMetadata> tasks = null;
			database.TransactionalStorage.Batch(accessor =>
			{
				tasks = accessor.Tasks
					.GetPendingTasksForDebug()
					.ToList();
			});

			foreach (var taskMetadata in tasks)
			{
				var indexInstance = database.IndexStorage.GetIndexInstance(taskMetadata.IndexId);
				if (indexInstance != null)
					taskMetadata.IndexName = indexInstance.PublicName;
			}
			return tasks;
		}

		internal static object GetCurrentlyIndexingForDebug(DocumentDatabase database)
		{
			var indexingWork = database .IndexingExecuter.GetCurrentlyProcessingIndexes();
			var reduceWork = database.ReducingExecuter.GetCurrentlyProcessingIndexes();

			var uniqueIndexesBeingProcessed = indexingWork.Union(reduceWork).Distinct(new Index.IndexByIdEqualityComparer()).ToList();
			return new
			{
				NumberOfCurrentlyWorkingIndexes = uniqueIndexesBeingProcessed.Count,
				Indexes = uniqueIndexesBeingProcessed.Select(x =>				
				new
				{
					IndexName = x.PublicName,
					IsMapReduce = x.IsMapReduce,
					CurrentOperations = x.GetCurrentIndexingPerformance().Select(p => new {p.Operation, NumberOfProcessingItems = p.InputCount}),
					Priority = x.Priority,
					OverallIndexingRate = x.GetIndexingPerformance().Where(ip => ip.Duration != TimeSpan.Zero).GroupBy(y => y.Operation).Select(g => new
					{
						Operation = g.Key,
						Rate = string.Format("{0:0.0000} ms/doc", g.Sum(z => z.Duration.TotalMilliseconds)/g.Sum(z => z.InputCount))
					})
				}
				)
			};
		}

		internal static object GetPrefetchingQueueStatusForDebug(DocumentDatabase database)
		{
			var result = new List<object>();

			foreach (var prefetchingBehavior in database.IndexingExecuter.PrefetchingBehaviors)
			{
				var prefetcherDocs = prefetchingBehavior.DebugGetDocumentsInPrefetchingQueue().ToArray();
				var futureBatches = prefetchingBehavior.DebugGetDocumentsInFutureBatches();

				var compareToCollection = new Dictionary<Etag, int>();

				for (int i = 1; i < prefetcherDocs.Length; i++)
					compareToCollection.Add(prefetcherDocs[i - 1].Etag, prefetcherDocs[i].Etag.CompareTo(prefetcherDocs[i - 1].Etag));

				if (compareToCollection.Any(x => x.Value < 0))
				{
				    result.Add(new
				    {
						AdditionaInfo = prefetchingBehavior.AdditionalInfo,
                        HasCorrectlyOrderedEtags = false,
                        IncorrectlyOrderedEtags = compareToCollection.Where(x => x.Value < 0),
                        EtagsWithKeys = prefetcherDocs.ToDictionary(x => x.Etag, x => x.Key),
						FutureBatches = futureBatches
				    });
				}
				else
				{
                    var prefetcherDocsToTake = Math.Min(5, prefetcherDocs.Count());
                    var etagsWithKeysTail = Enumerable.Range(0, prefetcherDocsToTake).Select(
                        i => prefetcherDocs[prefetcherDocs.Count() - prefetcherDocsToTake + i]).ToDictionary(x => x.Etag, x => x.Key);

                    result.Add(new
                    {
                        AdditionaInfo = prefetchingBehavior.AdditionalInfo,
                        HasCorrectlyOrderedEtags = true,
                        EtagsWithKeysHead = prefetcherDocs.Take(5).ToDictionary(x => x.Etag, x => x.Key),
                        EtagsWithKeysTail = etagsWithKeysTail,
                        EtagsWithKeysCount = prefetcherDocs.Count(),
						FutureBatches = futureBatches
                    });
				}
			}

			return result;
		}
	}
}<|MERGE_RESOLUTION|>--- conflicted
+++ resolved
@@ -3,16 +3,7 @@
 //      Copyright (c) Hibernating Rhinos LTD. All rights reserved.
 //  </copyright>
 // -----------------------------------------------------------------------
-<<<<<<< HEAD
-
-=======
-using System;
-using System.Collections.Generic;
-using System.IO;
-using System.IO.Compression;
-using System.Linq;
-using System.Management;
->>>>>>> 488ae4d5
+
 using Raven.Abstractions.Data;
 using Raven.Abstractions.Extensions;
 using Raven.Abstractions.Logging;
@@ -254,7 +245,7 @@
 				{
 					jsonSerializer.Serialize(streamWriter, clusterManager.GetTopology());
 					streamWriter.Flush();
-				}
+        }
 
 				var configurationJson = database.Documents.Get(Constants.Cluster.ClusterConfigurationDocumentKey, null);
 				if (configurationJson == null)
