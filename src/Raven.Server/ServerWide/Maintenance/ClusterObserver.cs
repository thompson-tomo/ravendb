﻿using System;
using System.Collections.Concurrent;
using System.Collections.Generic;
using System.Diagnostics;
using System.Linq;
using System.Text;
using System.Threading;
using System.Threading.Tasks;
using Microsoft.AspNetCore.Builder;
using Raven.Client;
using Raven.Client.Documents.Indexes;
using Raven.Client.Documents.Operations.Backups;
using Raven.Client.Exceptions;
using Raven.Client.Extensions;
using Raven.Client.Http;
using Raven.Client.ServerWide;
using Raven.Client.Util;
using Raven.Server.Config;
using Raven.Server.Config.Settings;
using Raven.Server.Json;
using Raven.Server.NotificationCenter;
using Raven.Server.NotificationCenter.Notifications;
using Raven.Server.Rachis;
using Raven.Server.ServerWide.Commands;
using Raven.Server.ServerWide.Commands.Indexes;
using Raven.Server.ServerWide.Context;
using Raven.Server.Utils;
using Sparrow;
using Sparrow.Json;
using Sparrow.Logging;
using Sparrow.Utils;
using static Raven.Server.ServerWide.Maintenance.DatabaseStatus;
using Index = Raven.Server.Documents.Indexes.Index;

namespace Raven.Server.ServerWide.Maintenance
{
    internal class ClusterObserver : IDisposable
    {
        private readonly PoolOfThreads.LongRunningWork _observe;
        private readonly CancellationTokenSource _cts;
        private readonly ClusterMaintenanceSupervisor _maintenance;
        private readonly string _nodeTag;
        private readonly RachisConsensus<ClusterStateMachine> _engine;
        private readonly TransactionContextPool _contextPool;
        private readonly Logger _logger;

        private readonly TimeSpan _supervisorSamplePeriod;
        private readonly ServerStore _server;
        private readonly TimeSpan _stabilizationTime;
        private readonly long _stabilizationTimeMs;
        private readonly TimeSpan _breakdownTimeout;
        private readonly bool _hardDeleteOnReplacement;

        private readonly DateTime StartTime = DateTime.UtcNow;
        public SystemTime Time = new SystemTime();

        private ServerNotificationCenter NotificationCenter => _server.NotificationCenter;

        public ClusterObserver(
            ServerStore server,
            ClusterMaintenanceSupervisor maintenance,
            RachisConsensus<ClusterStateMachine> engine,
            long term,
            TransactionContextPool contextPool,
            CancellationToken token)
        {
            _maintenance = maintenance;
            _nodeTag = server.NodeTag;
            _server = server;
            _engine = engine;
            _term = term;
            _contextPool = contextPool;
            _logger = LoggingSource.Instance.GetLogger<ClusterObserver>(_nodeTag);
            _cts = CancellationTokenSource.CreateLinkedTokenSource(token);

            var config = server.Configuration.Cluster;
            _supervisorSamplePeriod = config.SupervisorSamplePeriod.AsTimeSpan;
            _stabilizationTime = config.StabilizationTime.AsTimeSpan;
            _stabilizationTimeMs = (long)config.StabilizationTime.AsTimeSpan.TotalMilliseconds;
            _moveToRehabTimeMs = (long)config.MoveToRehabGraceTime.AsTimeSpan.TotalMilliseconds;
            _maxChangeVectorDistance = config.MaxChangeVectorDistance;
            _rotateGraceTimeMs = (long)config.RotatePreferredNodeGraceTime.AsTimeSpan.TotalMilliseconds;
            _breakdownTimeout = config.AddReplicaTimeout.AsTimeSpan;
            _hardDeleteOnReplacement = config.HardDeleteOnReplacement;

            _observe = PoolOfThreads.GlobalRavenThreadPool.LongRunning(_ =>
            {
                try
                {
                    Run(_cts.Token);
                }
                catch
                {
                    // nothing we can do here
                }
            }, null, $"Cluster observer for term {_term}");
        }

        public bool Suspended = false; // don't really care about concurrency here
        private readonly BlockingCollection<ClusterObserverLogEntry> _decisionsLog = new BlockingCollection<ClusterObserverLogEntry>();
        private long _iteration;
        private readonly long _term;
        private readonly long _moveToRehabTimeMs;
        private readonly long _maxChangeVectorDistance;
        private readonly long _rotateGraceTimeMs;
        private long _lastIndexCleanupTimeInTicks;
        internal long _lastTombstonesCleanupTimeInTicks;
        internal long _lastExpiredCompareExchangeCleanupTimeInTicks;
        private bool _hasMoreTombstones = false;

        public (ClusterObserverLogEntry[] List, long Iteration) ReadDecisionsForDatabase()
        {
            return (_decisionsLog.ToArray(), _iteration);
        }

        public void Run(CancellationToken token)
        {
            // we give some time to populate the stats.
            if (token.WaitHandle.WaitOne(_stabilizationTime))
                return;

            var prevStats = _maintenance.GetStats();

            // wait before collecting the stats again.
            if (token.WaitHandle.WaitOne(_supervisorSamplePeriod))
                return;

            while (_term == _engine.CurrentTerm && token.IsCancellationRequested == false)
            {
                try
                {
                    if (Suspended == false)
                    {
                        _iteration++;
                        var newStats = _maintenance.GetStats();

                        // ReSharper disable once MethodSupportsCancellation
                        // we explicitly not passing a token here, since it will throw operation cancelled,
                        // but the original task might continue to run (with an open tx)

                        AnalyzeLatestStats(newStats, prevStats).Wait();
                        prevStats = newStats;
                    }
                }
                catch (OperationCanceledException)
                {
                }
                catch (Exception e)
                {
                    Debug.Assert(e.InnerException is not KeyNotFoundException,
                        $"Got a '{nameof(KeyNotFoundException)}' while analyzing maintenance stats on node {_nodeTag} : {e}");

                    LogMessage($"An error occurred while analyzing maintenance stats on node {_nodeTag}.", e);
                }
                finally
                {
                    token.WaitHandle.WaitOne(_supervisorSamplePeriod);
                }
            }
        }

        private readonly Dictionary<string, long> _lastLogs = new Dictionary<string, long>();

        private void LogMessage(string message, Exception e = null, string database = null)
        {
            if (_iteration % 10_000 == 0)
                _lastLogs.Clear();

            if (_lastLogs.TryGetValue(message, out var last))
            {
                if (last + 60 > _iteration)
                    // each iteration occur every 500 ms, so we update the log with the _same_ message every 30 sec (60 * 0.5s)
                    return;
            }
            _lastLogs[message] = _iteration;
            AddToDecisionLog(database, message, e);

            if (_logger.IsInfoEnabled)
            {
                _logger.Info(message, e);
            }
        }

        

        private async Task AnalyzeLatestStats(
            Dictionary<string, ClusterNodeStatusReport> newStats,
            Dictionary<string, ClusterNodeStatusReport> prevStats)
        {
            var currentLeader = _engine.CurrentLeader;
            if (currentLeader == null)
                return;

            var updateCommands = new List<(UpdateTopologyCommand Update, string Reason)>();
            var cleanUnusedAutoIndexesCommands = new List<(UpdateDatabaseCommand Update, string Reason)>();
            var cleanCompareExchangeTombstonesCommands = new List<CleanCompareExchangeTombstonesCommand>();

            Dictionary<string, long> cleanUpState = null;
            List<DeleteDatabaseCommand> deletions = null;

            List<string> databases;

            using (_contextPool.AllocateOperationContext(out TransactionOperationContext context))
            using (context.OpenReadTransaction())
            {
                databases = _engine.StateMachine.GetDatabaseNames(context).ToList();
            }

            var now = Time.GetUtcNow();
            var cleanupIndexes = now.Ticks - _lastIndexCleanupTimeInTicks >= _server.Configuration.Indexing.CleanupInterval.AsTimeSpan.Ticks;
            var cleanupTombstones = now.Ticks - _lastTombstonesCleanupTimeInTicks >= _server.Configuration.Cluster.CompareExchangeTombstonesCleanupInterval.AsTimeSpan.Ticks;
            var cleanupExpiredCompareExchange = now.Ticks - _lastExpiredCompareExchangeCleanupTimeInTicks >= _server.Configuration.Cluster.CompareExchangeExpiredCleanupInterval.AsTimeSpan.Ticks;

            foreach (var database in databases)
            {
                using (_contextPool.AllocateOperationContext(out TransactionOperationContext context))
                using (context.OpenReadTransaction())
                {
                    var clusterTopology = _server.GetClusterTopology(context);

                    _cts.Token.ThrowIfCancellationRequested();

                    using (var rawRecord = _engine.StateMachine.ReadRawDatabaseRecord(context, database, out long etag))
                    {
                        if (rawRecord == null)
                        {
                            LogMessage($"Can't analyze the stats of database the {database}, because the database record is null.", database: database);
                            continue;
                        }

<<<<<<< HEAD
                        if (rawRecord.IsSharded)
                        {
                            DevelopmentHelper.ShardingToDo(DevelopmentHelper.TeamMember.Karmel, DevelopmentHelper.Severity.Normal, "We need to refactor this class and reuse most of UpdateDatabaseTopology");
                            var databaseName = rawRecord.DatabaseName;
                            var topology = rawRecord.Sharding.Orchestrator.Topology;
                            var updateReason = UpdateOrchestratorTopology(databaseName, newStats, prevStats, topology, clusterTopology);
                            if (updateReason != null)
                            {
                                AddToDecisionLog(databaseName, updateReason);

                                var cmd = new UpdateTopologyCommand(databaseName, now, RaftIdGenerator.NewId())
                                {
                                    Topology = topology, 
                                    RaftCommandIndex = etag,
                                };
=======
                        var databaseTopology = rawRecord.Topology;

                        if (databaseTopology == null)
                        {
                            LogMessage($"Can't analyze the stats of database the {database}, because the database topology is null.", database: database);
                            continue;
                        }

                        if (databaseTopology.Count == 0)
                        {
                            // database being deleted
                            LogMessage($"Skip analyze the stats of database the {database}, because it being deleted", database: database);
                            continue;
                        }

                        // handle legacy commands
                        if (databaseTopology.NodesModifiedAt == null ||
                            databaseTopology.NodesModifiedAt == DateTime.MinValue)
                        {
                            AddToDecisionLog(database, "Updating ModifiedAt");

                            var cmd = new UpdateTopologyCommand(database, now, RaftIdGenerator.NewId()) { Topology = databaseTopology, RaftCommandIndex = etag };
>>>>>>> 7a23056a

                                updateCommands.Add((cmd, updateReason));
                            }
                        }

                        var mergedState = new MergedDatabaseObservationState(rawRecord);

                        foreach (var topology in rawRecord.Topologies)
                        {
<<<<<<< HEAD
                            var state = new DatabaseObservationState
                            {
                                Name = topology.Name,
                                DatabaseTopology = topology.Topology,
                                ClusterTopology = clusterTopology,
                                Current = newStats,
                                Previous = prevStats,
                                RawDatabase = rawRecord,
                                LastIndexModification = etag
                            };

                            mergedState.AddState(state);

                            if (SkipAnalyzingDatabaseGroup(state, currentLeader, now)) 
                                continue;
=======
                            Name = database,
                            DatabaseTopology = databaseTopology,
                            ClusterTopology = clusterTopology,
                            Current = newStats,
                            Previous = prevStats,
                            RawDatabase = rawRecord,
                        };

                        if (state.ReadDatabaseDisabled())
                            continue;
>>>>>>> 7a23056a

                            var updateReason = UpdateDatabaseTopology(state, ref deletions);
                            if (updateReason != null)
                            {
                                AddToDecisionLog(state.Name, updateReason);

<<<<<<< HEAD
                                var cmd = new UpdateTopologyCommand(state.Name, now, RaftIdGenerator.NewId())
                                {
                                    Topology = state.DatabaseTopology, 
                                    RaftCommandIndex = state.LastIndexModification,
                                };
=======
                            var cmd = new UpdateTopologyCommand(database, now, RaftIdGenerator.NewId())
                            {
                                Topology = databaseTopology,
                                RaftCommandIndex = etag
                            };
>>>>>>> 7a23056a

                                updateCommands.Add((cmd, updateReason));
                            }
                        }

                        var cleanUp = mergedState.States.Min(s => CleanUpDatabaseValues(s) ?? -1);
                        if (cleanUp > 0)
                        {
<<<<<<< HEAD
                            if (cleanUpState == null)
                                cleanUpState = new Dictionary<string, long>();

                            cleanUpState.Add(database, cleanUp);
                        }

                        if (cleanupIndexes)
                            await CleanUpUnusedAutoIndexes(database, mergedState);

                        if (cleanupTombstones)
                        {
                            var cleanupState = await CleanUpCompareExchangeTombstones(database, mergedState, context);
=======
                            cleanUpState ??= new Dictionary<string, long>();
                            cleanUpState.Add(database, cleanUp.Value);
                        }

                        if (cleanupIndexes)
                        {
                            var cleanupCommandsForDatabase = GetUnusedAutoIndexes(state);
                            cleanUnusedAutoIndexesCommands.AddRange(cleanupCommandsForDatabase);
                        }

                        if (cleanupTombstones)
                        {
                            var cmd = GetCompareExchangeTombstonesToCleanup(database, state, context, out var cleanupState);
>>>>>>> 7a23056a
                            switch (cleanupState)
                            {
                                case CompareExchangeTombstonesCleanupState.InvalidDatabaseObservationState:
                                    _hasMoreTombstones = true;
                                    break;
                                case CompareExchangeTombstonesCleanupState.HasMoreTombstones:
                                    Debug.Assert(cmd != null);
                                    cleanCompareExchangeTombstonesCommands.Add(cmd);
                                    break;
                                case CompareExchangeTombstonesCleanupState.InvalidPeriodicBackupStatus:
                                case CompareExchangeTombstonesCleanupState.NoMoreTombstones:
                                    break;

                                default:
                                    throw new NotSupportedException($"Not supported state: '{cleanupState}'.");
                            }
                        }
                    }
                }
            }

            if (cleanupIndexes)
            {
                foreach (var (cmd, updateReason) in cleanUnusedAutoIndexesCommands)
                {
                    await _engine.PutAsync(cmd);
                    AddToDecisionLog(cmd.DatabaseName, updateReason);
                }

                _lastIndexCleanupTimeInTicks = now.Ticks;
            }

            if (cleanupTombstones)
            {
                foreach (var cmd in cleanCompareExchangeTombstonesCommands)
                {
                    var result = await _server.SendToLeaderAsync(cmd);
                    await _server.Cluster.WaitForIndexNotification(result.Index);
                    var hasMore = (bool)result.Result;

                    _hasMoreTombstones |= hasMore;
                }

                if (_hasMoreTombstones == false)
                    _lastTombstonesCleanupTimeInTicks = now.Ticks;
            }

            if (cleanupExpiredCompareExchange)
            {
                if (await RemoveExpiredCompareExchange(now.Ticks) == false)
                    _lastExpiredCompareExchangeCleanupTimeInTicks = now.Ticks;
            }

            foreach (var command in updateCommands)
            {
                try
                {
                    await UpdateTopology(command.Update);
                    var alert = AlertRaised.Create(
                        command.Update.DatabaseName,
                        $"Topology of database '{command.Update.DatabaseName}' was changed",
                        command.Reason,
                        AlertType.DatabaseTopologyWarning,
                        NotificationSeverity.Warning
                    );
                    NotificationCenter.Add(alert);
                }
                catch (Exception e) when (e.ExtractSingleInnerException() is ConcurrencyException)
                {
                    // this is sort of expected, if the database was
                    // modified by someone else, we'll avoid changing
                    // it and run the logic again on the next round
                    AddToDecisionLog(command.Update.DatabaseName,
                        $"Topology of database '{command.Update.DatabaseName}' was not changed, reason: {nameof(ConcurrencyException)}");
                }
            }

            if (deletions != null)
            {
                foreach (var command in deletions)
                {
                    AddToDecisionLog(command.DatabaseName,
                        $"We reached the replication factor on '{command.DatabaseName}', so we try to remove promotables/rehabs from: {string.Join(", ", command.FromNodes)}");

                    await Delete(command);
                }
            }

            if (cleanUpState != null)
            {
                var guid = "cleanup/" + GetCommandId(cleanUpState);
                if (_engine.ContainsCommandId(guid) == false)
                {
                    foreach (var kvp in cleanUpState)
                    {
                        AddToDecisionLog(kvp.Key, $"Should clean up values up to raft index {kvp.Value}.");
                    }

                    var cmd = new CleanUpClusterStateCommand(guid) { ClusterTransactionsCleanup = cleanUpState };

                    if (_engine.LeaderTag != _server.NodeTag)
                    {
                        throw new NotLeadingException("This node is no longer the leader, so abort the cleaning.");
                    }

                    await _engine.PutAsync(cmd);
                }
            }
        }

        private string UpdateOrchestratorTopology(
            string database, 
            Dictionary<string, ClusterNodeStatusReport> newStats, 
            Dictionary<string, ClusterNodeStatusReport> prevStats, 
            OrchestratorTopology topology, 
            ClusterTopology clusterTopology)
        {
            foreach (var member in topology.Members)
            {
                
                if (newStats.TryGetValue(member, out var current) && prevStats.TryGetValue(member, out var prev))
                {
                    if (current.Status == ClusterNodeStatusReport.ReportStatus.Ok || prev.Status == ClusterNodeStatusReport.ReportStatus.Ok)
                        continue;

                    if (TryMoveToRehab(database, topology, newStats, member))
                    {
                        return $"Node {member} is currently not responding and moved to rehab";
                    }
                }
            }

            foreach (var rehab in topology.Rehabs)
            {
                if (CheckNodeHealth(rehab, clusterTopology, newStats) == DatabaseHealth.Good)
                {
                    topology.Members.Add(rehab);
                    topology.Rehabs.Remove(rehab);
                    topology.ReorderMembers();

                    return $"Node {rehab} was recovered from rehabilitation and promoted back to member";
                }
            }

            return null;
        }

        private bool SkipAnalyzingDatabaseGroup(DatabaseObservationState state, Leader currentLeader, DateTime now)
        {
            var databaseTopology = state.DatabaseTopology;
            var databaseName = state.Name;

            if (databaseTopology == null)
            {
                LogMessage($"Can't analyze the stats of database the {databaseName}, because the database topology is null.", database: databaseName);
                return true;
            }

            if (databaseTopology.Count == 0)
            {
                // database being deleted
                LogMessage($"Skip analyze the stats of database the {databaseName}, because it being deleted", database: databaseName);
                return true;
            }

            var topologyStamp = databaseTopology.Stamp;
            var graceIfLeaderChanged = _term > topologyStamp.Term && currentLeader.LeaderShipDuration < _stabilizationTimeMs;
            var letStatsBecomeStable = _term == topologyStamp.Term &&
                                       ((now - (databaseTopology.NodesModifiedAt ?? DateTime.MinValue)).TotalMilliseconds < _stabilizationTimeMs);

            if (graceIfLeaderChanged || letStatsBecomeStable)
            {
                LogMessage($"We give more time for the '{databaseName}' stats to become stable, so we skip analyzing it for now.", database: databaseName);
                return true;
            }

            if (state.ReadDatabaseDisabled())
                return true;

            return false;
        }

        private static string GetCommandId(Dictionary<string, long> dic)
        {
            if (dic == null)
                return Guid.Empty.ToString();

            var hash = 0UL;
            foreach (var kvp in dic)
            {
                hash = Hashing.XXHash64.CalculateRaw(kvp.Key) ^ (ulong)kvp.Value ^ hash;
            }

            return hash.ToString("X");
        }

<<<<<<< HEAD
        internal async Task CleanUpUnusedAutoIndexes(string database, MergedDatabaseObservationState databaseState)
        {
=======
        internal List<(UpdateDatabaseCommand Update, string Reason)> GetUnusedAutoIndexes(DatabaseObservationState databaseState)
        {
            const string autoIndexPrefix = "Auto/";
            var cleanupCommands = new List<(UpdateDatabaseCommand Update, string Reason)>();

            if (AllDatabaseNodesHasReport(databaseState) == false)
                return cleanupCommands;

>>>>>>> 7a23056a
            var indexes = new Dictionary<string, TimeSpan>();

            var lowestDatabaseUpTime = TimeSpan.MaxValue;
            var newestIndexQueryTime = TimeSpan.MaxValue;

            foreach (var state in databaseState.States)
            {
<<<<<<< HEAD
                if (state == null)
                    return;

                if (CheckStateForAutoIndexes(state, indexes, ref lowestDatabaseUptime, ref newestIndexQueryTime)) 
                    return;
=======
                if (databaseState.Current.TryGetValue(node, out var nodeReport) == false)
                    return cleanupCommands;

                if (nodeReport.Report.TryGetValue(databaseState.Name, out var report) == false)
                    return cleanupCommands;

                if (report.UpTime.HasValue && lowestDatabaseUpTime > report.UpTime)
                    lowestDatabaseUpTime = report.UpTime.Value;

                foreach (var kvp in report.LastIndexStats)
                {
                    var lastQueried = kvp.Value.LastQueried;
                    if (lastQueried.HasValue == false)
                        continue;

                    if (newestIndexQueryTime > lastQueried.Value)
                        newestIndexQueryTime = lastQueried.Value;

                    var indexName = kvp.Key;
                    if (indexName.StartsWith(autoIndexPrefix, StringComparison.OrdinalIgnoreCase) == false)
                        continue;

                    if (indexes.TryGetValue(indexName, out var lq) == false || lq > lastQueried)
                    {
                        indexes[indexName] = lastQueried.Value;
                    }
                }
>>>>>>> 7a23056a
            }

            if (indexes.Count == 0)
                return cleanupCommands;

            var settings = databaseState.RawDatabase.Settings;
            var timeToWaitBeforeMarkingAutoIndexAsIdle = (TimeSetting)RavenConfiguration.GetValue(x => x.Indexing.TimeToWaitBeforeMarkingAutoIndexAsIdle, _server.Configuration, settings);
            var timeToWaitBeforeDeletingAutoIndexMarkedAsIdle = (TimeSetting)RavenConfiguration.GetValue(x => x.Indexing.TimeToWaitBeforeDeletingAutoIndexMarkedAsIdle, _server.Configuration, settings);

            foreach (var kvp in indexes)
            {
                TimeSpan difference;
                if (lowestDatabaseUpTime > kvp.Value)
                    difference = kvp.Value;
                else
                {
                    difference = kvp.Value - newestIndexQueryTime;
                    if (difference == TimeSpan.Zero && lowestDatabaseUpTime > kvp.Value)
                        difference = kvp.Value;
                }

                var state = IndexState.Normal;
                if (databaseState.RawDatabase.AutoIndexes.TryGetValue(kvp.Key, out var definition) && definition.State.HasValue)
                    state = definition.State.Value;

                if (state == IndexState.Idle && difference >= timeToWaitBeforeDeletingAutoIndexMarkedAsIdle.AsTimeSpan)
                {
<<<<<<< HEAD
                    await _engine.PutAsync(new DeleteIndexCommand(kvp.Key, database, RaftIdGenerator.NewId()));

                    AddToDecisionLog(database, $"Deleting idle auto-index '{kvp.Key}' because last query time value is '{difference}' and threshold is set to '{timeToWaitBeforeDeletingAutoIndexMarkedAsIdle.AsTimeSpan}'.");
=======
                    var deleteIndexCommand = new DeleteIndexCommand(kvp.Key, databaseState.Name, RaftIdGenerator.NewId());
                    var updateReason = $"Deleting idle auto-index '{kvp.Key}' because last query time value is '{difference}' and threshold is set to '{timeToWaitBeforeDeletingAutoIndexMarkedAsIdle.AsTimeSpan}'.";
>>>>>>> 7a23056a

                    cleanupCommands.Add((deleteIndexCommand, updateReason));
                    continue;
                }

                if (state == IndexState.Normal && difference >= timeToWaitBeforeMarkingAutoIndexAsIdle.AsTimeSpan)
                {
<<<<<<< HEAD
                    await _engine.PutAsync(new SetIndexStateCommand(kvp.Key, IndexState.Idle, database, RaftIdGenerator.NewId()));

                    AddToDecisionLog(database, $"Marking auto-index '{kvp.Key}' as idle because last query time value is '{difference}' and threshold is set to '{timeToWaitBeforeMarkingAutoIndexAsIdle.AsTimeSpan}'.");

=======
                    var setIndexStateCommand = new SetIndexStateCommand(kvp.Key, IndexState.Idle, databaseState.Name, RaftIdGenerator.NewId());
                    var updateReason = $"Marking auto-index '{kvp.Key}' as idle because last query time value is '{difference}' and threshold is set to '{timeToWaitBeforeMarkingAutoIndexAsIdle.AsTimeSpan}'.";
                    
                    cleanupCommands.Add((setIndexStateCommand, updateReason));
>>>>>>> 7a23056a
                    continue;
                }

                if (state == IndexState.Idle && difference < timeToWaitBeforeMarkingAutoIndexAsIdle.AsTimeSpan)
                {
<<<<<<< HEAD
                    await _engine.PutAsync(new SetIndexStateCommand(kvp.Key, IndexState.Normal, database, Guid.NewGuid().ToString()));

                    AddToDecisionLog(database, $"Marking idle auto-index '{kvp.Key}' as normal because last query time value is '{difference}' and threshold is set to '{timeToWaitBeforeMarkingAutoIndexAsIdle.AsTimeSpan}'.");
                }
            }
        }

        private static bool CheckStateForAutoIndexes(DatabaseObservationState databaseState, Dictionary<string, TimeSpan> indexes, ref TimeSpan lowestDatabaseUptime, ref TimeSpan newestIndexQueryTime)
        {
            if (AllDatabaseNodesHasReport(databaseState) == false)
                return true;

            foreach (var node in databaseState.DatabaseTopology.AllNodes)
            {
                if (databaseState.Current.TryGetValue(node, out var nodeReport) == false)
                    return true;

                if (nodeReport.Report.TryGetValue(databaseState.Name, out var report) == false)
                    return true;

                if (report.UpTime.HasValue && lowestDatabaseUptime > report.UpTime)
                    lowestDatabaseUptime = report.UpTime.Value;

                foreach (var kvp in report.LastIndexStats)
                {
                    var lastQueried = kvp.Value.LastQueried;
                    if (lastQueried.HasValue == false)
                        continue;

                    if (newestIndexQueryTime > lastQueried.Value)
                        newestIndexQueryTime = lastQueried.Value;

                    var indexName = kvp.Key;
                    if (indexName.StartsWith("Auto/", StringComparison.OrdinalIgnoreCase) == false)
                        continue;

                    if (indexes.TryGetValue(indexName, out var lq) == false || lq > lastQueried)
                    {
                        indexes[indexName] = lastQueried.Value;
                    }
                }
            }

            return false;
        }

        internal async Task<CompareExchangeTombstonesCleanupState> CleanUpCompareExchangeTombstones<TRavenTransaction>(string databaseName, MergedDatabaseObservationState mergedState, TransactionOperationContext<TRavenTransaction> context) where TRavenTransaction : RavenTransaction
=======
                    var setIndexStateCommand = new SetIndexStateCommand(kvp.Key, IndexState.Normal, databaseState.Name, Guid.NewGuid().ToString());
                    var updateReason = $"Marking idle auto-index '{kvp.Key}' as normal because last query time value is '{difference}' and threshold is set to '{timeToWaitBeforeMarkingAutoIndexAsIdle.AsTimeSpan}'.";
                    
                    cleanupCommands.Add((setIndexStateCommand, updateReason));
                }
            }

            return cleanupCommands;
        }

        internal CleanCompareExchangeTombstonesCommand GetCompareExchangeTombstonesToCleanup(string databaseName, DatabaseObservationState state, TransactionOperationContext context, out CompareExchangeTombstonesCleanupState cleanupState)
>>>>>>> 7a23056a
        {
            const int amountToDelete = 8192;

            if (_server.Cluster.HasCompareExchangeTombstones(context, databaseName) == false)
            {
<<<<<<< HEAD
                long maxEtag = 0L;
                
                mergedState ??= MergedDatabaseObservationState.Empty;

                foreach (var state in mergedState.States)
                {
                    var cleanupState = GetMaxCompareExchangeTombstonesEtagToDelete(context, databaseName, state, out maxEtag);
                    switch (cleanupState)
                    {
                        case CompareExchangeTombstonesCleanupState.HasMoreTombstones:
                            continue;

                        case CompareExchangeTombstonesCleanupState.InvalidDatabaseObservationState:
                        case CompareExchangeTombstonesCleanupState.InvalidPeriodicBackupStatus:
                        case CompareExchangeTombstonesCleanupState.NoMoreTombstones:
                            return cleanupState;

                        default:
                            throw new NotSupportedException($"Not supported state: '{cleanupState}'.");
                    }
                }

                if (maxEtag <= 0)
                    return CompareExchangeTombstonesCleanupState.NoMoreTombstones;

                var result = await _server.SendToLeaderAsync(new CleanCompareExchangeTombstonesCommand(databaseName, maxEtag, amountToDelete, RaftIdGenerator.NewId()));
                await _server.Cluster.WaitForIndexNotification(result.Index);
                hasMore = (bool)result.Result;
=======
                cleanupState = CompareExchangeTombstonesCleanupState.NoMoreTombstones;
                return null;
>>>>>>> 7a23056a
            }

            cleanupState = GetMaxCompareExchangeTombstonesEtagToDelete(context, databaseName, state, out long maxEtag);

            return cleanupState == CompareExchangeTombstonesCleanupState.HasMoreTombstones 
                ? new CleanCompareExchangeTombstonesCommand(databaseName, maxEtag, amountToDelete, RaftIdGenerator.NewId()) 
                : null;
        }

        public enum CompareExchangeTombstonesCleanupState
        {
            HasMoreTombstones,
            InvalidDatabaseObservationState,
            InvalidPeriodicBackupStatus,
            NoMoreTombstones
        }

        private CompareExchangeTombstonesCleanupState GetMaxCompareExchangeTombstonesEtagToDelete<TRavenTransaction>(TransactionOperationContext<TRavenTransaction> context, string databaseName, DatabaseObservationState state, out long maxEtag) where TRavenTransaction : RavenTransaction
        {
            List<long> periodicBackupTaskIds;
            maxEtag = long.MaxValue;

            if (state?.RawDatabase != null)
            {
                periodicBackupTaskIds = state.RawDatabase.PeriodicBackupsTaskIds;
            }
            else
            {
                using (var rawRecord = _server.Cluster.ReadRawDatabaseRecord(context, databaseName))
                    periodicBackupTaskIds = rawRecord.PeriodicBackupsTaskIds;
            }

            if (periodicBackupTaskIds != null && periodicBackupTaskIds.Count > 0)
            {
                foreach (var taskId in periodicBackupTaskIds)
                {
                    var singleBackupStatus = _server.Cluster.Read(context, PeriodicBackupStatus.GenerateItemName(databaseName, taskId));
                    if (singleBackupStatus == null)
                        continue;

                    if (singleBackupStatus.TryGet(nameof(PeriodicBackupStatus.LastFullBackupInternal), out DateTime? lastFullBackupInternal) == false || lastFullBackupInternal == null)
                    {
                        // never backed up yet
                        if (singleBackupStatus.TryGet(nameof(PeriodicBackupStatus.LastIncrementalBackupInternal), out DateTime? lastIncrementalBackupInternal) == false || lastIncrementalBackupInternal == null)
                            continue;
                    }

                    if (singleBackupStatus.TryGet(nameof(PeriodicBackupStatus.LastRaftIndex), out BlittableJsonReaderObject lastRaftIndexBlittable) == false ||
                        lastRaftIndexBlittable == null)
                    {
                        if (singleBackupStatus.TryGet(nameof(PeriodicBackupStatus.Error), out BlittableJsonReaderObject error) == false || error != null)
                        {
                            // backup errored on first run (lastRaftIndex == null) => cannot remove ANY tombstones
                            return CompareExchangeTombstonesCleanupState.InvalidPeriodicBackupStatus;
                        }

                        continue;
                    }

                    if (lastRaftIndexBlittable.TryGet(nameof(PeriodicBackupStatus.LastEtag), out long? lastRaftIndex) == false || lastRaftIndex == null)
                    {
                        continue;
                    }

                    if (lastRaftIndex < maxEtag)
                        maxEtag = lastRaftIndex.Value;

                    if (maxEtag == 0)
                        return CompareExchangeTombstonesCleanupState.NoMoreTombstones;
                }
            }

            if (state != null)
            {
                if (state.DatabaseTopology.Count != state.Current.Count) // we have a state change, do not remove anything
                    return CompareExchangeTombstonesCleanupState.InvalidDatabaseObservationState;

                foreach (var node in state.DatabaseTopology.AllNodes)
                {
                    if (state.Current.TryGetValue(node, out var nodeReport) == false)
                        continue;

                    if (nodeReport.Report.TryGetValue(state.Name, out var report) == false)
                        continue;

                    foreach (var kvp in report.LastIndexStats)
                    {
                        var lastIndexedCompareExchangeReferenceTombstoneEtag = kvp.Value.LastIndexedCompareExchangeReferenceTombstoneEtag;
                        if (lastIndexedCompareExchangeReferenceTombstoneEtag == null)
                            continue;

                        if (lastIndexedCompareExchangeReferenceTombstoneEtag < maxEtag)
                            maxEtag = lastIndexedCompareExchangeReferenceTombstoneEtag.Value;

                        if (maxEtag == 0)
                            return CompareExchangeTombstonesCleanupState.NoMoreTombstones;
                    }
                }
            }

            if (maxEtag == 0)
                return CompareExchangeTombstonesCleanupState.NoMoreTombstones;

            return CompareExchangeTombstonesCleanupState.HasMoreTombstones;
        }

        private async Task<bool> RemoveExpiredCompareExchange(long nowTicks)
        {
            const int batchSize = 1024;
            using (_contextPool.AllocateOperationContext(out TransactionOperationContext context))
            using (context.OpenReadTransaction())
            {
                if (CompareExchangeExpirationStorage.HasExpired(context, nowTicks) == false)
                    return false;
            }

            var result = await _server.SendToLeaderAsync(new DeleteExpiredCompareExchangeCommand(nowTicks, batchSize, RaftIdGenerator.NewId()));
            await _server.Cluster.WaitForIndexNotification(result.Index);
            return (bool)result.Result;
        }

        private long? CleanUpDatabaseValues(DatabaseObservationState state)
        {
            if (ClusterCommandsVersionManager.CurrentClusterMinimalVersion <
                ClusterCommandsVersionManager.ClusterCommandsVersions[nameof(CleanUpClusterStateCommand)])
            {
                return null;
            }

            if (AllDatabaseNodesHasReport(state) == false)
                return null;

            long commandCount = long.MaxValue;
            foreach (var node in state.DatabaseTopology.AllNodes)
            {
                if (state.Current.TryGetValue(node, out var nodeReport) == false)
                    return null;

                if (nodeReport.Report.TryGetValue(state.Name, out var report) == false)
                    return null;

                commandCount = Math.Min(commandCount, report.LastCompletedClusterTransaction);
            }

            if (commandCount <= state.ReadTruncatedClusterTransactionCommandsCount())
                return null;

            return commandCount;
        }

        private static bool AllDatabaseNodesHasReport(DatabaseObservationState state)
        {
            if (state == null)
                return false;

            if (state.DatabaseTopology.Count == 0)
                return false; // database is being deleted, so no need to cleanup values

            foreach (var node in state.DatabaseTopology.AllNodes)
            {
                if (state.Current.ContainsKey(node) == false)
                    return false;
            }

            return true;
        }

        private void AddToDecisionLog(string database, string updateReason, Exception e)
        {
            if (e != null)
                updateReason += $"{Environment.NewLine}Error: {e}";

            AddToDecisionLog(database, updateReason);
        }

        private void AddToDecisionLog(string database, string updateReason)
        {
            if (_decisionsLog.Count > 99)
                _decisionsLog.Take();

            _decisionsLog.Add(new ClusterObserverLogEntry
            {
                Database = database,
                Iteration = _iteration,
                Message = updateReason,
                Date = DateTime.UtcNow
            });
        }

        private const string ThingsToCheck = "Things you may check: verify node is working, check for ports being blocked by firewall or similar software.";

        private void RaiseNoLivingNodesAlert(string alertMsg, string dbName)
        {
            var alert = AlertRaised.Create(
                dbName,
                $"Could not reach any node of '{dbName}' database",
                $"{alertMsg}. {ThingsToCheck}",
                AlertType.DatabaseTopologyWarning,
                NotificationSeverity.Warning
            );

            NotificationCenter.Add(alert, updateExisting: false);
            LogMessage(alertMsg, database: dbName);
        }

        private void RaiseNodeNotFoundAlert(string alertMsg, string node)
        {
            var alert = AlertRaised.Create(
                null,
                $"Node {node} not found.",
                $"{alertMsg}",
                AlertType.DatabaseTopologyWarning,
                NotificationSeverity.Warning
            );

            NotificationCenter.Add(alert, updateExisting: false);
            LogMessage(alertMsg);
        }

        private string UpdateDatabaseTopology(DatabaseObservationState state, ref List<DeleteDatabaseCommand> deletions)
        {
            var hasLivingNodes = false;

            var databaseTopology = state.DatabaseTopology;
            var current = state.Current;
            var previous = state.Previous;
            var dbName = state.Name;
            var clusterTopology = state.ClusterTopology;
            var deletionInProgress = state.ReadDeletionInProgress();

            var someNodesRequireMoreTime = false;
            var rotatePreferredNode = false;

            // handle legacy commands
            if (databaseTopology.NodesModifiedAt == null ||
                databaseTopology.NodesModifiedAt == DateTime.MinValue)
            {
                return "Adding last modification to legacy database";
            }

            foreach (var member in databaseTopology.Members)
            {
                var status = None;
                if (current.TryGetValue(member, out var nodeStats) == false)
                {
                    // there isn't much we can do here, except for log it.
                    if (previous.TryGetValue(member, out _))
                    {
                        // if we found this node in the previous report, we will ignore it this time and wait for the next report.
                        continue;
                    }

                    var msg =
                        $"The member node {member} was not found in both current and previous reports of the cluster observer. " +
                        $"If this error continue to raise, check the latency between the cluster nodes.";
                    LogMessage(msg, database: dbName);
                    RaiseNodeNotFoundAlert(msg, member);
                    continue;
                }

                DatabaseStatusReport dbStats = null;
                if (nodeStats.Status == ClusterNodeStatusReport.ReportStatus.Ok &&
                    nodeStats.Report.TryGetValue(dbName, out dbStats))
                {
                    status = dbStats.Status;
                    if (status == Loaded ||
                        status == Unloaded ||
                        status == NoChange)
                    {
                        hasLivingNodes = true;

                        if (databaseTopology.PromotablesStatus.TryGetValue(member, out _) || 
                            databaseTopology.DemotionReasons.TryGetValue(member, out _))
                        {
                            databaseTopology.DemotionReasons.Remove(member);
                            databaseTopology.PromotablesStatus.Remove(member);
                            return $"Node {member} is online";
                        }
                        continue;
                    }
                }

                if (_server.DatabasesLandlord.ForTestingPurposes?.HoldDocumentDatabaseCreation != null)
                    _server.DatabasesLandlord.ForTestingPurposes.PreventedRehabOfIdleDatabase = true;

                if (ShouldGiveMoreTimeBeforeMovingToRehab(nodeStats.LastSuccessfulUpdateDateTime, dbStats?.UpTime))
                {
                    if (ShouldGiveMoreTimeBeforeRotating(nodeStats.LastSuccessfulUpdateDateTime, dbStats?.UpTime) == false)
                    {
                        // It seems that the node has some trouble.
                        // We will give him more time before moving to rehab, but we need to make sure he isn't the preferred node.
                        if (databaseTopology.Members.Count > 1 &&
                            databaseTopology.Members[0] == member)
                        {
                            rotatePreferredNode = true;
                        }
                    }

                    someNodesRequireMoreTime = true;
                    continue;
                }

                if (TryMoveToRehab(dbName, databaseTopology, current, member))
                    return $"Node {member} is currently not responding (with status: {status}) and moved to rehab ({DateTime.UtcNow - nodeStats.LastSuccessfulUpdateDateTime})";

                // database distribution is off and the node is down
                if (databaseTopology.DynamicNodesDistribution == false && (
                        databaseTopology.PromotablesStatus.TryGetValue(member, out var currentStatus) == false
                        || currentStatus != DatabasePromotionStatus.NotResponding))
                {
                    databaseTopology.DemotionReasons[member] = "Not responding";
                    databaseTopology.PromotablesStatus[member] = DatabasePromotionStatus.NotResponding;
                    return $"Node {member} is currently not responding with the status '{status}'";
                }
            }

            if (hasLivingNodes && rotatePreferredNode)
            {
                var member = databaseTopology.Members[0];
                databaseTopology.Members.Remove(member);
                databaseTopology.Members.Add(member);
                return $"The preferred Node {member} is currently not responding and moved to the end of the list";
            }

            if (hasLivingNodes == false)
            {
                var recoverable = new List<string>();

                foreach (var rehab in databaseTopology.Rehabs)
                {
                    if (FailedDatabaseInstanceOrNode(rehab, state) == DatabaseHealth.Good)
                        recoverable.Add(rehab);
                }

                if (databaseTopology.Members.Count == 0)
                {
                    // as last resort we will promote a promotable
                    foreach (var promotable in databaseTopology.Promotables)
                    {
                        if (FailedDatabaseInstanceOrNode(promotable, state) == DatabaseHealth.Good)
                            recoverable.Add(promotable);
                    }
                }

                if (recoverable.Count > 0)
                {
                    var node = FindMostUpToDateNode(recoverable, dbName, current);
                    databaseTopology.Rehabs.Remove(node);
                    databaseTopology.Promotables.Remove(node);
                    databaseTopology.Members.Add(node);

                    RaiseNoLivingNodesAlert($"None of '{dbName}' database nodes are responding to the supervisor, promoting {node} to avoid making the database completely unreachable.", dbName);
                    return $"None of '{dbName}' nodes are responding, promoting {node}";
                }

                if (databaseTopology.EntireDatabasePendingDeletion(deletionInProgress))
                {
                    return null; // We delete the whole database.
                }

                RaiseNoLivingNodesAlert($"None of '{dbName}' database nodes are responding to the supervisor, the database is unreachable.", dbName);
            }

            if (someNodesRequireMoreTime == false)
            {
                if (CheckMembersDistance(state, out string reason) == false)
                    return reason;

                if (databaseTopology.TryUpdateByPriorityOrder())
                    return "Reordering the member nodes to ensure the priority order.";
            }

            var shouldUpdateTopologyStatus = false;
            var updateTopologyStatusReason = new StringBuilder();

            foreach (var promotable in databaseTopology.Promotables)
            {
                if (FailedDatabaseInstanceOrNode(promotable, state) == DatabaseHealth.Bad)
                {
                    // database distribution is off and the node is down
                    if (databaseTopology.DynamicNodesDistribution == false)
                    {
                        if (databaseTopology.PromotablesStatus.TryGetValue(promotable, out var currentStatus) == false
                            || currentStatus != DatabasePromotionStatus.NotResponding)
                        {
                            databaseTopology.DemotionReasons[promotable] = "Not responding";
                            databaseTopology.PromotablesStatus[promotable] = DatabasePromotionStatus.NotResponding;
                            return $"Node {promotable} is currently not responding";
                        }
                        continue;
                    }

                    if (TryFindFitNode(promotable, state, out var node) == false)
                    {
                        if (databaseTopology.PromotablesStatus.TryGetValue(promotable, out var currentStatus) == false
                            || currentStatus != DatabasePromotionStatus.NotResponding)
                        {
                            databaseTopology.DemotionReasons[promotable] = "Not responding";
                            databaseTopology.PromotablesStatus[promotable] = DatabasePromotionStatus.NotResponding;
                            return $"Node {promotable} is currently not responding";
                        }
                        continue;
                    }

                    if (_server.LicenseManager.CanDynamicallyDistributeNodes(withNotification: false, out _) == false)
                        continue;

                    // replace the bad promotable otherwise we will continue to add more and more nodes.
                    databaseTopology.Promotables.Add(node);
                    databaseTopology.DemotionReasons[node] = $"Just replaced the promotable node {promotable}";
                    databaseTopology.PromotablesStatus[node] = DatabasePromotionStatus.WaitingForFirstPromotion;
                    var deletionCmd = new DeleteDatabaseCommand(dbName, RaftIdGenerator.NewId())
                    {
                        ErrorOnDatabaseDoesNotExists = false,
                        FromNodes = new[] { promotable },
                        HardDelete = _hardDeleteOnReplacement,
                        UpdateReplicationFactor = false
                    };

                    if (deletions == null)
                        deletions = new List<DeleteDatabaseCommand>();
                    deletions.Add(deletionCmd);
                    return $"The promotable {promotable} is not responsive, replace it with a node {node}";
                }

                if (TryGetMentorNode(dbName, databaseTopology, clusterTopology, promotable, out var mentorNode) == false)
                    continue;

                var tryPromote = TryPromote(state, mentorNode, promotable);
                if (tryPromote.Promote)
                {
                    databaseTopology.Promotables.Remove(promotable);
                    databaseTopology.Members.Add(promotable);
                    databaseTopology.PredefinedMentors.Remove(promotable);
                    RemoveOtherNodesIfNeeded(state, ref deletions);
                    databaseTopology.ReorderMembers();

                    return $"Promoting node {promotable} to member";
                }
                if (tryPromote.UpdateTopologyReason != null)
                {
                    shouldUpdateTopologyStatus = true;
                    updateTopologyStatusReason.AppendLine(tryPromote.UpdateTopologyReason);
                }
            }

            var goodMembers = GetNumberOfRespondingNodes(state);
            var pendingDelete = GetPendingDeleteNodes(deletionInProgress);
            foreach (var rehab in databaseTopology.Rehabs)
            {
                var health = FailedDatabaseInstanceOrNode(rehab, state);
                switch (health)
                {
                    case DatabaseHealth.Bad:
                        if (databaseTopology.DynamicNodesDistribution == false)
                            continue;

                        if (goodMembers < databaseTopology.ReplicationFactor &&
                            TryFindFitNode(rehab, state, out var node))
                        {
                            if (_server.LicenseManager.CanDynamicallyDistributeNodes(withNotification: false, out _) == false)
                                continue;

                            databaseTopology.Promotables.Add(node);
                            databaseTopology.DemotionReasons[node] = $"Maintain the replication factor and create new replica instead of node {rehab}";
                            databaseTopology.PromotablesStatus[node] = DatabasePromotionStatus.WaitingForFirstPromotion;
                            return $"The rehab node {rehab} was too long in rehabilitation, create node {node} to replace it";
                        }

                        if (databaseTopology.PromotablesStatus.TryGetValue(rehab, out var status) == false || status != DatabasePromotionStatus.NotResponding)
                        {
                            // was already online, but now we lost the connection again
                            if (TryMoveToRehab(dbName, databaseTopology, current, rehab))
                            {
                                return $"Node {rehab} is currently not responding";
                            }
                        }

                        break;

                    case DatabaseHealth.Good:

                        if (pendingDelete.Contains(rehab) && databaseTopology.PromotablesStatus.ContainsKey(rehab) == false)
                        {
                            // already tried to promote, so we just ignore and continue
                            continue;
                        }

                        if (TryGetMentorNode(dbName, databaseTopology, clusterTopology, rehab, out var mentorNode) == false)
                            continue;

                        var tryPromote = TryPromote(state, mentorNode, rehab);
                        if (tryPromote.Promote)
                        {
                            LogMessage($"The database {dbName} on {rehab} is reachable and up to date, so we promote it back to member.", database: dbName);

                            databaseTopology.Members.Add(rehab);
                            databaseTopology.Rehabs.Remove(rehab);
                            RemoveOtherNodesIfNeeded(state, ref deletions);
                            databaseTopology.ReorderMembers();

                            return $"Node {rehab} was recovered from rehabilitation and promoted back to member";
                        }
                        if (tryPromote.UpdateTopologyReason != null)
                        {
                            shouldUpdateTopologyStatus = true;
                            updateTopologyStatusReason.AppendLine(tryPromote.UpdateTopologyReason);
                        }
                        break;
                }
            }
            RemoveOtherNodesIfNeeded(state, ref deletions);

            if (shouldUpdateTopologyStatus)
            {
                return updateTopologyStatusReason.ToString();
            }

            return null;
        }

        private bool CheckMembersDistance(DatabaseObservationState state, out string reason)
        {
            // check every node pair, and if one of them is lagging behind, move him to rehab
            reason = null;
            var members = state.DatabaseTopology.Members;
            for (int i = 0; i < members.Count; i++)
            {
                var member1 = members[i];
                var current1 = state.GetCurrentDatabaseReport(member1);
                var prev1 = state.GetPreviousDatabaseReport(member1);
                if (current1 == null || prev1 == null)
                    continue;

                var myCurrentEtag = current1.LastEtag;
                var myPrevEtag = prev1.LastEtag;

                for (int j = 0; j < members.Count; j++)
                {
                    if (i == j)
                        continue;

                    var member2 = members[j];
                    var current2 = state.GetCurrentDatabaseReport(member2);
                    var prev2 = state.GetPreviousDatabaseReport(member2);
                    if (current2 == null || prev2 == null)
                        continue;

                    if (current1.LastSentEtag.TryGetValue(member2, out var currentLastSentEtag) == false)
                        continue;

                    if (prev1.LastSentEtag.TryGetValue(member2, out var prevLastSentEtag) == false)
                        continue;

                    var prevEtagDistance = myPrevEtag - prevLastSentEtag;
                    var currentEtagDistance = myCurrentEtag - currentLastSentEtag;

                    if (Math.Abs(currentEtagDistance) > _maxChangeVectorDistance && 
                        Math.Abs(prevEtagDistance)> _maxChangeVectorDistance)
                    {
                        // we rely both on the etag and change vector,
                        // because the data may find a path to the node even if the direct connection between them is broken.
                        var currentChangeVectorDistance = ChangeVectorUtils.Distance(current1.DatabaseChangeVector, current2.DatabaseChangeVector);
                        var prevChangeVectorDistance = ChangeVectorUtils.Distance(prev1.DatabaseChangeVector, prev2.DatabaseChangeVector);

                        if (Math.Abs(currentChangeVectorDistance) > _maxChangeVectorDistance &&
                            Math.Abs(prevChangeVectorDistance) > _maxChangeVectorDistance)
                        {
                            var rehab = currentChangeVectorDistance > 0 ? member2 : member1;
                            var rehabCheck = prevChangeVectorDistance > 0 ? member2 : member1;
                            if (rehab != rehabCheck)
                                continue; // inconsistent result, same node must be lagging

                            state.DatabaseTopology.Members.Remove(rehab);
                            state.DatabaseTopology.Rehabs.Add(rehab);
                            reason =
                                $"Node {rehab} for database '{state.Name}' moved to rehab, because he is lagging behind. (distance between {member1} and {member2} is {currentChangeVectorDistance})";
                            state.DatabaseTopology.DemotionReasons[rehab] = $"distance between {member1} and {member2} is {currentChangeVectorDistance}";

                            return false;
                        }
                    }
                }
            }

            return true;
        }

        private bool ShouldGiveMoreTimeBeforeMovingToRehab(DateTime lastSuccessfulUpdate, TimeSpan? databaseUpTime)
        {
            if (databaseUpTime.HasValue)
            {
                if (databaseUpTime.Value.TotalMilliseconds < _moveToRehabTimeMs)
                {
                    return true;
                }
            }

            return ShouldGiveMoreGrace(lastSuccessfulUpdate, databaseUpTime, _moveToRehabTimeMs);
        }

        private bool ShouldGiveMoreTimeBeforeRotating(DateTime lastSuccessfulUpdate, TimeSpan? databaseUpTime)
        {
            if (databaseUpTime.HasValue)
            {
                if (databaseUpTime.Value.TotalMilliseconds > _rotateGraceTimeMs)
                {
                    return false;
                }
            }

            return ShouldGiveMoreGrace(lastSuccessfulUpdate, databaseUpTime, _rotateGraceTimeMs);
        }

        private bool ShouldGiveMoreGrace(DateTime lastSuccessfulUpdate, TimeSpan? databaseUpTime, long graceMs)
        {
            var grace = DateTime.UtcNow.AddMilliseconds(-graceMs);

            if (lastSuccessfulUpdate == default) // the node hasn't send a single (good) report
            {
                if (grace < StartTime)
                    return true;
            }

            if (databaseUpTime.HasValue == false) // database isn't loaded
            {
                return grace < StartTime;
            }

            return grace < lastSuccessfulUpdate && graceMs > databaseUpTime.Value.TotalMilliseconds;
        }

        private int GetNumberOfRespondingNodes(DatabaseObservationState state)
        {
            var topology = state.DatabaseTopology;
            var dbName = state.Name;

            var goodMembers = topology.Members.Count;
            foreach (var promotable in topology.Promotables)
            {
                if (FailedDatabaseInstanceOrNode(promotable, state) != DatabaseHealth.Bad)
                    goodMembers++;
            }
            foreach (var rehab in topology.Rehabs)
            {
                if (FailedDatabaseInstanceOrNode(rehab, state) != DatabaseHealth.Bad)
                    goodMembers++;
            }
            return goodMembers;
        }

        private bool TryMoveToRehab(string dbName, DatabaseTopology topology, Dictionary<string, ClusterNodeStatusReport> current, string member)
        {
            DatabaseStatusReport dbStats = null;
            if (current.TryGetValue(member, out var nodeStats) &&
                nodeStats.Status == ClusterNodeStatusReport.ReportStatus.Ok &&
                nodeStats.Report.TryGetValue(dbName, out dbStats))
            {
                switch (dbStats.Status)
                {
                    case Loaded:
                    case Unloaded:
                    case Shutdown:
                    case NoChange:
                        return false;

                    case None:
                    case Loading:
                    case Faulted:
                        // continue the function
                        break;
                }
            }

            string reason;
            if (nodeStats == null)
            {
                reason = "Node in rehabilitation due to no status report in the latest cluster stats";
            }
            else if (nodeStats.Status != ClusterNodeStatusReport.ReportStatus.Ok)
            {
                switch (nodeStats.Status)
                {
                    case ClusterNodeStatusReport.ReportStatus.Timeout:
                        reason = $"Node in rehabilitation due to timeout reached trying to get stats from node.{Environment.NewLine}";
                        break;

                    case ClusterNodeStatusReport.ReportStatus.OutOfCredits:
                        reason = $"Node in rehabilitation because it run out of CPU credits.{Environment.NewLine}";
                        break;

                    case ClusterNodeStatusReport.ReportStatus.EarlyOutOfMemory:
                        reason = $"Node in rehabilitation because of early out of memory.{Environment.NewLine}";
                        break;

                    case ClusterNodeStatusReport.ReportStatus.HighDirtyMemory:
                        reason = $"Node in rehabilitation because of high dirty memory.{Environment.NewLine}";
                        break;

                    default:
                        reason = $"Node in rehabilitation due to last report status being '{nodeStats.Status}'.{Environment.NewLine}";
                        break;
                }
            }
            else if (nodeStats.Report.TryGetValue(dbName, out var stats) && stats.Status == Faulted)
            {
                reason = $"In rehabilitation because the DatabaseStatus for this node is {nameof(Faulted)}.{Environment.NewLine}";
            }
            else
            {
                reason = $"In rehabilitation because the node is reachable but had no report about the database (Status: {dbStats?.Status}).{Environment.NewLine}";
            }

            if (nodeStats?.Error != null)
            {
                reason += $". {nodeStats.Error}";
            }
            if (dbStats?.Error != null)
            {
                reason += $". {dbStats.Error}";
            }

            if (topology.Rehabs.Contains(member) == false)
            {
                topology.Members.Remove(member);
                topology.Rehabs.Add(member);
            }

            topology.DemotionReasons[member] = reason;
            topology.PromotablesStatus[member] = GetStatus();

            LogMessage($"Node {member} of database '{dbName}': {reason}", database: dbName);

            DatabasePromotionStatus GetStatus()
            {
                if (nodeStats != null)
                {
                    if (nodeStats.ServerReport.OutOfCpuCredits == true)
                        return DatabasePromotionStatus.OutOfCpuCredits;

                    if (nodeStats.ServerReport.EarlyOutOfMemory == true)
                        return DatabasePromotionStatus.EarlyOutOfMemory;

                    if (nodeStats.ServerReport.HighDirtyMemory == true)
                        return DatabasePromotionStatus.HighDirtyMemory;
                }

                return DatabasePromotionStatus.NotResponding;
            }

            return true;
        }

        private bool TryGetMentorNode(string dbName, DatabaseTopology topology, ClusterTopology clusterTopology, string promotable, out string mentorNode)
        {
            var url = clusterTopology.GetUrlFromTag(promotable);
            topology.PredefinedMentors.TryGetValue(promotable, out var mentor);
            var task = new PromotableTask(promotable, url, dbName, mentor);
            mentorNode = topology.WhoseTaskIsIt(_server.Engine.CurrentState, task, null);

            if (mentorNode == null)
            {
                // We are in passive mode and were kicked out of the cluster.
                return false;
            }

            return true;
        }

        private (bool Promote, string UpdateTopologyReason) TryPromote(DatabaseObservationState state, string mentorNode, string promotable)
        {
            var dbName = state.Name;
            var topology = state.DatabaseTopology;
            var current = state.Current;
            var previous = state.Previous;

            if (previous.TryGetValue(mentorNode, out var mentorPrevClusterStats) == false ||
                mentorPrevClusterStats.Report.TryGetValue(dbName, out var mentorPrevDbStats) == false)
            {
                LogMessage($"Can't find previous mentor {mentorNode} stats for node {promotable}", database: dbName);
                return (false, null);
            }

            if (previous.TryGetValue(promotable, out var promotablePrevClusterStats) == false ||
                promotablePrevClusterStats.Report.TryGetValue(dbName, out var promotablePrevDbStats) == false)
            {
                LogMessage($"Can't find previous stats for node {promotable}", database: dbName);
                return (false, null);
            }

            if (current.TryGetValue(mentorNode, out var mentorCurrClusterStats) == false ||
                mentorCurrClusterStats.Report.TryGetValue(dbName, out var mentorCurrDbStats) == false)
            {
                LogMessage($"Can't find current mentor {mentorNode} stats for node {promotable}", database: dbName);
                return (false, null);
            }

            if (current.TryGetValue(promotable, out var promotableClusterStats) == false ||
                promotableClusterStats.Report.TryGetValue(dbName, out var promotableDbStats) == false)
            {
                LogMessage($"Can't find current stats for node {promotable}", database: dbName);
                return (false, null);
            }

            if (promotableClusterStats.ServerReport.OutOfCpuCredits == true)
            {
                LogMessage($"Can't promote node {promotable}, it doesn't have enough CPU credits", database: dbName);
                return (false, null);
            }

            if (promotableClusterStats.ServerReport.EarlyOutOfMemory == true)
            {
                LogMessage($"Can't promote node {promotable}, it's in an early out of memory state", database: dbName);
                return (false, null);
            }

            if (promotableClusterStats.ServerReport.HighDirtyMemory == true)
            {
                LogMessage($"Can't promote node {promotable}, it's in high dirty memory state", database: dbName);
                return (false, null);
            }

            if (topology.Members.Count == topology.ReplicationFactor)
            {
                LogMessage($"Replication factor is reached", database: dbName);
                return (false, null);
            }

            var mentorsEtag = mentorPrevDbStats.LastEtag;
            if (mentorCurrDbStats.LastSentEtag.TryGetValue(promotable, out var lastSentEtag) == false)
            {
                LogMessage($"Can't find last sent etag of mentor {mentorNode} for {promotable}", database: dbName);
                return (false, null);
            }

            var timeDiff = mentorCurrClusterStats.LastSuccessfulUpdateDateTime - mentorPrevClusterStats.LastSuccessfulUpdateDateTime > 3 * _supervisorSamplePeriod;

            if (lastSentEtag < mentorsEtag || timeDiff)
            {
                var msg = $"The database '{dbName}' on {promotable} not ready to be promoted, because the mentor hasn't sent all of the documents yet." + Environment.NewLine +
                          $"Last sent Etag: {lastSentEtag:#,#;;0}" + Environment.NewLine +
                          $"Mentor's Etag: {mentorsEtag:#,#;;0}";

                LogMessage($"Mentor {mentorNode} hasn't sent all of the documents yet to {promotable} (time diff: {timeDiff}, sent etag: {lastSentEtag:#,#;;0}/{mentorsEtag:#,#;;0})", database: dbName);

                if (topology.DemotionReasons.TryGetValue(promotable, out var demotionReason) == false ||
                    msg.Equals(demotionReason) == false)
                {
                    topology.DemotionReasons[promotable] = msg;
                    topology.PromotablesStatus[promotable] = DatabasePromotionStatus.ChangeVectorNotMerged;
                    return (false, msg);
                }
                return (false, null);
            }

            var indexesCaughtUp = CheckIndexProgress(
                promotablePrevDbStats.LastEtag,
                promotablePrevDbStats.LastIndexStats,
                promotableDbStats.LastIndexStats,
                mentorCurrDbStats.LastIndexStats,
                out var reason);

            if (indexesCaughtUp)
            {
                LogMessage($"We try to promote the database '{dbName}' on {promotable} to be a full member", database: dbName);

                topology.PromotablesStatus.Remove(promotable);
                topology.DemotionReasons.Remove(promotable);

                return (true, $"Node {promotable} is up-to-date so promoting it to be member");
            }

            LogMessage($"The database '{dbName}' on {promotable} is not ready to be promoted, because {reason}{Environment.NewLine}", database: dbName);

            if (topology.PromotablesStatus.TryGetValue(promotable, out var currentStatus) == false
                || currentStatus != DatabasePromotionStatus.IndexNotUpToDate)
            {
                var msg = $"Node {promotable} not ready to be a member, because the indexes are not up-to-date";
                topology.PromotablesStatus[promotable] = DatabasePromotionStatus.IndexNotUpToDate;
                topology.DemotionReasons[promotable] = msg;
                return (false, msg);
            }
            return (false, null);
        }

        private void RemoveOtherNodesIfNeeded(DatabaseObservationState state, ref List<DeleteDatabaseCommand> deletions)
        {
            var topology = state.DatabaseTopology;
            var dbName = state.Name;
            var clusterTopology = state.ClusterTopology;

            if (topology.Members.Count < topology.ReplicationFactor)
                return;

            if (topology.Promotables.Count == 0 &&
                topology.Rehabs.Count == 0)
                return;

            var nodesToDelete = new List<string>();
            var mentorChangeVector = new Dictionary<string, string>();

            foreach (var node in topology.Promotables.Concat(topology.Rehabs))
            {
                if (TryGetMentorNode(dbName, topology, clusterTopology, node, out var mentorNode) == false ||
                    state.Current.TryGetValue(mentorNode, out var mentorStats) == false ||
                    mentorStats.Report.TryGetValue(dbName, out var dbReport) == false)
                {
                    continue;
                }
                if (state.ReadDeletionInProgress()?.ContainsKey(node) == true)
                {
                    continue;
                }
                nodesToDelete.Add(node);
                mentorChangeVector.Add(node, dbReport.DatabaseChangeVector);
            }

            if (nodesToDelete.Count == 0)
                return;

            LogMessage($"We reached the replication factor on database '{dbName}', so we try to remove redundant nodes from {string.Join(", ", nodesToDelete)}.", database: dbName);

            var deletionCmd = new DeleteDatabaseCommand(dbName, RaftIdGenerator.NewId())
            {
                ErrorOnDatabaseDoesNotExists = false,
                FromNodes = nodesToDelete.ToArray(),
                HardDelete = _hardDeleteOnReplacement,
                UpdateReplicationFactor = false,
            };

            if (deletions == null)
                deletions = new List<DeleteDatabaseCommand>();
            deletions.Add(deletionCmd);
        }

        private static List<string> GetPendingDeleteNodes(Dictionary<string, DeletionInProgressStatus> deletionInProgress)
        {
            var alreadyInDeletionProgress = new List<string>();
            alreadyInDeletionProgress.AddRange(deletionInProgress?.Keys);
            return alreadyInDeletionProgress;
        }

        private enum DatabaseHealth
        {
            NotEnoughInfo,
            Bad,
            Good
        }

        private DatabaseHealth FailedDatabaseInstanceOrNode(
            string node,
            DatabaseObservationState state)
        {
            var clusterTopology = state.ClusterTopology;
            var current = state.Current;
            var db = state.Name;

            var nodeHealth = CheckNodeHealth(node, clusterTopology, current);
            if (CheckNodeHealth(node, clusterTopology, current) != DatabaseHealth.Good)
                return nodeHealth;

            var currentNodeStats = current[node];

            if (currentNodeStats.LastGoodDatabaseStatus.TryGetValue(db, out var lastGoodTime) == false)
            {
                // here we have a problem, the databaseTopology says that the db needs to be in the node, but the node
                // doesn't know that the db is on it, that probably indicate some problem and we'll move it
                // to another node to resolve it.
                return DatabaseHealth.NotEnoughInfo;
            }
            if (lastGoodTime == default(DateTime) || lastGoodTime == DateTime.MinValue)
                return DatabaseHealth.NotEnoughInfo;

            return DateTime.UtcNow - lastGoodTime > _breakdownTimeout ? DatabaseHealth.Bad : DatabaseHealth.Good;
        }

        private DatabaseHealth CheckNodeHealth(string node, ClusterTopology clusterTopology, Dictionary<string, ClusterNodeStatusReport> current)
        {
            if (clusterTopology.Contains(node) == false) // this node is no longer part of the *Cluster* databaseTopology and need to be replaced.
                return DatabaseHealth.Bad;

            var hasCurrent = current.TryGetValue(node, out var currentNodeStats);

            // Wait until we have more info
            if (hasCurrent == false)
                return DatabaseHealth.NotEnoughInfo;

            // if server is down we should reassign
            if (DateTime.UtcNow - currentNodeStats.LastSuccessfulUpdateDateTime > _breakdownTimeout)
            {
                if (DateTime.UtcNow - StartTime < _breakdownTimeout)
                    return DatabaseHealth.NotEnoughInfo;

                return DatabaseHealth.Bad;
            }

            return DatabaseHealth.Good;
        }

        private bool TryFindFitNode(string badNode, DatabaseObservationState state, out string bestNode)
        {
            bestNode = null;
            var dbCount = int.MaxValue;

            var topology = state.DatabaseTopology;
            var clusterTopology = state.ClusterTopology;
            var current = state.Current;
            var db = state.Name;

            var databaseNodes = topology.AllNodes.ToList();

            if (topology.Members.Count == 0) // no one can be used as mentor
                return false;

            foreach (var node in clusterTopology.AllNodes.Keys)
            {
                if (databaseNodes.Contains(node))
                    continue;

                if (FailedDatabaseInstanceOrNode(node, state) == DatabaseHealth.Bad)
                    continue;

                if (current.TryGetValue(node, out var nodeReport) == false)
                {
                    if (bestNode == null)
                        bestNode = node;
                    continue;
                }

                if (dbCount > nodeReport.Report.Count)
                {
                    dbCount = nodeReport.Report.Count;
                    bestNode = node;
                }
            }

            if (bestNode == null)
            {
                LogMessage($"The database '{db}' on {badNode} has not responded for a long time, but there is no free node to reassign it.", database: db);
                return false;
            }
            LogMessage($"The database '{db}' on {badNode} has not responded for a long time, so we reassign it to {bestNode}.", database: db);

            return true;
        }

        private string FindMostUpToDateNode(List<string> nodes, string database, Dictionary<string, ClusterNodeStatusReport> current)
        {
            var updated = nodes[0];
            var highestChangeVectors = current[updated].Report[database].DatabaseChangeVector;
            var maxDocsCount = current[updated].Report[database].NumberOfDocuments;
            for (var index = 1; index < nodes.Count; index++)
            {
                var node = nodes[index];
                var report = current[node].Report[database];
                var cv = report.DatabaseChangeVector;
                var status = ChangeVectorUtils.GetConflictStatus(cv, highestChangeVectors);
                if (status == ConflictStatus.Update)
                {
                    highestChangeVectors = cv;
                }
                // In conflict we need to choose between 2 nodes that are not synced.
                // So we take the one with the most documents.
                if (status == ConflictStatus.Conflict)
                {
                    if (report.NumberOfDocuments > maxDocsCount)
                    {
                        highestChangeVectors = cv;
                        maxDocsCount = report.NumberOfDocuments;
                        updated = node;
                    }
                }
            }
            return updated;
        }

        private static bool CheckIndexProgress(
            long lastPrevEtag,
            Dictionary<string, DatabaseStatusReport.ObservedIndexStatus> previous,
            Dictionary<string, DatabaseStatusReport.ObservedIndexStatus> current,
            Dictionary<string, DatabaseStatusReport.ObservedIndexStatus> mentor,
            out string reason)
        {
            /*
            Here we are being a bit tricky. A database node is consider ready for promotion when
            it's replication is one cycle behind its mentor, but there are still indexes to consider.

            If we just replicate a whole bunch of stuff and indexes are catching up, we want to only
            promote when the indexes actually caught up. We do that by also requiring that all indexes
            will be either fully caught up (non stale) or that they are at most a single cycle behind.

            This is check by looking at the global etag from the previous round, and comparing it to the
            last etag that each index indexed in the current round. Note that technically, we need to compare
            on a per collection basis, but we can avoid it by noting that if the collection's last etag is
            not beyond the previous max etag, then the index will therefor not be non stale.

             */

            foreach (var mentorIndex in mentor)
            {
                // we go over all of the mentor indexes to validated that the promotable has them.
                // Since we don't save in the state machine the definition of side-by-side indexes, we will skip them, because
                // the promotable don't have them.

                if (mentorIndex.Value.IsSideBySide)
                    continue;

                if (mentorIndex.Value.State == IndexState.Idle)
                    continue;

                if (mentor.TryGetValue(Constants.Documents.Indexing.SideBySideIndexNamePrefix + mentorIndex.Key, out var mentorIndexStats) == false)
                {
                    mentorIndexStats = mentorIndex.Value;
                }

                if (previous.TryGetValue(mentorIndex.Key, out _) == false)
                {
                    reason = $"Index '{mentorIndex.Key}' is missing";
                    return false;
                }

                if (current.TryGetValue(mentorIndex.Key, out var currentIndexStats) == false)
                {
                    reason = $"Index '{mentorIndex.Key}' is missing";
                    return false;
                }

                if (currentIndexStats.State == IndexState.Error)
                {
                    if (mentorIndexStats.State == IndexState.Error)
                        continue;
                    reason = $"Index '{mentorIndex.Key}' is in state '{currentIndexStats.State}'";
                    return false;
                }

                if (currentIndexStats.IsStale == false)
                    continue;

                if (mentorIndexStats.LastIndexedEtag == (long)Index.IndexProgressStatus.Faulty)
                {
                    continue; // skip the check for faulty indexes
                }

                if (currentIndexStats.State == IndexState.Disabled)
                    continue;

                var lastIndexEtag = currentIndexStats.LastIndexedEtag;
                if (lastPrevEtag > lastIndexEtag)
                {
                    reason = $"Index '{mentorIndex.Key}' is in state '{currentIndexStats.State}' and not up-to-date (prev: {lastPrevEtag:#,#;;0}, current: {lastIndexEtag:#,#;;0}).";
                    return false;
                }
            }

            reason = null;
            return true;
        }

        private Task<(long Index, object Result)> UpdateTopology(UpdateTopologyCommand cmd)
        {
            if (_engine.LeaderTag != _server.NodeTag)
            {
                throw new NotLeadingException("This node is no longer the leader, so we abort updating the database databaseTopology");
            }

            return _engine.PutAsync(cmd);
        }

        private Task<(long Index, object Result)> Delete(DeleteDatabaseCommand cmd)
        {
            if (_engine.LeaderTag != _server.NodeTag)
            {
                throw new NotLeadingException("This node is no longer the leader, so we abort the deletion command");
            }
            return _engine.PutAsync(cmd);
        }

        public void Dispose()
        {
            _cts.Cancel();

            try
            {
                if (_observe.Join((int)TimeSpan.FromSeconds(30).TotalMilliseconds) == false)
                {
                    throw new ObjectDisposedException($"Cluster observer on node {_nodeTag} still running and can't be closed");
                }
            }
            finally
            {
                _cts.Dispose();
            }
        }

        internal class MergedDatabaseObservationState
        {
            public static MergedDatabaseObservationState Empty = new MergedDatabaseObservationState();
            private readonly bool _isShardedState;

            public MergedDatabaseObservationState(RawDatabaseRecord record)
            {
                RawDatabase = record;
                _isShardedState = RawDatabase.IsSharded;

                var length = _isShardedState ? RawDatabase.Sharding.Shards.Length : 1;
                States = new DatabaseObservationState[length];
            }

            public MergedDatabaseObservationState(RawDatabaseRecord record, DatabaseObservationState state) : this(record)
            {
                AddState(state);
            }

            private MergedDatabaseObservationState()
            {
                States = new DatabaseObservationState[1];
            }

            public void AddState(DatabaseObservationState state)
            {
                if (ShardHelper.TryGetShardNumber(state.Name, out var shardNumber) == false)
                {
                    // handle not sharded database
                    if (_isShardedState)
                        throw new InvalidOperationException($"The database {state.Name} isn't sharded, but was initialized as one.");

                    States[0] = state;
                    return;
                }

                if (_isShardedState == false)
                    throw new InvalidOperationException($"The database {state.Name} is sharded (shard: {shardNumber}), but was initialized as a regular one.");

                States[shardNumber] = state;
            }

            public readonly DatabaseObservationState[] States;
            public readonly RawDatabaseRecord RawDatabase;
        }

        internal class DatabaseObservationState
        {
            public string Name;
            public DatabaseTopology DatabaseTopology;
            public Dictionary<string, ClusterNodeStatusReport> Current;
            public Dictionary<string, ClusterNodeStatusReport> Previous;
            public ClusterTopology ClusterTopology;

            public RawDatabaseRecord RawDatabase;
            public long LastIndexModification;

            public long ReadTruncatedClusterTransactionCommandsCount()
            {
                RawDatabase.Raw.TryGet(nameof(DatabaseRecord.TruncatedClusterTransactionCommandsCount), out long count);
                return count;
            }

            public bool TryGetAutoIndex(string name, out AutoIndexDefinition definition)
            {
                BlittableJsonReaderObject autoDefinition = null;
                definition = null;
                RawDatabase.Raw.TryGet(nameof(DatabaseRecord.AutoIndexes), out BlittableJsonReaderObject autoIndexes);
                if (autoIndexes?.TryGet(name, out autoDefinition) == false)
                    return false;

                definition = JsonDeserializationServer.AutoIndexDefinition(autoDefinition);
                return true;
            }

            public Dictionary<string, DeletionInProgressStatus> ReadDeletionInProgress()
            {
                return RawDatabase.DeletionInProgress;
            }

            public bool ReadDatabaseDisabled()
            {
                return RawDatabase.IsDisabled;
            }

            public bool ReadRestoringInProgress()
            {
                return RawDatabase.DatabaseState == DatabaseStateStatus.RestoreInProgress;
            }

            public Dictionary<string, string> ReadSettings()
            {
                return RawDatabase.Settings;
            }

            public DatabaseStatusReport GetCurrentDatabaseReport(string node)
            {
                if (Current.TryGetValue(node, out var report) == false)
                    return null;

                if (report.Report.TryGetValue(Name, out var databaseReport) == false)
                    return null;

                return databaseReport;
            }

            public DatabaseStatusReport GetPreviousDatabaseReport(string node)
            {
                if (Previous.TryGetValue(node, out var report) == false)
                    return null;

                if (report.Report.TryGetValue(Name, out var databaseReport) == false)
                    return null;

                return databaseReport;
            }

            public static implicit operator MergedDatabaseObservationState(DatabaseObservationState state)
            {
                return new MergedDatabaseObservationState(state.RawDatabase, state);
            }
        }
    }
}<|MERGE_RESOLUTION|>--- conflicted
+++ resolved
@@ -41,7 +41,7 @@
         private readonly ClusterMaintenanceSupervisor _maintenance;
         private readonly string _nodeTag;
         private readonly RachisConsensus<ClusterStateMachine> _engine;
-        private readonly TransactionContextPool _contextPool;
+        private readonly ClusterContextPool _contextPool;
         private readonly Logger _logger;
 
         private readonly TimeSpan _supervisorSamplePeriod;
@@ -61,7 +61,7 @@
             ClusterMaintenanceSupervisor maintenance,
             RachisConsensus<ClusterStateMachine> engine,
             long term,
-            TransactionContextPool contextPool,
+            ClusterContextPool contextPool,
             CancellationToken token)
         {
             _maintenance = maintenance;
@@ -200,7 +200,7 @@
 
             List<string> databases;
 
-            using (_contextPool.AllocateOperationContext(out TransactionOperationContext context))
+            using (_contextPool.AllocateOperationContext(out ClusterOperationContext context))
             using (context.OpenReadTransaction())
             {
                 databases = _engine.StateMachine.GetDatabaseNames(context).ToList();
@@ -213,7 +213,7 @@
 
             foreach (var database in databases)
             {
-                using (_contextPool.AllocateOperationContext(out TransactionOperationContext context))
+                using (_contextPool.AllocateOperationContext(out ClusterOperationContext context))
                 using (context.OpenReadTransaction())
                 {
                     var clusterTopology = _server.GetClusterTopology(context);
@@ -228,7 +228,6 @@
                             continue;
                         }
 
-<<<<<<< HEAD
                         if (rawRecord.IsSharded)
                         {
                             DevelopmentHelper.ShardingToDo(DevelopmentHelper.TeamMember.Karmel, DevelopmentHelper.Severity.Normal, "We need to refactor this class and reuse most of UpdateDatabaseTopology");
@@ -244,30 +243,6 @@
                                     Topology = topology, 
                                     RaftCommandIndex = etag,
                                 };
-=======
-                        var databaseTopology = rawRecord.Topology;
-
-                        if (databaseTopology == null)
-                        {
-                            LogMessage($"Can't analyze the stats of database the {database}, because the database topology is null.", database: database);
-                            continue;
-                        }
-
-                        if (databaseTopology.Count == 0)
-                        {
-                            // database being deleted
-                            LogMessage($"Skip analyze the stats of database the {database}, because it being deleted", database: database);
-                            continue;
-                        }
-
-                        // handle legacy commands
-                        if (databaseTopology.NodesModifiedAt == null ||
-                            databaseTopology.NodesModifiedAt == DateTime.MinValue)
-                        {
-                            AddToDecisionLog(database, "Updating ModifiedAt");
-
-                            var cmd = new UpdateTopologyCommand(database, now, RaftIdGenerator.NewId()) { Topology = databaseTopology, RaftCommandIndex = etag };
->>>>>>> 7a23056a
 
                                 updateCommands.Add((cmd, updateReason));
                             }
@@ -277,7 +252,6 @@
 
                         foreach (var topology in rawRecord.Topologies)
                         {
-<<<<<<< HEAD
                             var state = new DatabaseObservationState
                             {
                                 Name = topology.Name,
@@ -293,37 +267,17 @@
 
                             if (SkipAnalyzingDatabaseGroup(state, currentLeader, now)) 
                                 continue;
-=======
-                            Name = database,
-                            DatabaseTopology = databaseTopology,
-                            ClusterTopology = clusterTopology,
-                            Current = newStats,
-                            Previous = prevStats,
-                            RawDatabase = rawRecord,
-                        };
-
-                        if (state.ReadDatabaseDisabled())
-                            continue;
->>>>>>> 7a23056a
 
                             var updateReason = UpdateDatabaseTopology(state, ref deletions);
                             if (updateReason != null)
                             {
                                 AddToDecisionLog(state.Name, updateReason);
 
-<<<<<<< HEAD
                                 var cmd = new UpdateTopologyCommand(state.Name, now, RaftIdGenerator.NewId())
                                 {
                                     Topology = state.DatabaseTopology, 
                                     RaftCommandIndex = state.LastIndexModification,
                                 };
-=======
-                            var cmd = new UpdateTopologyCommand(database, now, RaftIdGenerator.NewId())
-                            {
-                                Topology = databaseTopology,
-                                RaftCommandIndex = etag
-                            };
->>>>>>> 7a23056a
 
                                 updateCommands.Add((cmd, updateReason));
                             }
@@ -332,49 +286,40 @@
                         var cleanUp = mergedState.States.Min(s => CleanUpDatabaseValues(s) ?? -1);
                         if (cleanUp > 0)
                         {
-<<<<<<< HEAD
-                            if (cleanUpState == null)
-                                cleanUpState = new Dictionary<string, long>();
-
+                            cleanUpState ??= new Dictionary<string, long>();
                             cleanUpState.Add(database, cleanUp);
                         }
 
                         if (cleanupIndexes)
-                            await CleanUpUnusedAutoIndexes(database, mergedState);
+                        {
+                            foreach (var state in mergedState.States)
+                            {
+                                var cleanupCommandsForDatabase = GetUnusedAutoIndexes(state);
+                                cleanUnusedAutoIndexesCommands.AddRange(cleanupCommandsForDatabase);
+                            }
+                        }
 
                         if (cleanupTombstones)
                         {
-                            var cleanupState = await CleanUpCompareExchangeTombstones(database, mergedState, context);
-=======
-                            cleanUpState ??= new Dictionary<string, long>();
-                            cleanUpState.Add(database, cleanUp.Value);
-                        }
-
-                        if (cleanupIndexes)
-                        {
-                            var cleanupCommandsForDatabase = GetUnusedAutoIndexes(state);
-                            cleanUnusedAutoIndexesCommands.AddRange(cleanupCommandsForDatabase);
-                        }
-
-                        if (cleanupTombstones)
-                        {
-                            var cmd = GetCompareExchangeTombstonesToCleanup(database, state, context, out var cleanupState);
->>>>>>> 7a23056a
-                            switch (cleanupState)
+                            foreach (var state in mergedState.States)
                             {
-                                case CompareExchangeTombstonesCleanupState.InvalidDatabaseObservationState:
-                                    _hasMoreTombstones = true;
-                                    break;
-                                case CompareExchangeTombstonesCleanupState.HasMoreTombstones:
-                                    Debug.Assert(cmd != null);
-                                    cleanCompareExchangeTombstonesCommands.Add(cmd);
-                                    break;
-                                case CompareExchangeTombstonesCleanupState.InvalidPeriodicBackupStatus:
-                                case CompareExchangeTombstonesCleanupState.NoMoreTombstones:
-                                    break;
-
-                                default:
-                                    throw new NotSupportedException($"Not supported state: '{cleanupState}'.");
+                                var cmd = GetCompareExchangeTombstonesToCleanup(state.Name, state, context, out var cleanupState);
+                                switch (cleanupState)
+                                {
+                                    case CompareExchangeTombstonesCleanupState.InvalidDatabaseObservationState:
+                                        _hasMoreTombstones = true;
+                                        break;
+                                    case CompareExchangeTombstonesCleanupState.HasMoreTombstones:
+                                        Debug.Assert(cmd != null);
+                                        cleanCompareExchangeTombstonesCommands.Add(cmd);
+                                        break;
+                                    case CompareExchangeTombstonesCleanupState.InvalidPeriodicBackupStatus:
+                                    case CompareExchangeTombstonesCleanupState.NoMoreTombstones:
+                                        break;
+
+                                    default:
+                                        throw new NotSupportedException($"Not supported state: '{cleanupState}'.");
+                                } 
                             }
                         }
                     }
@@ -556,10 +501,6 @@
             return hash.ToString("X");
         }
 
-<<<<<<< HEAD
-        internal async Task CleanUpUnusedAutoIndexes(string database, MergedDatabaseObservationState databaseState)
-        {
-=======
         internal List<(UpdateDatabaseCommand Update, string Reason)> GetUnusedAutoIndexes(DatabaseObservationState databaseState)
         {
             const string autoIndexPrefix = "Auto/";
@@ -568,21 +509,13 @@
             if (AllDatabaseNodesHasReport(databaseState) == false)
                 return cleanupCommands;
 
->>>>>>> 7a23056a
             var indexes = new Dictionary<string, TimeSpan>();
 
             var lowestDatabaseUpTime = TimeSpan.MaxValue;
             var newestIndexQueryTime = TimeSpan.MaxValue;
 
-            foreach (var state in databaseState.States)
-            {
-<<<<<<< HEAD
-                if (state == null)
-                    return;
-
-                if (CheckStateForAutoIndexes(state, indexes, ref lowestDatabaseUptime, ref newestIndexQueryTime)) 
-                    return;
-=======
+            foreach (var node in databaseState.DatabaseTopology.AllNodes)
+            {
                 if (databaseState.Current.TryGetValue(node, out var nodeReport) == false)
                     return cleanupCommands;
 
@@ -610,13 +543,12 @@
                         indexes[indexName] = lastQueried.Value;
                     }
                 }
->>>>>>> 7a23056a
             }
 
             if (indexes.Count == 0)
                 return cleanupCommands;
 
-            var settings = databaseState.RawDatabase.Settings;
+            var settings = databaseState.ReadSettings();
             var timeToWaitBeforeMarkingAutoIndexAsIdle = (TimeSetting)RavenConfiguration.GetValue(x => x.Indexing.TimeToWaitBeforeMarkingAutoIndexAsIdle, _server.Configuration, settings);
             var timeToWaitBeforeDeletingAutoIndexMarkedAsIdle = (TimeSetting)RavenConfiguration.GetValue(x => x.Indexing.TimeToWaitBeforeDeletingAutoIndexMarkedAsIdle, _server.Configuration, settings);
 
@@ -633,19 +565,13 @@
                 }
 
                 var state = IndexState.Normal;
-                if (databaseState.RawDatabase.AutoIndexes.TryGetValue(kvp.Key, out var definition) && definition.State.HasValue)
+                if (databaseState.TryGetAutoIndex(kvp.Key, out var definition) && definition.State.HasValue)
                     state = definition.State.Value;
 
                 if (state == IndexState.Idle && difference >= timeToWaitBeforeDeletingAutoIndexMarkedAsIdle.AsTimeSpan)
                 {
-<<<<<<< HEAD
-                    await _engine.PutAsync(new DeleteIndexCommand(kvp.Key, database, RaftIdGenerator.NewId()));
-
-                    AddToDecisionLog(database, $"Deleting idle auto-index '{kvp.Key}' because last query time value is '{difference}' and threshold is set to '{timeToWaitBeforeDeletingAutoIndexMarkedAsIdle.AsTimeSpan}'.");
-=======
                     var deleteIndexCommand = new DeleteIndexCommand(kvp.Key, databaseState.Name, RaftIdGenerator.NewId());
                     var updateReason = $"Deleting idle auto-index '{kvp.Key}' because last query time value is '{difference}' and threshold is set to '{timeToWaitBeforeDeletingAutoIndexMarkedAsIdle.AsTimeSpan}'.";
->>>>>>> 7a23056a
 
                     cleanupCommands.Add((deleteIndexCommand, updateReason));
                     continue;
@@ -653,71 +579,15 @@
 
                 if (state == IndexState.Normal && difference >= timeToWaitBeforeMarkingAutoIndexAsIdle.AsTimeSpan)
                 {
-<<<<<<< HEAD
-                    await _engine.PutAsync(new SetIndexStateCommand(kvp.Key, IndexState.Idle, database, RaftIdGenerator.NewId()));
-
-                    AddToDecisionLog(database, $"Marking auto-index '{kvp.Key}' as idle because last query time value is '{difference}' and threshold is set to '{timeToWaitBeforeMarkingAutoIndexAsIdle.AsTimeSpan}'.");
-
-=======
                     var setIndexStateCommand = new SetIndexStateCommand(kvp.Key, IndexState.Idle, databaseState.Name, RaftIdGenerator.NewId());
                     var updateReason = $"Marking auto-index '{kvp.Key}' as idle because last query time value is '{difference}' and threshold is set to '{timeToWaitBeforeMarkingAutoIndexAsIdle.AsTimeSpan}'.";
                     
                     cleanupCommands.Add((setIndexStateCommand, updateReason));
->>>>>>> 7a23056a
                     continue;
                 }
 
                 if (state == IndexState.Idle && difference < timeToWaitBeforeMarkingAutoIndexAsIdle.AsTimeSpan)
                 {
-<<<<<<< HEAD
-                    await _engine.PutAsync(new SetIndexStateCommand(kvp.Key, IndexState.Normal, database, Guid.NewGuid().ToString()));
-
-                    AddToDecisionLog(database, $"Marking idle auto-index '{kvp.Key}' as normal because last query time value is '{difference}' and threshold is set to '{timeToWaitBeforeMarkingAutoIndexAsIdle.AsTimeSpan}'.");
-                }
-            }
-        }
-
-        private static bool CheckStateForAutoIndexes(DatabaseObservationState databaseState, Dictionary<string, TimeSpan> indexes, ref TimeSpan lowestDatabaseUptime, ref TimeSpan newestIndexQueryTime)
-        {
-            if (AllDatabaseNodesHasReport(databaseState) == false)
-                return true;
-
-            foreach (var node in databaseState.DatabaseTopology.AllNodes)
-            {
-                if (databaseState.Current.TryGetValue(node, out var nodeReport) == false)
-                    return true;
-
-                if (nodeReport.Report.TryGetValue(databaseState.Name, out var report) == false)
-                    return true;
-
-                if (report.UpTime.HasValue && lowestDatabaseUptime > report.UpTime)
-                    lowestDatabaseUptime = report.UpTime.Value;
-
-                foreach (var kvp in report.LastIndexStats)
-                {
-                    var lastQueried = kvp.Value.LastQueried;
-                    if (lastQueried.HasValue == false)
-                        continue;
-
-                    if (newestIndexQueryTime > lastQueried.Value)
-                        newestIndexQueryTime = lastQueried.Value;
-
-                    var indexName = kvp.Key;
-                    if (indexName.StartsWith("Auto/", StringComparison.OrdinalIgnoreCase) == false)
-                        continue;
-
-                    if (indexes.TryGetValue(indexName, out var lq) == false || lq > lastQueried)
-                    {
-                        indexes[indexName] = lastQueried.Value;
-                    }
-                }
-            }
-
-            return false;
-        }
-
-        internal async Task<CompareExchangeTombstonesCleanupState> CleanUpCompareExchangeTombstones<TRavenTransaction>(string databaseName, MergedDatabaseObservationState mergedState, TransactionOperationContext<TRavenTransaction> context) where TRavenTransaction : RavenTransaction
-=======
                     var setIndexStateCommand = new SetIndexStateCommand(kvp.Key, IndexState.Normal, databaseState.Name, Guid.NewGuid().ToString());
                     var updateReason = $"Marking idle auto-index '{kvp.Key}' as normal because last query time value is '{difference}' and threshold is set to '{timeToWaitBeforeMarkingAutoIndexAsIdle.AsTimeSpan}'.";
                     
@@ -728,46 +598,14 @@
             return cleanupCommands;
         }
 
-        internal CleanCompareExchangeTombstonesCommand GetCompareExchangeTombstonesToCleanup(string databaseName, DatabaseObservationState state, TransactionOperationContext context, out CompareExchangeTombstonesCleanupState cleanupState)
->>>>>>> 7a23056a
+        internal CleanCompareExchangeTombstonesCommand GetCompareExchangeTombstonesToCleanup(string databaseName, DatabaseObservationState state, ClusterOperationContext context, out CompareExchangeTombstonesCleanupState cleanupState)
         {
             const int amountToDelete = 8192;
 
             if (_server.Cluster.HasCompareExchangeTombstones(context, databaseName) == false)
             {
-<<<<<<< HEAD
-                long maxEtag = 0L;
-                
-                mergedState ??= MergedDatabaseObservationState.Empty;
-
-                foreach (var state in mergedState.States)
-                {
-                    var cleanupState = GetMaxCompareExchangeTombstonesEtagToDelete(context, databaseName, state, out maxEtag);
-                    switch (cleanupState)
-                    {
-                        case CompareExchangeTombstonesCleanupState.HasMoreTombstones:
-                            continue;
-
-                        case CompareExchangeTombstonesCleanupState.InvalidDatabaseObservationState:
-                        case CompareExchangeTombstonesCleanupState.InvalidPeriodicBackupStatus:
-                        case CompareExchangeTombstonesCleanupState.NoMoreTombstones:
-                            return cleanupState;
-
-                        default:
-                            throw new NotSupportedException($"Not supported state: '{cleanupState}'.");
-                    }
-                }
-
-                if (maxEtag <= 0)
-                    return CompareExchangeTombstonesCleanupState.NoMoreTombstones;
-
-                var result = await _server.SendToLeaderAsync(new CleanCompareExchangeTombstonesCommand(databaseName, maxEtag, amountToDelete, RaftIdGenerator.NewId()));
-                await _server.Cluster.WaitForIndexNotification(result.Index);
-                hasMore = (bool)result.Result;
-=======
                 cleanupState = CompareExchangeTombstonesCleanupState.NoMoreTombstones;
                 return null;
->>>>>>> 7a23056a
             }
 
             cleanupState = GetMaxCompareExchangeTombstonesEtagToDelete(context, databaseName, state, out long maxEtag);
@@ -877,7 +715,7 @@
         private async Task<bool> RemoveExpiredCompareExchange(long nowTicks)
         {
             const int batchSize = 1024;
-            using (_contextPool.AllocateOperationContext(out TransactionOperationContext context))
+            using (_contextPool.AllocateOperationContext(out ClusterOperationContext context))
             using (context.OpenReadTransaction())
             {
                 if (CompareExchangeExpirationStorage.HasExpired(context, nowTicks) == false)
