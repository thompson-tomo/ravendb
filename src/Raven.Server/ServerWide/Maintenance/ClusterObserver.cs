﻿using System;
using System.Collections.Concurrent;
using System.Collections.Generic;
using System.Linq;
using System.Text;
using System.Threading;
using System.Threading.Tasks;
using Raven.Client;
using Raven.Client.Documents.Indexes;
using Raven.Client.Documents.Operations.Backups;
using Raven.Client.Exceptions;
using Raven.Client.Http;
using Raven.Client.ServerWide;
using Raven.Client.Util;
using Raven.Server.Config;
using Raven.Server.Config.Settings;
using Raven.Server.Json;
using Raven.Server.NotificationCenter.Notifications;
using Raven.Server.Rachis;
using Raven.Server.ServerWide.Commands;
using Raven.Server.ServerWide.Commands.Indexes;
using Raven.Server.ServerWide.Context;
using Raven.Server.Utils;
using Sparrow;
using Sparrow.Json;
using Sparrow.Logging;
using static Raven.Server.ServerWide.Maintenance.DatabaseStatus;
using Index = Raven.Server.Documents.Indexes.Index;

namespace Raven.Server.ServerWide.Maintenance
{
    internal class ClusterObserver : IDisposable
    {
        private readonly PoolOfThreads.LongRunningWork _observe;
        private readonly CancellationTokenSource _cts;
        private readonly ClusterMaintenanceSupervisor _maintenance;
        private readonly string _nodeTag;
        private readonly RachisConsensus<ClusterStateMachine> _engine;
        private readonly TransactionContextPool _contextPool;
        private readonly Logger _logger;

        private readonly TimeSpan _supervisorSamplePeriod;
        private readonly ServerStore _server;
        private readonly TimeSpan _stabilizationTime;
        private readonly long _stabilizationTimeMs;
        private readonly TimeSpan _breakdownTimeout;
        private readonly bool _hardDeleteOnReplacement;

        private readonly DateTime StartTime = DateTime.UtcNow;
        public SystemTime Time = new SystemTime();

        private NotificationCenter.NotificationCenter NotificationCenter => _server.NotificationCenter;

        public ClusterObserver(
            ServerStore server,
            ClusterMaintenanceSupervisor maintenance,
            RachisConsensus<ClusterStateMachine> engine,
            long term,
            TransactionContextPool contextPool,
            CancellationToken token)
        {
            _maintenance = maintenance;
            _nodeTag = server.NodeTag;
            _server = server;
            _engine = engine;
            _term = term;
            _contextPool = contextPool;
            _logger = LoggingSource.Instance.GetLogger<ClusterObserver>(_nodeTag);
            _cts = CancellationTokenSource.CreateLinkedTokenSource(token);

            var config = server.Configuration.Cluster;
            _supervisorSamplePeriod = config.SupervisorSamplePeriod.AsTimeSpan;
            _stabilizationTime = config.StabilizationTime.AsTimeSpan;
            _stabilizationTimeMs = (long)config.StabilizationTime.AsTimeSpan.TotalMilliseconds;
            _moveToRehabTime = (long)config.MoveToRehabGraceTime.AsTimeSpan.TotalMilliseconds;
            _maxChangeVectorDistance = config.MaxChangeVectorDistance;
            _rotateGraceTime = (long)config.RotatePreferredNodeGraceTime.AsTimeSpan.TotalMilliseconds;
            _breakdownTimeout = config.AddReplicaTimeout.AsTimeSpan;
            _hardDeleteOnReplacement = config.HardDeleteOnReplacement;

            _observe = PoolOfThreads.GlobalRavenThreadPool.LongRunning(_ =>
            {
                try
                {
                    Run(_cts.Token);
                }
                catch
                {
                    // nothing we can do here
                }
            }, null, $"Cluster observer for term {_term}");
        }

        public bool Suspended = false; // don't really care about concurrency here
        private readonly BlockingCollection<ClusterObserverLogEntry> _decisionsLog = new BlockingCollection<ClusterObserverLogEntry>();
        private long _iteration;
        private readonly long _term;
        private readonly long _moveToRehabTime;
        private readonly long _maxChangeVectorDistance;
        private readonly long _rotateGraceTime;
        private long _lastIndexCleanupTimeInTicks;
        internal long _lastTombstonesCleanupTimeInTicks;
        internal long _lastExpiredCompareExchangeCleanupTimeInTicks;
        private bool _hasMoreTombstones = false;

        public (ClusterObserverLogEntry[] List, long Iteration) ReadDecisionsForDatabase()
        {
            return (_decisionsLog.ToArray(), _iteration);
        }

        public void Run(CancellationToken token)
        {
            // we give some time to populate the stats.
            if (token.WaitHandle.WaitOne(_stabilizationTime))
                return;

            var prevStats = _maintenance.GetStats();

            // wait before collecting the stats again.
            if (token.WaitHandle.WaitOne(_supervisorSamplePeriod))
                return;

            while (_term == _engine.CurrentTerm && token.IsCancellationRequested == false)
            {
                try
                {
                    if (Suspended == false)
                    {
                        _iteration++;
                        var newStats = _maintenance.GetStats();
                        
                        // ReSharper disable once MethodSupportsCancellation
                        // we explicitly not passing a token here, since it will throw operation cancelled,
                        // but the original task might continue to run (with an open tx)

                        AnalyzeLatestStats(newStats, prevStats).Wait();
                        prevStats = newStats;
                    }
                }
                catch (OperationCanceledException)
                {
                }
                catch (Exception e)
                {
                    LogMessage($"An error occurred while analyzing maintenance stats on node {_nodeTag}.", e);
                }
                finally
                {
                    token.WaitHandle.WaitOne(_supervisorSamplePeriod);
                }
            }
        }

        private readonly Dictionary<string, long> _lastLogs = new Dictionary<string, long>();

        private void LogMessage(string message, Exception e = null, string database = null)
        {
            if (_iteration % 10_000 == 0)
                _lastLogs.Clear();

            if (_lastLogs.TryGetValue(message, out var last))
            {
                if (last + 60 > _iteration)
                    // each iteration occur every 500 ms, so we update the log with the _same_ message every 30 sec (60 * 0.5s)
                    return;
            }
            _lastLogs[message] = _iteration;
            AddToDecisionLog(database, message, e);

            if (_logger.IsInfoEnabled)
            {
                _logger.Info(message, e);
            }
        }

        private async Task AnalyzeLatestStats(
            Dictionary<string, ClusterNodeStatusReport> newStats,
            Dictionary<string, ClusterNodeStatusReport> prevStats
        )
        {
            var currentLeader = _engine.CurrentLeader;
            if (currentLeader == null)
                return;

            var updateCommands = new List<(UpdateTopologyCommand Update, string Reason)>();
            Dictionary<string, long> cleanUpState = null;
            List<DeleteDatabaseCommand> deletions = null;
            List<string> databases;

            using (_contextPool.AllocateOperationContext(out TransactionOperationContext context))
            using (context.OpenReadTransaction())
            {
                databases = _engine.StateMachine.GetDatabaseNames(context).ToList();
            }

            var now = SystemTime.UtcNow;
            var cleanupIndexes = now.Ticks - _lastIndexCleanupTimeInTicks >= _server.Configuration.Indexing.CleanupInterval.AsTimeSpan.Ticks;
            var cleanupTombstones = now.Ticks - _lastTombstonesCleanupTimeInTicks >= _server.Configuration.Cluster.CompareExchangeTombstonesCleanupInterval.AsTimeSpan.Ticks;

            foreach (var database in databases)
            {
                using (_contextPool.AllocateOperationContext(out TransactionOperationContext context))
                using (context.OpenReadTransaction())
                {
<<<<<<< HEAD
                    var now = Time.GetUtcNow();
                    var cleanupIndexes = now.Ticks - _lastIndexCleanupTimeInTicks >= _server.Configuration.Indexing.CleanupInterval.AsTimeSpan.Ticks;
                    var cleanupTombstones = now.Ticks - _lastTombstonesCleanupTimeInTicks >= _server.Configuration.Cluster.CompareExchangeTombstonesCleanupInterval.AsTimeSpan.Ticks;
                    var cleanupExpiredCompareExchange = now.Ticks - _lastExpiredCompareExchangeCleanupTimeInTicks >= _server.Configuration.Cluster.CompareExchangeExpiredCleanupInterval.AsTimeSpan.Ticks;

=======
>>>>>>> 9a408547
                    var clusterTopology = _server.GetClusterTopology(context);

                    _cts.Token.ThrowIfCancellationRequested();

                    using (var rawRecord = _engine.StateMachine.ReadRawDatabaseRecord(context, database, out long etag))
                    {
                        if (rawRecord == null)
                        {
                            LogMessage($"Can't analyze the stats of database the {database}, because the database record is null.", database: database);
                            continue;
                        }

                        var databaseTopology = rawRecord.Topology;
                        var topologyStamp = databaseTopology?.Stamp ?? new LeaderStamp {Index = -1, LeadersTicks = -1, Term = -1};
                        var graceIfLeaderChanged = _term > topologyStamp.Term && currentLeader.LeaderShipDuration < _stabilizationTimeMs;
                        var letStatsBecomeStable = _term == topologyStamp.Term &&
                                                   (currentLeader.LeaderShipDuration - topologyStamp.LeadersTicks < _stabilizationTimeMs);
                        if (graceIfLeaderChanged || letStatsBecomeStable)
                        {
                            LogMessage($"We give more time for the '{database}' stats to become stable, so we skip analyzing it for now.", database: database);
                            continue;
                        }

                        var state = new DatabaseObservationState
                        {
                            Name = database,
                            DatabaseTopology = databaseTopology,
                            ClusterTopology = clusterTopology,
                            Current = newStats,
                            Previous = prevStats,
                            RawDatabase = rawRecord,
                        };

                        if (state.ReadDatabaseDisabled() == true)
                            continue;

                        var updateReason = UpdateDatabaseTopology(state, ref deletions);
                        if (updateReason != null)
                        {
                            AddToDecisionLog(database, updateReason);

                            var cmd = new UpdateTopologyCommand(database, RaftIdGenerator.NewId()) {Topology = databaseTopology, RaftCommandIndex = etag};

                            updateCommands.Add((cmd, updateReason));
                        }

                        var cleanUp = CleanUpDatabaseValues(state);
                        if (cleanUp != null)
                        {
                            if (cleanUpState == null)
                                cleanUpState = new Dictionary<string, long>();

                            cleanUpState.Add(database, cleanUp.Value);
                        }

                        if (cleanupIndexes)
                            await CleanUpUnusedAutoIndexes(state);

<<<<<<< HEAD
                            if (cleanupTombstones)
                            {
                                var cleanupState = await CleanUpCompareExchangeTombstones(database, state, context);
                                switch (cleanupState)
                                {
                                    case CompareExchangeTombstonesCleanupState.HasMoreTombstones:
                                    case CompareExchangeTombstonesCleanupState.InvalidDatabaseObservationState:
                                        _hasMoreTombstones = true;
                                        break;
                                    case CompareExchangeTombstonesCleanupState.InvalidPeriodicBackupStatus:
                                    case CompareExchangeTombstonesCleanupState.NoMoreTombstones:
                                        _hasMoreTombstones |= false;
                                        break;
                                    default:
                                        throw new NotSupportedException($"Not supported state: '{cleanupState}'.");
                                }
                            }
                        }
=======
                        if (cleanupTombstones)
                            _hasMoreTombstones |= await CleanUpCompareExchangeTombstones(database, context);
>>>>>>> 9a408547
                    }
                }
            }

            if (cleanupIndexes)
                _lastIndexCleanupTimeInTicks = now.Ticks;

            if (cleanupTombstones && _hasMoreTombstones == false)
                _lastTombstonesCleanupTimeInTicks = now.Ticks;

<<<<<<< HEAD
                    if (cleanupTombstones && _hasMoreTombstones == false)
                        _lastTombstonesCleanupTimeInTicks = now.Ticks;

                    if (cleanupExpiredCompareExchange)
                    {
                        if (await RemoveExpiredCompareExchange(context, now.Ticks) == false)
                            _lastExpiredCompareExchangeCleanupTimeInTicks = now.Ticks;
                    }
                }
=======
>>>>>>> 9a408547

            foreach (var command in updateCommands)
            {
                try
                {
                    await UpdateTopology(command.Update);
                    var alert = AlertRaised.Create(
                        command.Update.DatabaseName,
                        $"Topology of database '{command.Update.DatabaseName}' was changed",
                        command.Reason,
                        AlertType.DatabaseTopologyWarning,
                        NotificationSeverity.Warning
                    );
                    NotificationCenter.Add(alert);
                }
                catch (ConcurrencyException)
                {
                    // this is sort of expected, if the database was
                    // modified by someone else, we'll avoid changing
                    // it and run the logic again on the next round
                    AddToDecisionLog(command.Update.DatabaseName,
                        $"Topology of database '{command.Update.DatabaseName}' was not changed, reason: {nameof(ConcurrencyException)}");
                }
            }

            if (deletions != null)
            {
                foreach (var command in deletions)
                {
                    AddToDecisionLog(command.DatabaseName,
                        $"We reached the replication factor on '{command.DatabaseName}', so we try to remove promotables/rehabs from: {string.Join(", ", command.FromNodes)}");

                    await Delete(command);
                }
            }

            if (cleanUpState != null)
            {
                var guid = "cleanup/" + GetCommandId(cleanUpState);
                if (_engine.ContainsCommandId(guid) == false)
                {
                    foreach (var kvp in cleanUpState)
                    {
                        AddToDecisionLog(kvp.Key, $"Should clean up values up to raft index {kvp.Value}.");
                    }

                    var cmd = new CleanUpClusterStateCommand(guid) {ClusterTransactionsCleanup = cleanUpState};

                    if (_engine.LeaderTag != _server.NodeTag)
                    {
                        throw new NotLeadingException("This node is no longer the leader, so abort the cleaning.");
                    }

                    await _engine.PutAsync(cmd);
                }
            }
        }


        private static string GetCommandId(Dictionary<string, long> dic)
        {
            if (dic == null)
                return Guid.Empty.ToString();

            var hash = 0UL;
            foreach (var kvp in dic)
            {
                hash = Hashing.XXHash64.CalculateRaw(kvp.Key) ^ (ulong)kvp.Value ^ hash;
            }

            return hash.ToString("X");
        }

        internal async Task CleanUpUnusedAutoIndexes(DatabaseObservationState databaseState)
        {
            if (AllDatabaseNodesHasReport(databaseState) == false)
                return;

            var indexes = new Dictionary<string, TimeSpan>();

            var lowestDatabaseUptime = TimeSpan.MaxValue;
            var newestIndexQueryTime = TimeSpan.MaxValue;

            foreach (var node in databaseState.DatabaseTopology.AllNodes)
            {
                if (databaseState.Current.TryGetValue(node, out var nodeReport) == false)
                    return;

                if (nodeReport.Report.TryGetValue(databaseState.Name, out var report) == false)
                    return;

                if (report.UpTime.HasValue && lowestDatabaseUptime > report.UpTime)
                    lowestDatabaseUptime = report.UpTime.Value;

                foreach (var kvp in report.LastIndexStats)
                {
                    var lastQueried = kvp.Value.LastQueried;
                    if (lastQueried.HasValue == false)
                        continue;

                    if (newestIndexQueryTime > lastQueried.Value)
                        newestIndexQueryTime = lastQueried.Value;

                    var indexName = kvp.Key;
                    if (indexName.StartsWith("Auto/", StringComparison.OrdinalIgnoreCase) == false)
                        continue;

                    if (indexes.TryGetValue(indexName, out var lq) == false || lq > lastQueried)
                    {
                        indexes[indexName] = lastQueried.Value;
                    }
                }
            }

            if (indexes.Count == 0)
                return;

            var settings = databaseState.ReadSettings();
            var timeToWaitBeforeMarkingAutoIndexAsIdle = (TimeSetting)RavenConfiguration.GetValue(x => x.Indexing.TimeToWaitBeforeMarkingAutoIndexAsIdle, _server.Configuration, settings);
            var timeToWaitBeforeDeletingAutoIndexMarkedAsIdle = (TimeSetting)RavenConfiguration.GetValue(x => x.Indexing.TimeToWaitBeforeDeletingAutoIndexMarkedAsIdle, _server.Configuration, settings);

            foreach (var kvp in indexes)
            {
                TimeSpan difference;
                if (lowestDatabaseUptime > kvp.Value)
                    difference = kvp.Value;
                else
                {
                    difference = kvp.Value - newestIndexQueryTime;
                    if (difference == TimeSpan.Zero && lowestDatabaseUptime > kvp.Value)
                        difference = kvp.Value;
                }

                var state = IndexState.Normal;
                if (databaseState.TryGetAutoIndex(kvp.Key, out var definition) && definition.State.HasValue)
                    state = definition.State.Value;

                if (state == IndexState.Idle && difference >= timeToWaitBeforeDeletingAutoIndexMarkedAsIdle.AsTimeSpan)
                {
                    await _engine.PutAsync(new DeleteIndexCommand(kvp.Key, databaseState.Name, RaftIdGenerator.NewId()));

                    AddToDecisionLog(databaseState.Name, $"Deleting idle auto-index '{kvp.Key}' because last query time value is '{difference}' and threshold is set to '{timeToWaitBeforeDeletingAutoIndexMarkedAsIdle.AsTimeSpan}'.");

                    continue;
                }

                if (state == IndexState.Normal && difference >= timeToWaitBeforeMarkingAutoIndexAsIdle.AsTimeSpan)
                {
                    await _engine.PutAsync(new SetIndexStateCommand(kvp.Key, IndexState.Idle, databaseState.Name, RaftIdGenerator.NewId()));

                    AddToDecisionLog(databaseState.Name, $"Marking auto-index '{kvp.Key}' as idle because last query time value is '{difference}' and threshold is set to '{timeToWaitBeforeMarkingAutoIndexAsIdle.AsTimeSpan}'.");

                    continue;
                }

                if (state == IndexState.Idle && difference < timeToWaitBeforeMarkingAutoIndexAsIdle.AsTimeSpan)
                {
                    await _engine.PutAsync(new SetIndexStateCommand(kvp.Key, IndexState.Normal, databaseState.Name, Guid.NewGuid().ToString()));

                    AddToDecisionLog(databaseState.Name, $"Marking idle auto-index '{kvp.Key}' as normal because last query time value is '{difference}' and threshold is set to '{timeToWaitBeforeMarkingAutoIndexAsIdle.AsTimeSpan}'.");
                }
            }
        }

        internal async Task<CompareExchangeTombstonesCleanupState> CleanUpCompareExchangeTombstones(string databaseName, DatabaseObservationState state, TransactionOperationContext context)
        {
            const int amountToDelete = 8192;
            var hasMore = false;

            if (_server.Cluster.HasCompareExchangeTombstones(context, databaseName))
            {
                var cleanupState = GetMaxCompareExchangeTombstonesEtagToDelete(context, databaseName, state, out var maxEtag);
                switch (cleanupState)
                {
                    case CompareExchangeTombstonesCleanupState.HasMoreTombstones:
                        break;
                    case CompareExchangeTombstonesCleanupState.InvalidDatabaseObservationState:
                    case CompareExchangeTombstonesCleanupState.InvalidPeriodicBackupStatus:
                    case CompareExchangeTombstonesCleanupState.NoMoreTombstones:
                        return cleanupState;
                    default:
                        throw new NotSupportedException($"Not supported state: '{cleanupState}'.");
                }

                if (maxEtag <= 0)
                    return CompareExchangeTombstonesCleanupState.NoMoreTombstones;

                var result = await _server.SendToLeaderAsync(new CleanCompareExchangeTombstonesCommand(databaseName, maxEtag, amountToDelete, RaftIdGenerator.NewId()));
                await _server.Cluster.WaitForIndexNotification(result.Index);
                hasMore = (bool)result.Result;
            }

            if (hasMore)
                return CompareExchangeTombstonesCleanupState.HasMoreTombstones;

            return CompareExchangeTombstonesCleanupState.NoMoreTombstones;
        }

        public enum CompareExchangeTombstonesCleanupState
        {
            HasMoreTombstones,
            InvalidDatabaseObservationState,
            InvalidPeriodicBackupStatus,
            NoMoreTombstones
        }

        private CompareExchangeTombstonesCleanupState GetMaxCompareExchangeTombstonesEtagToDelete(TransactionOperationContext context, string databaseName, DatabaseObservationState state, out long maxEtag)
        {
            List<long> periodicBackupTaskIds;
            maxEtag = long.MaxValue;

            using (var rawRecord = _server.Cluster.ReadRawDatabaseRecord(context, databaseName))
                periodicBackupTaskIds = rawRecord.PeriodicBackupsTaskIds;

            if (periodicBackupTaskIds != null && periodicBackupTaskIds.Count > 0)
            {
                foreach (var taskId in periodicBackupTaskIds)
                {
                    var singleBackupStatus = _server.Cluster.Read(context, PeriodicBackupStatus.GenerateItemName(databaseName, taskId));
                    if (singleBackupStatus == null)
                        continue;

                    if (singleBackupStatus.TryGet(nameof(PeriodicBackupStatus.LastFullBackupInternal), out DateTime? lastFullBackupInternal) == false || lastFullBackupInternal == null)
                    {
                        // never backed up yet
                        if (singleBackupStatus.TryGet(nameof(PeriodicBackupStatus.LastIncrementalBackupInternal), out DateTime? lastIncrementalBackupInternal) == false || lastIncrementalBackupInternal == null)
                            continue;
                    }

                    if (singleBackupStatus.TryGet(nameof(PeriodicBackupStatus.LastRaftIndex), out BlittableJsonReaderObject lastRaftIndexBlittable) == false ||
                        lastRaftIndexBlittable == null)
                    {
                        if (singleBackupStatus.TryGet(nameof(PeriodicBackupStatus.Error), out BlittableJsonReaderObject error) == false || error != null)
                        {
                            // backup errored on first run (lastRaftIndex == null) => cannot remove ANY tombstones
                            return CompareExchangeTombstonesCleanupState.InvalidPeriodicBackupStatus;
                        }

                        continue;
                    }

                    if (lastRaftIndexBlittable.TryGet(nameof(PeriodicBackupStatus.LastEtag), out long? lastRaftIndex) == false || lastRaftIndex == null)
                    {
                        continue;
                    }

                    if (lastRaftIndex < maxEtag)
                        maxEtag = lastRaftIndex.Value;

                    if (maxEtag == 0)
                        return CompareExchangeTombstonesCleanupState.NoMoreTombstones;
                }
            }

            if (state != null)
            {
                if (state.DatabaseTopology.Count != state.Current.Count) // we have a state change, do not remove anything
                    return CompareExchangeTombstonesCleanupState.InvalidDatabaseObservationState;

                foreach (var node in state.DatabaseTopology.AllNodes)
                {
                    if (state.Current.TryGetValue(node, out var nodeReport) == false)
                        continue;

                    if (nodeReport.Report.TryGetValue(state.Name, out var report) == false)
                        continue;

                    foreach (var kvp in report.LastIndexStats)
                    {
                        var lastIndexedCompareExchangeReferenceTombstoneEtag = kvp.Value.LastIndexedCompareExchangeReferenceTombstoneEtag;
                        if (lastIndexedCompareExchangeReferenceTombstoneEtag == null)
                            continue;

                        if (lastIndexedCompareExchangeReferenceTombstoneEtag < maxEtag)
                            maxEtag = lastIndexedCompareExchangeReferenceTombstoneEtag.Value;

                        if (maxEtag == 0)
                            return CompareExchangeTombstonesCleanupState.NoMoreTombstones;
                    }
                }
            }

            if (maxEtag == 0)
                return CompareExchangeTombstonesCleanupState.NoMoreTombstones;

            return CompareExchangeTombstonesCleanupState.HasMoreTombstones;
        }

        private async Task<bool> RemoveExpiredCompareExchange(TransactionOperationContext context, long nowTicks)
        {
            const int batchSize = 1024;
            if (CompareExchangeExpirationStorage.HasExpired(context, nowTicks) == false)
                return false;

            var result = await _server.SendToLeaderAsync(new DeleteExpiredCompareExchangeCommand(nowTicks, batchSize, RaftIdGenerator.NewId()));
            await _server.Cluster.WaitForIndexNotification(result.Index);
            return (bool)result.Result;
        }

        private long? CleanUpDatabaseValues(DatabaseObservationState state)
        {
            if (ClusterCommandsVersionManager.CurrentClusterMinimalVersion <
                ClusterCommandsVersionManager.ClusterCommandsVersions[nameof(CleanUpClusterStateCommand)])
            {
                return null;
            }

            if (AllDatabaseNodesHasReport(state) == false)
                return null;

            long commandCount = long.MaxValue;
            foreach (var node in state.DatabaseTopology.AllNodes)
            {
                if (state.Current.TryGetValue(node, out var nodeReport) == false)
                    return null;

                if (nodeReport.Report.TryGetValue(state.Name, out var report) == false)
                    return null;

                commandCount = Math.Min(commandCount, report.LastCompletedClusterTransaction);
            }

            if (commandCount <= state.ReadTruncatedClusterTransactionCommandsCount())
                return null;

            return commandCount;
        }

        private static bool AllDatabaseNodesHasReport(DatabaseObservationState state)
        {
            if (state.DatabaseTopology.Count == 0)
                return false; // database is being deleted, so no need to cleanup values

            foreach (var node in state.DatabaseTopology.AllNodes)
            {
                if (state.Current.ContainsKey(node) == false)
                    return false;
            }

            return true;
        }

        private void AddToDecisionLog(string database, string updateReason, Exception e)
        {
            if (e != null)
                updateReason += $"{Environment.NewLine}Error: {e}";

            AddToDecisionLog(database, updateReason);
        }

        private void AddToDecisionLog(string database, string updateReason)
        {
            if (_decisionsLog.Count > 99)
                _decisionsLog.Take();

            _decisionsLog.Add(new ClusterObserverLogEntry
            {
                Database = database,
                Iteration = _iteration,
                Message = updateReason,
                Date = DateTime.UtcNow
            });
        }

        private const string ThingsToCheck = "Things you may check: verify node is working, check for ports being blocked by firewall or similar software.";

        private void RaiseNoLivingNodesAlert(string alertMsg, string dbName)
        {
            var alert = AlertRaised.Create(
                dbName,
                $"Could not reach any node of '{dbName}' database",
                $"{alertMsg}. {ThingsToCheck}",
                AlertType.DatabaseTopologyWarning,
                NotificationSeverity.Warning
            );

            NotificationCenter.Add(alert, updateExisting: false);
            LogMessage(alertMsg, database: dbName);
        }

        private void RaiseNodeNotFoundAlert(string alertMsg, string node)
        {
            var alert = AlertRaised.Create(
                null,
                $"Node {node} not found.",
                $"{alertMsg}",
                AlertType.DatabaseTopologyWarning,
                NotificationSeverity.Warning
            );

            NotificationCenter.Add(alert, updateExisting: false);
            LogMessage(alertMsg);
        }

        private string UpdateDatabaseTopology(DatabaseObservationState state, ref List<DeleteDatabaseCommand> deletions)
        {
            var hasLivingNodes = false;

            var databaseTopology = state.DatabaseTopology;
            var current = state.Current;
            var previous = state.Previous;
            var dbName = state.Name;
            var clusterTopology = state.ClusterTopology;
            var deletionInProgress = state.ReadDeletionInProgress();

            var someNodesRequireMoreTime = false;
            var rotatePreferredNode = false;

            foreach (var member in databaseTopology.Members)
            {
                var status = None;
                if (current.TryGetValue(member, out var nodeStats) == false)
                {
                    // there isn't much we can do here, except for log it.
                    if (previous.TryGetValue(member, out _))
                    {
                        // if we found this node in the previous report, we will ignore it this time and wait for the next report.
                        continue;
                    }

                    var msg =
                        $"The member node {member} was not found in both current and previous reports of the cluster observer. " +
                        $"If this error continue to raise, check the latency between the cluster nodes.";
                    LogMessage(msg, database: dbName);
                    RaiseNodeNotFoundAlert(msg, member);
                    continue;
                }

                DatabaseStatusReport dbStats = null;
                if (nodeStats.Status == ClusterNodeStatusReport.ReportStatus.Ok &&
                    nodeStats.Report.TryGetValue(dbName, out dbStats))
                {
                    status = dbStats.Status;
                    if (status == Loaded ||
                        status == Unloaded ||
                        status == NoChange)
                    {
                        hasLivingNodes = true;

                        if (databaseTopology.PromotablesStatus.TryGetValue(member, out var _))
                        {
                            databaseTopology.DemotionReasons.Remove(member);
                            databaseTopology.PromotablesStatus.Remove(member);
                            return $"Node {member} is online";
                        }
                        continue;
                    }
                }

                if (ShouldGiveMoreTimeBeforeMovingToRehab(nodeStats.LastSuccessfulUpdateDateTime, dbStats?.UpTime))
                {
                    if (ShouldGiveMoreTimeBeforeRotating(nodeStats.LastSuccessfulUpdateDateTime, dbStats?.UpTime) == false)
                    {
                        // It seems that the node has some trouble.
                        // We will give him more time before moving to rehab, but we need to make sure he isn't the preferred node.
                        if (databaseTopology.Members.Count > 1 &&
                            databaseTopology.Members[0] == member)
                        {
                            rotatePreferredNode = true;
                        }
                    }

                    someNodesRequireMoreTime = true;
                    continue;
                }

                if (TryMoveToRehab(dbName, databaseTopology, current, member))
                    return $"Node {member} is currently not responding (with status: {status}) and moved to rehab";

                // database distribution is off and the node is down
                if (databaseTopology.DynamicNodesDistribution == false && (
                    databaseTopology.PromotablesStatus.TryGetValue(member, out var currentStatus) == false
                    || currentStatus != DatabasePromotionStatus.NotResponding))
                {
                    databaseTopology.DemotionReasons[member] = "Not responding";
                    databaseTopology.PromotablesStatus[member] = DatabasePromotionStatus.NotResponding;
                    return $"Node {member} is currently not responding with the status '{status}'";
                }
            }

            if (hasLivingNodes && rotatePreferredNode)
            {
                var member = databaseTopology.Members[0];
                databaseTopology.Members.Remove(member);
                databaseTopology.Members.Add(member);
                return $"The preferred Node {member} is currently not responding and moved to the end of the list";
            }

            if (hasLivingNodes == false)
            {
                var recoverable = new List<string>();

                foreach (var rehab in databaseTopology.Rehabs)
                {
                    if (FailedDatabaseInstanceOrNode(rehab, state) == DatabaseHealth.Good)
                        recoverable.Add(rehab);
                }

                if (databaseTopology.Members.Count == 0)
                {
                    // as last resort we will promote a promotable
                    foreach (var promotable in databaseTopology.Promotables)
                    {
                        if (FailedDatabaseInstanceOrNode(promotable, state) == DatabaseHealth.Good)
                            recoverable.Add(promotable);
                    }
                }

                if (recoverable.Count > 0)
                {
                    var node = FindMostUpToDateNode(recoverable, dbName, current);
                    databaseTopology.Rehabs.Remove(node);
                    databaseTopology.Promotables.Remove(node);
                    databaseTopology.Members.Add(node);

                    RaiseNoLivingNodesAlert($"None of '{dbName}' database nodes are responding to the supervisor, promoting {node} to avoid making the database completely unreachable.", dbName);
                    return $"None of '{dbName}' nodes are responding, promoting {node}";
                }

                if (databaseTopology.EntireDatabasePendingDeletion(deletionInProgress))
                {
                    return null; // We delete the whole database.
                }

                RaiseNoLivingNodesAlert($"None of '{dbName}' database nodes are responding to the supervisor, the database is unreachable.", dbName);
            }

            if (someNodesRequireMoreTime == false)
            {
                if (CheckMembersDistance(state, out string reason) == false)
                    return reason;

                if (databaseTopology.TryUpdateByPriorityOrder())
                    return "Reordering the member nodes to ensure the priority order.";
            }

            var shouldUpdateTopologyStatus = false;
            var updateTopologyStatusReason = new StringBuilder();

            foreach (var promotable in databaseTopology.Promotables)
            {
                if (FailedDatabaseInstanceOrNode(promotable, state) == DatabaseHealth.Bad)
                {
                    // database distribution is off and the node is down
                    if (databaseTopology.DynamicNodesDistribution == false)
                    {
                        if (databaseTopology.PromotablesStatus.TryGetValue(promotable, out var currentStatus) == false
                            || currentStatus != DatabasePromotionStatus.NotResponding)
                        {
                            databaseTopology.DemotionReasons[promotable] = "Not responding";
                            databaseTopology.PromotablesStatus[promotable] = DatabasePromotionStatus.NotResponding;
                            return $"Node {promotable} is currently not responding";
                        }
                        continue;
                    }

                    if (TryFindFitNode(promotable, state, out var node) == false)
                    {
                        if (databaseTopology.PromotablesStatus.TryGetValue(promotable, out var currentStatus) == false
                            || currentStatus != DatabasePromotionStatus.NotResponding)
                        {
                            databaseTopology.DemotionReasons[promotable] = "Not responding";
                            databaseTopology.PromotablesStatus[promotable] = DatabasePromotionStatus.NotResponding;
                            return $"Node {promotable} is currently not responding";
                        }
                        continue;
                    }

                    if (_server.LicenseManager.CanDynamicallyDistributeNodes(withNotification: false, out _) == false)
                        continue;

                    // replace the bad promotable otherwise we will continue to add more and more nodes.
                    databaseTopology.Promotables.Add(node);
                    databaseTopology.DemotionReasons[node] = $"Just replaced the promotable node {promotable}";
                    databaseTopology.PromotablesStatus[node] = DatabasePromotionStatus.WaitingForFirstPromotion;
                    var deletionCmd = new DeleteDatabaseCommand(dbName, RaftIdGenerator.NewId())
                    {
                        ErrorOnDatabaseDoesNotExists = false,
                        FromNodes = new[] { promotable },
                        HardDelete = _hardDeleteOnReplacement,
                        UpdateReplicationFactor = false
                    };

                    if (deletions == null)
                        deletions = new List<DeleteDatabaseCommand>();
                    deletions.Add(deletionCmd);
                    return $"The promotable {promotable} is not responsive, replace it with a node {node}";
                }

                if (TryGetMentorNode(dbName, databaseTopology, clusterTopology, promotable, out var mentorNode) == false)
                    continue;

                var tryPromote = TryPromote(state, mentorNode, promotable);
                if (tryPromote.Promote)
                {
                    databaseTopology.Promotables.Remove(promotable);
                    databaseTopology.Members.Add(promotable);
                    databaseTopology.PredefinedMentors.Remove(promotable);
                    RemoveOtherNodesIfNeeded(state, ref deletions);
                    databaseTopology.ReorderMembers();

                    return $"Promoting node {promotable} to member";
                }
                if (tryPromote.UpdateTopologyReason != null)
                {
                    shouldUpdateTopologyStatus = true;
                    updateTopologyStatusReason.AppendLine(tryPromote.UpdateTopologyReason);
                }
            }

            var goodMembers = GetNumberOfRespondingNodes(state);
            var pendingDelete = GetPendingDeleteNodes(deletionInProgress);
            foreach (var rehab in databaseTopology.Rehabs)
            {
                var health = FailedDatabaseInstanceOrNode(rehab, state);
                switch (health)
                {
                    case DatabaseHealth.Bad:
                        if (databaseTopology.DynamicNodesDistribution == false)
                            continue;

                        if (goodMembers < databaseTopology.ReplicationFactor &&
                            TryFindFitNode(rehab, state, out var node))
                        {
                            if (_server.LicenseManager.CanDynamicallyDistributeNodes(withNotification: false, out _) == false)
                                continue;

                            databaseTopology.Promotables.Add(node);
                            databaseTopology.DemotionReasons[node] = $"Maintain the replication factor and create new replica instead of node {rehab}";
                            databaseTopology.PromotablesStatus[node] = DatabasePromotionStatus.WaitingForFirstPromotion;
                            return $"The rehab node {rehab} was too long in rehabilitation, create node {node} to replace it";
                        }

                        if (databaseTopology.PromotablesStatus.TryGetValue(rehab, out var status) == false || status != DatabasePromotionStatus.NotResponding)
                        {
                            // was already online, but now we lost the connection again
                            if (TryMoveToRehab(dbName, databaseTopology, current, rehab))
                            {
                                return $"Node {rehab} is currently not responding";
                            }
                        }

                        break;
                    case DatabaseHealth.Good:

                        if (pendingDelete.Contains(rehab) && databaseTopology.PromotablesStatus.ContainsKey(rehab) == false)
                        {
                            // already tried to promote, so we just ignore and continue
                            continue;
                        }

                        if (TryGetMentorNode(dbName, databaseTopology, clusterTopology, rehab, out var mentorNode) == false)
                            continue;

                        var tryPromote = TryPromote(state, mentorNode, rehab);
                        if (tryPromote.Promote)
                        {
                            LogMessage($"The database {dbName} on {rehab} is reachable and up to date, so we promote it back to member.", database: dbName);

                            databaseTopology.Members.Add(rehab);
                            databaseTopology.Rehabs.Remove(rehab);
                            RemoveOtherNodesIfNeeded(state, ref deletions);
                            databaseTopology.ReorderMembers();

                            return $"Node {rehab} was recovered from rehabilitation and promoted back to member";
                        }
                        if (tryPromote.UpdateTopologyReason != null)
                        {
                            shouldUpdateTopologyStatus = true;
                            updateTopologyStatusReason.AppendLine(tryPromote.UpdateTopologyReason);
                        }
                        break;
                }
            }
            RemoveOtherNodesIfNeeded(state, ref deletions);

            if (shouldUpdateTopologyStatus)
            {
                return updateTopologyStatusReason.ToString();
            }

            return null;
        }

        private bool CheckMembersDistance(DatabaseObservationState state, out string reason)
        {
            // check every node pair, and if one of them is lagging behind, move him to rehab
            reason = null;
            var members = state.DatabaseTopology.Members;
            for (int i = 0; i < members.Count - 1; i++)
            {
                var member1 = members[i];
                var current1 = state.GetCurrentDatabaseReport(member1)?.DatabaseChangeVector;
                var prev1 = state.GetPreviousDatabaseReport(member1)?.DatabaseChangeVector;
                if (current1 == null || prev1 == null)
                    continue;

                for (int j = i + 1; j < members.Count; j++)
                {
                    var member2 = members[j];
                    var current2 = state.GetCurrentDatabaseReport(member2)?.DatabaseChangeVector;
                    var prev2 = state.GetPreviousDatabaseReport(member2)?.DatabaseChangeVector;
                    if (current2 == null || prev2 == null)
                        continue;

                    var currentDistance = ChangeVectorUtils.Distance(current1, current2);
                    if (Math.Abs(currentDistance) <= _maxChangeVectorDistance)
                        continue;

                    var prevDistance = ChangeVectorUtils.Distance(prev1, prev2);
                    if (Math.Abs(prevDistance) > _maxChangeVectorDistance)
                    {
                        var rehab = currentDistance > 0 ? member2 : member1;
                        var rehabCheck = prevDistance > 0 ? member2 : member1;
                        if (rehab != rehabCheck)
                            continue; // inconsistent result, same node must be lagging

                        state.DatabaseTopology.Members.Remove(rehab);
                        state.DatabaseTopology.Rehabs.Add(rehab);
                        reason =
                            $"Node {rehab} for database '{state.Name}' moved to rehab, because he is lagging behind. (distance between {member1} and {member2} is {currentDistance})";
                        state.DatabaseTopology.DemotionReasons[rehab] = $"distance between {member1} and {member2} is {currentDistance}";

                        return false;
                    }
                }
            }

            return true;
        }

        private bool ShouldGiveMoreTimeBeforeMovingToRehab(DateTime lastSuccessfulUpdate, TimeSpan? databaseUpTime)
        {
            var grace = DateTime.UtcNow.AddMilliseconds(-_moveToRehabTime);

            return ShouldGiveMoreGrace(lastSuccessfulUpdate, databaseUpTime, grace);
        }

        private bool ShouldGiveMoreTimeBeforeRotating(DateTime lastSuccessfulUpdate, TimeSpan? databaseUpTime)
        {
            var grace = DateTime.UtcNow.AddMilliseconds(-_rotateGraceTime);

            return ShouldGiveMoreGrace(lastSuccessfulUpdate, databaseUpTime, grace);
        }

        private bool ShouldGiveMoreGrace(DateTime lastSuccessfulUpdate, TimeSpan? databaseUpTime, DateTime grace)
        {
            if (lastSuccessfulUpdate == default) // the node hasn't send a single (good) report
            {
                if (grace < StartTime)
                    return true;
            }

            if (databaseUpTime == null) // database isn't loaded
            {
                return grace < StartTime;
            }

            return grace < lastSuccessfulUpdate;
        }

        private int GetNumberOfRespondingNodes(DatabaseObservationState state)
        {
            var topology = state.DatabaseTopology;
            var dbName = state.Name;

            var goodMembers = topology.Members.Count;
            foreach (var promotable in topology.Promotables)
            {
                if (FailedDatabaseInstanceOrNode(promotable, state) != DatabaseHealth.Bad)
                    goodMembers++;
            }
            foreach (var rehab in topology.Rehabs)
            {
                if (FailedDatabaseInstanceOrNode(rehab, state) != DatabaseHealth.Bad)
                    goodMembers++;
            }
            return goodMembers;
        }

        private bool TryMoveToRehab(string dbName, DatabaseTopology topology, Dictionary<string, ClusterNodeStatusReport> current, string member)
        {
            DatabaseStatusReport dbStats = null;
            if (current.TryGetValue(member, out var nodeStats) &&
                nodeStats.Status == ClusterNodeStatusReport.ReportStatus.Ok &&
                nodeStats.Report.TryGetValue(dbName, out dbStats))
            {
                switch (dbStats.Status)
                {
                    case Loaded:
                    case Unloaded:
                    case Shutdown:
                    case NoChange:
                        return false;

                    case None:
                    case Loading:
                    case Faulted:
                        // continue the function
                        break;
                }
            }

            string reason;
            if (nodeStats == null)
            {
                reason = "Node in rehabilitation due to no status report in the latest cluster stats";
            }
            else if (nodeStats.Status != ClusterNodeStatusReport.ReportStatus.Ok)
            {
                switch (nodeStats.Status)
                {
                    case ClusterNodeStatusReport.ReportStatus.Timeout:
                        reason = $"Node in rehabilitation due to timeout reached trying to get stats from node.{Environment.NewLine}";
                        break;
                    case ClusterNodeStatusReport.ReportStatus.OutOfCredits:
                        reason = $"Node in rehabilitation because it run out of CPU credits.{Environment.NewLine}";
                        break;
                    case ClusterNodeStatusReport.ReportStatus.EarlyOutOfMemory:
                        reason = $"Node in rehabilitation because of early out of memory.{Environment.NewLine}";
                        break;
                    case ClusterNodeStatusReport.ReportStatus.HighDirtyMemory:
                        reason = $"Node in rehabilitation because of high dirty memory.{Environment.NewLine}";
                        break;
                    default:
                        reason = $"Node in rehabilitation due to last report status being '{nodeStats.Status}'.{Environment.NewLine}";
                        break;
                }
            }
            else if (nodeStats.Report.TryGetValue(dbName, out var stats) && stats.Status == Faulted)
            {
                reason = $"In rehabilitation because the DatabaseStatus for this node is {nameof(Faulted)}.{Environment.NewLine}";
            }
            else
            {
                reason = $"In rehabilitation because the node is reachable but had no report about the database (Status: {dbStats?.Status}).{Environment.NewLine}";
            }

            if (nodeStats?.Error != null)
            {
                reason += $". {nodeStats.Error}";
            }
            if (dbStats?.Error != null)
            {
                reason += $". {dbStats.Error}";
            }

            if (topology.Rehabs.Contains(member) == false)
            {
                topology.Members.Remove(member);
                topology.Rehabs.Add(member);
            }

            topology.DemotionReasons[member] = reason;
            topology.PromotablesStatus[member] = GetStatus();

            LogMessage($"Node {member} of database '{dbName}': {reason}", database: dbName);

            DatabasePromotionStatus GetStatus()
            {
                if (nodeStats != null)
                {
                    if (nodeStats.ServerReport.OutOfCpuCredits == true)
                        return DatabasePromotionStatus.OutOfCpuCredits;

                    if (nodeStats.ServerReport.EarlyOutOfMemory == true)
                        return DatabasePromotionStatus.EarlyOutOfMemory;

                    if (nodeStats.ServerReport.HighDirtyMemory == true)
                        return DatabasePromotionStatus.HighDirtyMemory;
                }

                return DatabasePromotionStatus.NotResponding;
            }

            return true;
        }

        private bool TryGetMentorNode(string dbName, DatabaseTopology topology, ClusterTopology clusterTopology, string promotable, out string mentorNode)
        {
            var url = clusterTopology.GetUrlFromTag(promotable);
            topology.PredefinedMentors.TryGetValue(promotable, out var mentor);
            var task = new PromotableTask(promotable, url, dbName, mentor);
            mentorNode = topology.WhoseTaskIsIt(_server.Engine.CurrentState, task, null);

            if (mentorNode == null)
            {
                // We are in passive mode and were kicked out of the cluster.
                return false;
            }

            return true;
        }

        private (bool Promote, string UpdateTopologyReason) TryPromote(DatabaseObservationState state, string mentorNode, string promotable)
        {
            var dbName = state.Name;
            var topology = state.DatabaseTopology;
            var current = state.Current;
            var previous = state.Previous;

            if (previous.TryGetValue(mentorNode, out var mentorPrevClusterStats) == false ||
                mentorPrevClusterStats.Report.TryGetValue(dbName, out var mentorPrevDbStats) == false)
            {
                LogMessage($"Can't find previous mentor {mentorNode} stats for node {promotable}", database: dbName);
                return (false, null);
            }

            if (previous.TryGetValue(promotable, out var promotablePrevClusterStats) == false ||
                promotablePrevClusterStats.Report.TryGetValue(dbName, out var promotablePrevDbStats) == false)
            {
                LogMessage($"Can't previous stats for node {promotable}", database: dbName);
                return (false, null);
            }

            if (current.TryGetValue(mentorNode, out var mentorCurrClusterStats) == false ||
                mentorCurrClusterStats.Report.TryGetValue(dbName, out var mentorCurrDbStats) == false)
            {
                LogMessage($"Can't find current mentor {mentorNode} stats for node {promotable}", database: dbName);
                return (false, null);
            }

            if (current.TryGetValue(promotable, out var promotableClusterStats) == false ||
                promotableClusterStats.Report.TryGetValue(dbName, out var promotableDbStats) == false)
            {
                LogMessage($"Can't find current stats for node {promotable}", database: dbName);
                return (false, null);
            }

            if (promotableClusterStats.ServerReport.OutOfCpuCredits == true)
            {
                LogMessage($"Can't promote node {promotable}, it doesn't have enough CPU credits", database: dbName);
                return (false, null);
            }

            if (promotableClusterStats.ServerReport.EarlyOutOfMemory == true)
            {
                LogMessage($"Can't promote node {promotable}, it's in an early out of memory state", database: dbName);
                return (false, null);
            }

            if (promotableClusterStats.ServerReport.HighDirtyMemory == true)
            {
                LogMessage($"Can't promote node {promotable}, it's in high dirty memory state", database: dbName);
                return (false, null);
            }

            if (topology.Members.Count == topology.ReplicationFactor)
            {
                LogMessage($"Replication factor is reached", database: dbName);
                return (false, null);
            }

            var mentorsEtag = mentorPrevDbStats.LastEtag;
            if (mentorCurrDbStats.LastSentEtag.TryGetValue(promotable, out var lastSentEtag) == false)
            {
                LogMessage($"Can't find last sent etag of mentor {mentorNode} for {promotable}", database: dbName);
                return (false, null);
            }

            var timeDiff = mentorCurrClusterStats.LastSuccessfulUpdateDateTime - mentorPrevClusterStats.LastSuccessfulUpdateDateTime > 3 * _supervisorSamplePeriod;

            if (lastSentEtag < mentorsEtag || timeDiff)
            {
                var msg = $"The database '{dbName}' on {promotable} not ready to be promoted, because the mentor hasn't sent all of the documents yet." + Environment.NewLine +
                          $"Last sent Etag: {lastSentEtag:#,#;;0}" + Environment.NewLine +
                          $"Mentor's Etag: {mentorsEtag:#,#;;0}";

                LogMessage($"Mentor {mentorNode} hasn't sent all of the documents yet to {promotable} (time diff: {timeDiff}, sent etag: {lastSentEtag}/{mentorsEtag})", database: dbName);

                if (msg.Equals(topology.DemotionReasons[promotable]) == false)
                {
                    topology.DemotionReasons[promotable] = msg;
                    topology.PromotablesStatus[promotable] = DatabasePromotionStatus.ChangeVectorNotMerged;
                    return (false, msg);
                }
                return (false, null);
            }

            var indexesCatchedUp = CheckIndexProgress(
                promotablePrevDbStats.LastEtag,
                promotablePrevDbStats.LastIndexStats,
                promotableDbStats.LastIndexStats,
                mentorCurrDbStats.LastIndexStats,
                out var reason);

            if (indexesCatchedUp)
            {
                LogMessage($"We try to promote the database '{dbName}' on {promotable} to be a full member", database: dbName);

                topology.PromotablesStatus.Remove(promotable);
                topology.DemotionReasons.Remove(promotable);

                return (true, $"Node {promotable} is up-to-date so promoting it to be member");
            }

            LogMessage($"The database '{dbName}' on {promotable} is not ready to be promoted, because {reason}{Environment.NewLine}", database: dbName);

            if (topology.PromotablesStatus.TryGetValue(promotable, out var currentStatus) == false
                || currentStatus != DatabasePromotionStatus.IndexNotUpToDate)
            {
                var msg = $"Node {promotable} not ready to be a member, because the indexes are not up-to-date";
                topology.PromotablesStatus[promotable] = DatabasePromotionStatus.IndexNotUpToDate;
                topology.DemotionReasons[promotable] = msg;
                return (false, msg);
            }
            return (false, null);
        }

        private void RemoveOtherNodesIfNeeded(DatabaseObservationState state, ref List<DeleteDatabaseCommand> deletions)
        {
            var topology = state.DatabaseTopology;
            var dbName = state.Name;
            var clusterTopology = state.ClusterTopology;

            if (topology.Members.Count < topology.ReplicationFactor)
                return;

            if (topology.Promotables.Count == 0 &&
                topology.Rehabs.Count == 0)
                return;

            var nodesToDelete = new List<string>();
            var mentorChangeVector = new Dictionary<string, string>();

            foreach (var node in topology.Promotables.Concat(topology.Rehabs))
            {
                if (TryGetMentorNode(dbName, topology, clusterTopology, node, out var mentorNode) == false ||
                    state.Current.TryGetValue(mentorNode, out var mentorStats) == false ||
                    mentorStats.Report.TryGetValue(dbName, out var dbReport) == false)
                {
                    continue;
                }
                if (state.ReadDeletionInProgress()?.ContainsKey(node) == true)
                {
                    continue;
                }
                nodesToDelete.Add(node);
                mentorChangeVector.Add(node, dbReport.DatabaseChangeVector);
            }

            if (nodesToDelete.Count == 0)
                return;

            LogMessage($"We reached the replication factor on database '{dbName}', so we try to remove redundant nodes from {string.Join(", ", nodesToDelete)}.", database: dbName);

            var deletionCmd = new DeleteDatabaseCommand(dbName, RaftIdGenerator.NewId())
            {
                ErrorOnDatabaseDoesNotExists = false,
                FromNodes = nodesToDelete.ToArray(),
                HardDelete = _hardDeleteOnReplacement,
                UpdateReplicationFactor = false,
            };

            if (deletions == null)
                deletions = new List<DeleteDatabaseCommand>();
            deletions.Add(deletionCmd);
        }

        private static List<string> GetPendingDeleteNodes(Dictionary<string, DeletionInProgressStatus> deletionInProgress)
        {
            var alreadyInDeletionProgress = new List<string>();
            alreadyInDeletionProgress.AddRange(deletionInProgress?.Keys);
            return alreadyInDeletionProgress;
        }

        private enum DatabaseHealth
        {
            NotEnoughInfo,
            Bad,
            Good
        }

        private DatabaseHealth FailedDatabaseInstanceOrNode(
            string node,
            DatabaseObservationState state)
        {
            var clusterTopology = state.ClusterTopology;
            var current = state.Current;
            var db = state.Name;

            if (clusterTopology.Contains(node) == false) // this node is no longer part of the *Cluster* databaseTopology and need to be replaced.
                return DatabaseHealth.Bad;

            var hasCurrent = current.TryGetValue(node, out var currentNodeStats);

            // Wait until we have more info
            if (hasCurrent == false)
                return DatabaseHealth.NotEnoughInfo;

            // if server is down we should reassign
            if (DateTime.UtcNow - currentNodeStats.LastSuccessfulUpdateDateTime > _breakdownTimeout)
            {
                if (DateTime.UtcNow - StartTime < _breakdownTimeout)
                    return DatabaseHealth.NotEnoughInfo;

                return DatabaseHealth.Bad;
            }

            if (currentNodeStats.LastGoodDatabaseStatus.TryGetValue(db, out var lastGoodTime) == false)
            {
                // here we have a problem, the databaseTopology says that the db needs to be in the node, but the node
                // doesn't know that the db is on it, that probably indicate some problem and we'll move it
                // to another node to resolve it.
                return DatabaseHealth.NotEnoughInfo;
            }
            if (lastGoodTime == default(DateTime) || lastGoodTime == DateTime.MinValue)
                return DatabaseHealth.NotEnoughInfo;

            return DateTime.UtcNow - lastGoodTime > _breakdownTimeout ? DatabaseHealth.Bad : DatabaseHealth.Good;
        }

        private bool TryFindFitNode(string badNode, DatabaseObservationState state, out string bestNode)
        {
            bestNode = null;
            var dbCount = int.MaxValue;

            var topology = state.DatabaseTopology;
            var clusterTopology = state.ClusterTopology;
            var current = state.Current;
            var db = state.Name;

            var databaseNodes = topology.AllNodes.ToList();

            if (topology.Members.Count == 0) // no one can be used as mentor
                return false;

            foreach (var node in clusterTopology.AllNodes.Keys)
            {
                if (databaseNodes.Contains(node))
                    continue;

                if (FailedDatabaseInstanceOrNode(node, state) == DatabaseHealth.Bad)
                    continue;

                if (current.TryGetValue(node, out var nodeReport) == false)
                {
                    if (bestNode == null)
                        bestNode = node;
                    continue;
                }

                if (dbCount > nodeReport.Report.Count)
                {
                    dbCount = nodeReport.Report.Count;
                    bestNode = node;
                }
            }

            if (bestNode == null)
            {
                LogMessage($"The database '{db}' on {badNode} has not responded for a long time, but there is no free node to reassign it.", database: db);
                return false;
            }
            LogMessage($"The database '{db}' on {badNode} has not responded for a long time, so we reassign it to {bestNode}.", database: db);

            return true;
        }

        private string FindMostUpToDateNode(List<string> nodes, string database, Dictionary<string, ClusterNodeStatusReport> current)
        {
            var updated = nodes[0];
            var highestChangeVectors = current[updated].Report[database].DatabaseChangeVector;
            var maxDocsCount = current[updated].Report[database].NumberOfDocuments;
            for (var index = 1; index < nodes.Count; index++)
            {
                var node = nodes[index];
                var report = current[node].Report[database];
                var cv = report.DatabaseChangeVector;
                var status = ChangeVectorUtils.GetConflictStatus(cv, highestChangeVectors);
                if (status == ConflictStatus.Update)
                {
                    highestChangeVectors = cv;
                }
                // In conflict we need to choose between 2 nodes that are not synced.
                // So we take the one with the most documents.
                if (status == ConflictStatus.Conflict)
                {
                    if (report.NumberOfDocuments > maxDocsCount)
                    {
                        highestChangeVectors = cv;
                        maxDocsCount = report.NumberOfDocuments;
                        updated = node;
                    }
                }
            }
            return updated;
        }

        private static bool CheckIndexProgress(
            long lastPrevEtag,
            Dictionary<string, DatabaseStatusReport.ObservedIndexStatus> previous,
            Dictionary<string, DatabaseStatusReport.ObservedIndexStatus> current,
            Dictionary<string, DatabaseStatusReport.ObservedIndexStatus> mentor,
            out string reason)
        {
            /*
            Here we are being a bit tricky. A database node is consider ready for promotion when
            it's replication is one cycle behind its mentor, but there are still indexes to consider.

            If we just replicate a whole bunch of stuff and indexes are catching up, we want to only
            promote when the indexes actually caught up. We do that by also requiring that all indexes
            will be either fully caught up (non stale) or that they are at most a single cycle behind.

            This is check by looking at the global etag from the previous round, and comparing it to the
            last etag that each index indexed in the current round. Note that technically, we need to compare
            on a per collection basis, but we can avoid it by noting that if the collection's last etag is
            not beyond the previous max etag, then the index will therefor not be non stale.

             */

            foreach (var mentorIndex in mentor)
            {
                // we go over all of the mentor indexes to validated that the promotable has them.
                // Since we don't save in the state machine the definition of side-by-side indexes, we will skip them, because
                // the promotable don't have them.

                if (mentorIndex.Value.IsSideBySide)
                    continue;

                if (mentor.TryGetValue(Constants.Documents.Indexing.SideBySideIndexNamePrefix + mentorIndex.Key, out var mentorIndexStats) == false)
                {
                    mentorIndexStats = mentorIndex.Value;
                }

                if (previous.TryGetValue(mentorIndex.Key, out _) == false)
                {
                    reason = $"Index '{mentorIndex.Key}' is missing";
                    return false;
                }

                if (current.TryGetValue(mentorIndex.Key, out var currentIndexStats) == false)
                {
                    reason = $"Index '{mentorIndex.Key}' is missing";
                    return false;
                }

                if (currentIndexStats.State == IndexState.Error)
                {
                    if (mentorIndexStats.State == IndexState.Error)
                        continue;
                    reason = $"Index '{mentorIndex.Key}' is in state '{currentIndexStats.State}'";
                    return false;
                }

                if (currentIndexStats.IsStale == false)
                    continue;

                if (mentorIndexStats.LastIndexedEtag == (long)Index.IndexProgressStatus.Faulty)
                {
                    continue; // skip the check for faulty indexes
                }

                if (currentIndexStats.State == IndexState.Disabled)
                    continue;

                var lastIndexEtag = currentIndexStats.LastIndexedEtag;
                if (lastPrevEtag > lastIndexEtag)
                {
                    reason = $"Index '{mentorIndex.Key}' is in state '{currentIndexStats.State}' and not up-to-date (prev: {lastPrevEtag}, current: {lastIndexEtag}).";
                    return false;
                }
            }

            reason = null;
            return true;
        }

        private Task<(long Index, object Result)> UpdateTopology(UpdateTopologyCommand cmd)
        {
            if (_engine.LeaderTag != _server.NodeTag)
            {
                throw new NotLeadingException("This node is no longer the leader, so we abort updating the database databaseTopology");
            }

            return _engine.PutAsync(cmd);
        }

        private Task<(long Index, object Result)> Delete(DeleteDatabaseCommand cmd)
        {
            if (_engine.LeaderTag != _server.NodeTag)
            {
                throw new NotLeadingException("This node is no longer the leader, so we abort the deletion command");
            }
            return _engine.PutAsync(cmd);
        }

        public void Dispose()
        {
            _cts.Cancel();

            try
            {
                if (_observe.Join((int)TimeSpan.FromSeconds(30).TotalMilliseconds) == false)
                {
                    throw new ObjectDisposedException($"Cluster observer on node {_nodeTag} still running and can't be closed");
                }
            }
            finally
            {
                _cts.Dispose();
            }
        }

        internal class DatabaseObservationState
        {
            public string Name;
            public DatabaseTopology DatabaseTopology;
            public Dictionary<string, ClusterNodeStatusReport> Current;
            public Dictionary<string, ClusterNodeStatusReport> Previous;
            public ClusterTopology ClusterTopology;

            public RawDatabaseRecord RawDatabase;

            public long ReadTruncatedClusterTransactionCommandsCount()
            {
                RawDatabase.Raw.TryGet(nameof(DatabaseRecord.TruncatedClusterTransactionCommandsCount), out long count);
                return count;
            }

            public bool TryGetAutoIndex(string name, out AutoIndexDefinition definition)
            {
                BlittableJsonReaderObject autoDefinition = null;
                definition = null;
                RawDatabase.Raw.TryGet(nameof(DatabaseRecord.AutoIndexes), out BlittableJsonReaderObject autoIndexes);
                if (autoIndexes?.TryGet(name, out autoDefinition) == false)
                    return false;

                definition = JsonDeserializationServer.AutoIndexDefinition(autoDefinition);
                return true;
            }

            public Dictionary<string, DeletionInProgressStatus> ReadDeletionInProgress()
            {
                return RawDatabase.DeletionInProgress;
            }

            public bool ReadDatabaseDisabled()
            {
                return RawDatabase.IsDisabled;
            }

            public bool ReadRestoringInProgress()
            {
                return RawDatabase.DatabaseState == DatabaseStateStatus.RestoreInProgress;
            }

            public Dictionary<string, string> ReadSettings()
            {
                return RawDatabase.Settings;
            }

            public DatabaseStatusReport GetCurrentDatabaseReport(string node)
            {
                if (Current.TryGetValue(node, out var report) == false)
                    return null;

                if (report.Report.TryGetValue(Name, out var databaseReport) == false)
                    return null;

                return databaseReport;
            }

            public DatabaseStatusReport GetPreviousDatabaseReport(string node)
            {
                if (Previous.TryGetValue(node, out var report) == false)
                    return null;

                if (report.Report.TryGetValue(Name, out var databaseReport) == false)
                    return null;

                return databaseReport;
            }
        }
    }
}<|MERGE_RESOLUTION|>--- conflicted
+++ resolved
@@ -128,7 +128,7 @@
                     {
                         _iteration++;
                         var newStats = _maintenance.GetStats();
-                        
+
                         // ReSharper disable once MethodSupportsCancellation
                         // we explicitly not passing a token here, since it will throw operation cancelled,
                         // but the original task might continue to run (with an open tx)
@@ -176,7 +176,7 @@
         private async Task AnalyzeLatestStats(
             Dictionary<string, ClusterNodeStatusReport> newStats,
             Dictionary<string, ClusterNodeStatusReport> prevStats
-        )
+            )
         {
             var currentLeader = _engine.CurrentLeader;
             if (currentLeader == null)
@@ -193,23 +193,16 @@
                 databases = _engine.StateMachine.GetDatabaseNames(context).ToList();
             }
 
-            var now = SystemTime.UtcNow;
+            var now = Time.GetUtcNow();
             var cleanupIndexes = now.Ticks - _lastIndexCleanupTimeInTicks >= _server.Configuration.Indexing.CleanupInterval.AsTimeSpan.Ticks;
             var cleanupTombstones = now.Ticks - _lastTombstonesCleanupTimeInTicks >= _server.Configuration.Cluster.CompareExchangeTombstonesCleanupInterval.AsTimeSpan.Ticks;
+            var cleanupExpiredCompareExchange = now.Ticks - _lastExpiredCompareExchangeCleanupTimeInTicks >= _server.Configuration.Cluster.CompareExchangeExpiredCleanupInterval.AsTimeSpan.Ticks;
 
             foreach (var database in databases)
             {
                 using (_contextPool.AllocateOperationContext(out TransactionOperationContext context))
                 using (context.OpenReadTransaction())
                 {
-<<<<<<< HEAD
-                    var now = Time.GetUtcNow();
-                    var cleanupIndexes = now.Ticks - _lastIndexCleanupTimeInTicks >= _server.Configuration.Indexing.CleanupInterval.AsTimeSpan.Ticks;
-                    var cleanupTombstones = now.Ticks - _lastTombstonesCleanupTimeInTicks >= _server.Configuration.Cluster.CompareExchangeTombstonesCleanupInterval.AsTimeSpan.Ticks;
-                    var cleanupExpiredCompareExchange = now.Ticks - _lastExpiredCompareExchangeCleanupTimeInTicks >= _server.Configuration.Cluster.CompareExchangeExpiredCleanupInterval.AsTimeSpan.Ticks;
-
-=======
->>>>>>> 9a408547
                     var clusterTopology = _server.GetClusterTopology(context);
 
                     _cts.Token.ThrowIfCancellationRequested();
@@ -223,10 +216,10 @@
                         }
 
                         var databaseTopology = rawRecord.Topology;
-                        var topologyStamp = databaseTopology?.Stamp ?? new LeaderStamp {Index = -1, LeadersTicks = -1, Term = -1};
+                        var topologyStamp = databaseTopology?.Stamp ?? new LeaderStamp { Index = -1, LeadersTicks = -1, Term = -1 };
                         var graceIfLeaderChanged = _term > topologyStamp.Term && currentLeader.LeaderShipDuration < _stabilizationTimeMs;
                         var letStatsBecomeStable = _term == topologyStamp.Term &&
-                                                   (currentLeader.LeaderShipDuration - topologyStamp.LeadersTicks < _stabilizationTimeMs);
+                            (currentLeader.LeaderShipDuration - topologyStamp.LeadersTicks < _stabilizationTimeMs);
                         if (graceIfLeaderChanged || letStatsBecomeStable)
                         {
                             LogMessage($"We give more time for the '{database}' stats to become stable, so we skip analyzing it for now.", database: database);
@@ -251,7 +244,7 @@
                         {
                             AddToDecisionLog(database, updateReason);
 
-                            var cmd = new UpdateTopologyCommand(database, RaftIdGenerator.NewId()) {Topology = databaseTopology, RaftCommandIndex = etag};
+                            var cmd = new UpdateTopologyCommand(database, RaftIdGenerator.NewId()) { Topology = databaseTopology, RaftCommandIndex = etag };
 
                             updateCommands.Add((cmd, updateReason));
                         }
@@ -268,29 +261,25 @@
                         if (cleanupIndexes)
                             await CleanUpUnusedAutoIndexes(state);
 
-<<<<<<< HEAD
-                            if (cleanupTombstones)
+                        if (cleanupTombstones)
+                        {
+                            var cleanupState = await CleanUpCompareExchangeTombstones(database, state, context);
+                            switch (cleanupState)
                             {
-                                var cleanupState = await CleanUpCompareExchangeTombstones(database, state, context);
-                                switch (cleanupState)
-                                {
-                                    case CompareExchangeTombstonesCleanupState.HasMoreTombstones:
-                                    case CompareExchangeTombstonesCleanupState.InvalidDatabaseObservationState:
-                                        _hasMoreTombstones = true;
-                                        break;
-                                    case CompareExchangeTombstonesCleanupState.InvalidPeriodicBackupStatus:
-                                    case CompareExchangeTombstonesCleanupState.NoMoreTombstones:
-                                        _hasMoreTombstones |= false;
-                                        break;
-                                    default:
-                                        throw new NotSupportedException($"Not supported state: '{cleanupState}'.");
-                                }
+                                case CompareExchangeTombstonesCleanupState.HasMoreTombstones:
+                                case CompareExchangeTombstonesCleanupState.InvalidDatabaseObservationState:
+                                    _hasMoreTombstones = true;
+                                    break;
+
+                                case CompareExchangeTombstonesCleanupState.InvalidPeriodicBackupStatus:
+                                case CompareExchangeTombstonesCleanupState.NoMoreTombstones:
+                                    _hasMoreTombstones |= false;
+                                    break;
+
+                                default:
+                                    throw new NotSupportedException($"Not supported state: '{cleanupState}'.");
                             }
                         }
-=======
-                        if (cleanupTombstones)
-                            _hasMoreTombstones |= await CleanUpCompareExchangeTombstones(database, context);
->>>>>>> 9a408547
                     }
                 }
             }
@@ -301,18 +290,15 @@
             if (cleanupTombstones && _hasMoreTombstones == false)
                 _lastTombstonesCleanupTimeInTicks = now.Ticks;
 
-<<<<<<< HEAD
-                    if (cleanupTombstones && _hasMoreTombstones == false)
-                        _lastTombstonesCleanupTimeInTicks = now.Ticks;
-
-                    if (cleanupExpiredCompareExchange)
-                    {
-                        if (await RemoveExpiredCompareExchange(context, now.Ticks) == false)
-                            _lastExpiredCompareExchangeCleanupTimeInTicks = now.Ticks;
-                    }
-                }
-=======
->>>>>>> 9a408547
+            if (cleanupExpiredCompareExchange)
+            {
+                using (_contextPool.AllocateOperationContext(out TransactionOperationContext context))
+                using (context.OpenReadTransaction())
+                {
+                    if (await RemoveExpiredCompareExchange(context, now.Ticks) == false)
+                        _lastExpiredCompareExchangeCleanupTimeInTicks = now.Ticks;
+                }
+            }
 
             foreach (var command in updateCommands)
             {
@@ -343,7 +329,7 @@
                 foreach (var command in deletions)
                 {
                     AddToDecisionLog(command.DatabaseName,
-                        $"We reached the replication factor on '{command.DatabaseName}', so we try to remove promotables/rehabs from: {string.Join(", ", command.FromNodes)}");
+                         $"We reached the replication factor on '{command.DatabaseName}', so we try to remove promotables/rehabs from: {string.Join(", ", command.FromNodes)}");
 
                     await Delete(command);
                 }
@@ -359,7 +345,7 @@
                         AddToDecisionLog(kvp.Key, $"Should clean up values up to raft index {kvp.Value}.");
                     }
 
-                    var cmd = new CleanUpClusterStateCommand(guid) {ClusterTransactionsCleanup = cleanUpState};
+                    var cmd = new CleanUpClusterStateCommand(guid) { ClusterTransactionsCleanup = cleanUpState };
 
                     if (_engine.LeaderTag != _server.NodeTag)
                     {
@@ -370,7 +356,6 @@
                 }
             }
         }
-
 
         private static string GetCommandId(Dictionary<string, long> dic)
         {
@@ -489,10 +474,12 @@
                 {
                     case CompareExchangeTombstonesCleanupState.HasMoreTombstones:
                         break;
+
                     case CompareExchangeTombstonesCleanupState.InvalidDatabaseObservationState:
                     case CompareExchangeTombstonesCleanupState.InvalidPeriodicBackupStatus:
                     case CompareExchangeTombstonesCleanupState.NoMoreTombstones:
                         return cleanupState;
+
                     default:
                         throw new NotSupportedException($"Not supported state: '{cleanupState}'.");
                 }
@@ -956,6 +943,7 @@
                         }
 
                         break;
+
                     case DatabaseHealth.Good:
 
                         if (pendingDelete.Contains(rehab) && databaseTopology.PromotablesStatus.ContainsKey(rehab) == false)
@@ -1128,15 +1116,19 @@
                     case ClusterNodeStatusReport.ReportStatus.Timeout:
                         reason = $"Node in rehabilitation due to timeout reached trying to get stats from node.{Environment.NewLine}";
                         break;
+
                     case ClusterNodeStatusReport.ReportStatus.OutOfCredits:
                         reason = $"Node in rehabilitation because it run out of CPU credits.{Environment.NewLine}";
                         break;
+
                     case ClusterNodeStatusReport.ReportStatus.EarlyOutOfMemory:
                         reason = $"Node in rehabilitation because of early out of memory.{Environment.NewLine}";
                         break;
+
                     case ClusterNodeStatusReport.ReportStatus.HighDirtyMemory:
                         reason = $"Node in rehabilitation because of high dirty memory.{Environment.NewLine}";
                         break;
+
                     default:
                         reason = $"Node in rehabilitation due to last report status being '{nodeStats.Status}'.{Environment.NewLine}";
                         break;
