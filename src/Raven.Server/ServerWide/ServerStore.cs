--- conflicted
+++ resolved
@@ -1274,21 +1274,12 @@
                 }
             }
 
-<<<<<<< HEAD
-            var dueTime = (int)(wakeup - now).TotalMilliseconds;
-            DatabasesLandlord.RescheduleDatabaseWakeup(db, dueTime, wakeup);
-
-            if (Logger.IsOperationsEnabled)
-                Logger.Operations($"Rescheduling the wakeup timer for idle database '{db}', because backup task '{backupConfig.Name}' with id '{taskId}' which belongs to node '{Engine.Tag}', new timer is set to: '{wakeup}', with dueTime: {dueTime} ms.");
-
-=======
                 var nextIdleDatabaseActivity = new IdleDatabaseActivity(IdleDatabaseActivityType.WakeUpDatabase, wakeup);
                 DatabasesLandlord.RescheduleNextIdleDatabaseActivity(db, nextIdleDatabaseActivity);
 
-                if (Logger.IsOperationsEnabled)
+            if (Logger.IsOperationsEnabled)
                     Logger.Operations($"Rescheduling the wakeup timer for idle database '{db}', because backup task '{backupConfig.Name}' with id '{taskId}' which belongs to node '{Engine.Tag}', new timer is set to: '{nextIdleDatabaseActivity.DateTime}', with dueTime: {nextIdleDatabaseActivity.DueTime} ms.");
-            }
->>>>>>> c9f41301
+
         }
 
         private void ConfirmCertificateReplacedValueChanged(long index, string type)
