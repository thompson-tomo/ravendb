--- conflicted
+++ resolved
@@ -504,32 +504,32 @@
             CleanUpClusterStateCommand cleanCommand = null;
             try
             {
-                var items = context.Transaction.InnerTransaction.OpenTable(ItemsSchema, Items);
+            var items = context.Transaction.InnerTransaction.OpenTable(ItemsSchema, Items);
                 cleanCommand = (CleanUpClusterStateCommand)JsonDeserializationCluster.Commands[nameof(CleanUpClusterStateCommand)](cmd);
-                var affectedDatabases = cleanCommand.Clean(context, index);
-                foreach (var tuple in affectedDatabases)
-                {
-                    var database = tuple.Key;
-                    var commandsCount = tuple.Value;
-                    var record = ReadDatabase(context, database);
-                    if (record == null)
-                        continue;
-
-                    record.TruncatedClusterTransactionCommandsCount = commandsCount;
-
-                    var dbKey = "db/" + tuple.Key;
-                    using (Slice.From(context.Allocator, dbKey, out Slice valueName))
-                    using (Slice.From(context.Allocator, dbKey.ToLowerInvariant(), out Slice valueNameLowered))
-                    {
-                        var updatedDatabaseBlittable = EntityToBlittable.ConvertCommandToBlittable(record, context);
-                        UpdateValue(index, items, valueNameLowered, valueName, updatedDatabaseBlittable);
-                    }
-
-                    // we simply update the value without invoking the OnChange function
-                }
-
-                OnTransactionDispose(context, index);
-            }
+            var affectedDatabases = cleanCommand.Clean(context, index);
+            foreach (var tuple in affectedDatabases)
+            {
+                var database = tuple.Key;
+                var commandsCount = tuple.Value;
+                var record = ReadDatabase(context, database);
+                if (record == null)
+                    continue;
+
+                record.TruncatedClusterTransactionCommandsCount = commandsCount;
+
+                var dbKey = "db/" + tuple.Key;
+                using (Slice.From(context.Allocator, dbKey, out Slice valueName))
+                using (Slice.From(context.Allocator, dbKey.ToLowerInvariant(), out Slice valueNameLowered))
+                {
+                    var updatedDatabaseBlittable = EntityToBlittable.ConvertCommandToBlittable(record, context);
+                    UpdateValue(index, items, valueNameLowered, valueName, updatedDatabaseBlittable);
+                }
+
+                // we simply update the value without invoking the OnChange function
+            }
+
+            OnTransactionDispose(context, index);
+        }
             catch (Exception e)
             {
                 exception = e;
@@ -548,25 +548,25 @@
             try
             {
                 clusterTransaction = (ClusterTransactionCommand)JsonDeserializationCluster.Commands[nameof(ClusterTransactionCommand)](cmd);
-                UpdateDatabaseRecordId(context, index, clusterTransaction);
-
-                var compareExchangeItems = context.Transaction.InnerTransaction.OpenTable(CompareExchangeSchema, CompareExchange);
-                var error = clusterTransaction.ExecuteCompareExchangeCommands(context, index, compareExchangeItems);
-                if (error == null)
-                {
-                    clusterTransaction.SaveCommandsBatch(context, index);
-                    var notify = clusterTransaction.HasDocumentsInTransaction
-                        ? DatabasesLandlord.ClusterDatabaseChangeType.PendingClusterTransactions
-                        : DatabasesLandlord.ClusterDatabaseChangeType.ClusterTransactionCompleted;
-
-                    NotifyDatabaseAboutChanged(context, clusterTransaction.DatabaseName, index, nameof(ClusterTransactionCommand), notify);
-
-                    return null;
-                }
-
-                OnTransactionDispose(context, index);
-                return error;
-            }
+            UpdateDatabaseRecordId(context, index, clusterTransaction);
+
+            var compareExchangeItems = context.Transaction.InnerTransaction.OpenTable(CompareExchangeSchema, CompareExchange);
+            var error = clusterTransaction.ExecuteCompareExchangeCommands(context, index, compareExchangeItems);
+            if (error == null)
+            {
+                clusterTransaction.SaveCommandsBatch(context, index);
+                var notify = clusterTransaction.HasDocumentsInTransaction
+                    ? DatabasesLandlord.ClusterDatabaseChangeType.PendingClusterTransactions
+                    : DatabasesLandlord.ClusterDatabaseChangeType.ClusterTransactionCompleted;
+
+                NotifyDatabaseAboutChanged(context, clusterTransaction.DatabaseName, index, nameof(ClusterTransactionCommand), notify);
+
+                return null;
+            }
+
+            OnTransactionDispose(context, index);
+            return error;
+        }
             catch (Exception e)
             {
                 exception = e;
@@ -709,7 +709,7 @@
             finally
             {
                 LogCommand(nameof(InstallUpdatedServerCertificateCommand), index, exception);
-            }
+        }
         }
 
         private void ConfirmServerCertificateReplaced(TransactionOperationContext context, BlittableJsonReaderObject cmd, long index, ServerStore serverStore)
@@ -796,49 +796,49 @@
             {
                 removedCmd = JsonDeserializationCluster.RemoveNodeFromClusterCommand(cmd);
                 var removed = removedCmd.RemovedNode;
-                var items = context.Transaction.InnerTransaction.OpenTable(ItemsSchema, Items);
-
-                foreach (var record in ReadAllDatabases(context))
-                {
-                    using (Slice.From(context.Allocator, "db/" + record.DatabaseName.ToLowerInvariant(), out Slice lowerKey))
-                    using (Slice.From(context.Allocator, "db/" + record.DatabaseName, out Slice key))
-                    {
-                        if (record.DeletionInProgress != null)
+            var items = context.Transaction.InnerTransaction.OpenTable(ItemsSchema, Items);
+
+            foreach (var record in ReadAllDatabases(context))
+            {
+                using (Slice.From(context.Allocator, "db/" + record.DatabaseName.ToLowerInvariant(), out Slice lowerKey))
+                using (Slice.From(context.Allocator, "db/" + record.DatabaseName, out Slice key))
+                {
+                    if (record.DeletionInProgress != null)
+                    {
+                        // delete immediately if this node was removed.
+                        var deleteNow = record.DeletionInProgress.Remove(removed) && _parent.Tag == removed;
+                        if (record.DeletionInProgress.Count == 0 && record.Topology.Count == 0 || deleteNow)
                         {
-                            // delete immediately if this node was removed.
-                            var deleteNow = record.DeletionInProgress.Remove(removed) && _parent.Tag == removed;
-                            if (record.DeletionInProgress.Count == 0 && record.Topology.Count == 0 || deleteNow)
-                            {
-                                DeleteDatabaseRecord(context, index, items, lowerKey, record.DatabaseName);
+                            DeleteDatabaseRecord(context, index, items, lowerKey, record.DatabaseName);
                                 NotifyDatabaseAboutChanged(context, record.DatabaseName, index, nameof(RemoveNodeFromCluster),
                                     DatabasesLandlord.ClusterDatabaseChangeType.RecordChanged);
-                                continue;
-                            }
+                            continue;
                         }
-
-                        if (record.Topology.RelevantFor(removed))
+                    }
+
+                    if (record.Topology.RelevantFor(removed))
+                    {
+                        record.Topology.RemoveFromTopology(removed);
+                        // Explicit removing of the node means that we modify the replication factor
+                        record.Topology.ReplicationFactor = record.Topology.Count;
+                        if (record.Topology.Count == 0)
                         {
-                            record.Topology.RemoveFromTopology(removed);
-                            // Explicit removing of the node means that we modify the replication factor
-                            record.Topology.ReplicationFactor = record.Topology.Count;
-                            if (record.Topology.Count == 0)
-                            {
-                                DeleteDatabaseRecord(context, index, items, lowerKey, record.DatabaseName);
-                                OnTransactionDispose(context, index);
-                                continue;
-                            }
+                            DeleteDatabaseRecord(context, index, items, lowerKey, record.DatabaseName);
+                            OnTransactionDispose(context, index);
+                            continue;
                         }
-
-                        var updated = EntityToBlittable.ConvertCommandToBlittable(record, context);
-
-                        UpdateValue(index, items, lowerKey, key, updated);
                     }
+
+                    var updated = EntityToBlittable.ConvertCommandToBlittable(record, context);
+
+                    UpdateValue(index, items, lowerKey, key, updated);
+                }
 
                     NotifyDatabaseAboutChanged(context, record.DatabaseName, index, nameof(RemoveNodeFromCluster),
                         DatabasesLandlord.ClusterDatabaseChangeType.RecordChanged);
-                }
-
-            }
+            }
+
+        }
             catch (Exception e)
             {
                 exception = e;
@@ -899,16 +899,12 @@
 
                 updateCommand.Execute(context, items, index, record, _parent.CurrentState, out result);
             }
-<<<<<<< HEAD
-            finally
-=======
             catch(Exception e)
             {
                 exception = e;
                 throw;
             }
-            finally 
->>>>>>> 9a340cc6
+            finally
             {
                 LogCommand(type, index, exception, updateCommand?.AdditionalDebugInformation(exception));
                 NotifyDatabaseAboutChanged(context, updateCommand?.DatabaseName, index, type, DatabasesLandlord.ClusterDatabaseChangeType.ValueChanged);
@@ -926,50 +922,45 @@
             RemoveNodeFromDatabaseCommand remove = null;
             try
             {
-                var items = context.Transaction.InnerTransaction.OpenTable(ItemsSchema, Items);
+            var items = context.Transaction.InnerTransaction.OpenTable(ItemsSchema, Items);
                 remove = JsonDeserializationCluster.RemoveNodeFromDatabaseCommand(cmd);
-                var databaseName = remove.DatabaseName;
-                var databaseNameLowered = databaseName.ToLowerInvariant();
-                using (Slice.From(context.Allocator, "db/" + databaseNameLowered, out Slice lowerKey))
-                using (Slice.From(context.Allocator, "db/" + databaseName, out Slice key))
-                {
-                    if (items.ReadByKey(lowerKey, out TableValueReader reader) == false)
-                        throw new RachisApplyException($"The database {databaseName} does not exists");
-
-<<<<<<< HEAD
+            var databaseName = remove.DatabaseName;
+            var databaseNameLowered = databaseName.ToLowerInvariant();
+            using (Slice.From(context.Allocator, "db/" + databaseNameLowered, out Slice lowerKey))
+            using (Slice.From(context.Allocator, "db/" + databaseName, out Slice key))
+            {
+                if (items.ReadByKey(lowerKey, out TableValueReader reader) == false)
+                    throw new RachisApplyException($"The database {databaseName} does not exists");
+
                 var doc = new BlittableJsonReaderObject(reader.Read(2, out int size), size, context);
                 var databaseRecord = JsonDeserializationCluster.DatabaseRecord(doc);
-=======
-                    var doc = new BlittableJsonReaderObject(reader.Read(2, out int size), size, context);
-                    var databaseRecord = JsonDeserializationCluster.DatabaseRecord(doc);
->>>>>>> 9a340cc6
-
-                    if (doc.TryGet(nameof(DatabaseRecord.Topology), out BlittableJsonReaderObject _) == false)
-                    {
-                        items.DeleteByKey(lowerKey);
+
+                if (doc.TryGet(nameof(DatabaseRecord.Topology), out BlittableJsonReaderObject _) == false)
+                {
+                    items.DeleteByKey(lowerKey);
                         NotifyDatabaseAboutChanged(context, databaseName, index, nameof(RemoveNodeFromDatabaseCommand),
                             DatabasesLandlord.ClusterDatabaseChangeType.RecordChanged);
-                        return;
-                    }
-
-                    remove.UpdateDatabaseRecord(databaseRecord, index);
-
-                    if (databaseRecord.DeletionInProgress.Count == 0 && databaseRecord.Topology.Count == 0)
-                    {
-                        DeleteDatabaseRecord(context, index, items, lowerKey, databaseName);
+                    return;
+                }
+
+                remove.UpdateDatabaseRecord(databaseRecord, index);
+
+                if (databaseRecord.DeletionInProgress.Count == 0 && databaseRecord.Topology.Count == 0)
+                {
+                    DeleteDatabaseRecord(context, index, items, lowerKey, databaseName);
                         NotifyDatabaseAboutChanged(context, databaseName, index, nameof(RemoveNodeFromDatabaseCommand),
                             DatabasesLandlord.ClusterDatabaseChangeType.RecordChanged);
-                        return;
-                    }
-
-                    var updated = EntityToBlittable.ConvertCommandToBlittable(databaseRecord, context);
-
-                    UpdateValue(index, items, lowerKey, key, updated);
-                }
+                    return;
+                }
+
+                var updated = EntityToBlittable.ConvertCommandToBlittable(databaseRecord, context);
+
+                UpdateValue(index, items, lowerKey, key, updated);
+            }
 
                 NotifyDatabaseAboutChanged(context, databaseName, index, nameof(RemoveNodeFromDatabaseCommand),
                     DatabasesLandlord.ClusterDatabaseChangeType.RecordChanged);
-            }
+        }
             catch (Exception e)
             {
                 exception = e;
@@ -1058,14 +1049,14 @@
                     {
                         if (items.ReadByKey(valueNameLowered, out TableValueReader reader) == false && addDatabaseCommand.RaftCommandIndex != 0)
                             throw new RachisConcurrencyException("Concurrency violation, the database " + addDatabaseCommand.Name +
-                                                                 " does not exists, but had a non zero etag");
+                                                           " does not exists, but had a non zero etag");
 
                         var actualEtag = Bits.SwapBytes(*(long*)reader.Read(3, out int size));
                         Debug.Assert(size == sizeof(long));
 
                         if (actualEtag != addDatabaseCommand.RaftCommandIndex.Value)
                             throw new RachisConcurrencyException("Concurrency violation, the database " + addDatabaseCommand.Name + " has etag " + actualEtag +
-                                                                 " but was expecting " + addDatabaseCommand.RaftCommandIndex);
+                                                           " but was expecting " + addDatabaseCommand.RaftCommandIndex);
                     }
 
                     UpdateValue(index, items, valueNameLowered, valueName, databaseRecordAsJson);
@@ -1126,49 +1117,45 @@
 
                 DeleteItem(context, delCmd.Name);
             }
-<<<<<<< HEAD
-            finally
-            {
-                NotifyValueChanged(context, type, index);
-            }
-        }
-
-        private void DeleteCertificate(TransactionOperationContext context, string type, BlittableJsonReaderObject cmd, long index)
-        {
-            try
-            {
-                var command = (DeleteCertificateFromClusterCommand)CommandBase.CreateFrom(cmd);
-
-                DeleteCertificate(context, command.Name);
-            }
-            finally
-            {
-                NotifyValueChanged(context, type, index);
-            }
-        }
-
-        private void DeleteMultipleCertificates(TransactionOperationContext context, string type, BlittableJsonReaderObject cmd, long index)
-        {
-            try
-            {
-                var command = (DeleteCertificateCollectionFromClusterCommand)CommandBase.CreateFrom(cmd);
-
-                foreach (var thumbprint in command.Names)
-                {
-                    DeleteCertificate(context, thumbprint);
-                }
-            }
-            finally
-=======
             catch (Exception e)
             {
                 exception = e;
                 throw;
             }
-            finally 
->>>>>>> 9a340cc6
+            finally
             {
                 LogCommand(type, index, exception, delCmd?.AdditionalDebugInformation(exception));
+                NotifyValueChanged(context, type, index);
+            }
+        }
+
+        private void DeleteCertificate(TransactionOperationContext context, string type, BlittableJsonReaderObject cmd, long index)
+        {
+            try
+            {
+                var command = (DeleteCertificateFromClusterCommand)CommandBase.CreateFrom(cmd);
+
+                DeleteCertificate(context, command.Name);
+            }
+            finally
+            {
+                NotifyValueChanged(context, type, index);
+            }
+        }
+
+        private void DeleteMultipleCertificates(TransactionOperationContext context, string type, BlittableJsonReaderObject cmd, long index)
+        {
+            try
+            {
+                var command = (DeleteCertificateCollectionFromClusterCommand)CommandBase.CreateFrom(cmd);
+
+                foreach (var thumbprint in command.Names)
+                {
+                    DeleteCertificate(context, thumbprint);
+                }
+            }
+            finally
+            {
                 NotifyValueChanged(context, type, index);
             }
         }
@@ -1211,16 +1198,12 @@
                     }
                 }
             }
-<<<<<<< HEAD
-            finally
-=======
             catch (Exception e)
             {
                 exception = e;
                 throw;
             }
-            finally 
->>>>>>> 9a340cc6
+            finally
             {
                 LogCommand(type, index, exception, delCmd?.AdditionalDebugInformation(exception));
                 NotifyValueChanged(context, type, index);
@@ -1255,16 +1238,12 @@
                     UpdateValue(index, items, valueNameLowered, valueName, newValue);
                 }
             }
-<<<<<<< HEAD
-            finally
-=======
             catch (Exception e)
             {
                 exception = e;
                 throw;
             }
-            finally 
->>>>>>> 9a340cc6
+            finally
             {
                 LogCommand(type, index, exception, command?.AdditionalDebugInformation(exception));
                 NotifyValueChanged(context, type, index);
@@ -1290,16 +1269,12 @@
                     return command.Value;
                 }
             }
-<<<<<<< HEAD
-            finally
-=======
             catch (Exception e)
             {
                 exception = e;
                 throw;
             }
-            finally 
->>>>>>> 9a340cc6
+            finally
             {
                 LogCommand(type, index,exception, command.AdditionalDebugInformation(exception));
                 NotifyValueChanged(context, type, index);
@@ -1471,11 +1446,7 @@
                     UpdateValue(index, items, valueNameLowered, valueName, updatedDatabaseBlittable);
                 }
             }
-<<<<<<< HEAD
-            finally
-=======
             catch (Exception e)
->>>>>>> 9a340cc6
             {
                 exception = e;
                 throw;
@@ -1486,8 +1457,6 @@
                 NotifyDatabaseAboutChanged(context, databaseName, index, type, DatabasesLandlord.ClusterDatabaseChangeType.RecordChanged);
             }
         }
-<<<<<<< HEAD
-=======
 
         [MethodImpl(MethodImplOptions.AggressiveInlining)]
         private void LogCommand(string type, long index, Exception exception, string additionalDebugInformation = null)
@@ -1510,56 +1479,6 @@
 
             _parent.Log.Info(msg);
         }
-
-        private void UpdateDatabaseRecordEtagForBackup(TransactionOperationContext context, string type, BlittableJsonReaderObject cmd, long index, Leader leader, ServerStore serverStore)
-        {
-            Exception exception = null;
-            try
-            {
-                string databaseName;
-                switch (type)
-                {
-                    case nameof(AddOrUpdateCompareExchangeCommand):
-                    case nameof(RemoveCompareExchangeCommand):
-                        if (cmd.TryGet(new StringSegment("Database"), out databaseName) == false || string.IsNullOrEmpty(databaseName))
-                            throw new RachisApplyException("Update database command must contain a DatabaseName property");
-                        break;
-                    case nameof(IncrementClusterIdentityCommand):
-                    case nameof(IncrementClusterIdentitiesBatchCommand):
-                    case nameof(UpdateClusterIdentityCommand):
-                        if (cmd.TryGet(DatabaseName, out databaseName) == false || string.IsNullOrEmpty(databaseName))
-                            throw new RachisApplyException("Update database command must contain a DatabaseName property");
-                        break;
-                    default:
-                        throw new RachisApplyException($"Not supported command type {type}");
-                }
-
-                var dbKey = "db/" + databaseName;
-                var items = context.Transaction.InnerTransaction.OpenTable(ItemsSchema, Items);
-                using (Slice.From(context.Allocator, dbKey, out Slice valueName))
-                using (Slice.From(context.Allocator, dbKey.ToLowerInvariant(), out Slice valueNameLowered))
-                {
-                    var databaseRecordJson = ReadInternal(context, out long etag, valueNameLowered);
-
-                    var databaseRecord = JsonDeserializationCluster.DatabaseRecord(databaseRecordJson);
-
-                    UpdateEtagForBackup(databaseRecord, type, index);
-                    var updatedDatabaseBlittable = EntityToBlittable.ConvertCommandToBlittable(databaseRecord, context);
-                    UpdateValue(index, items, valueNameLowered, valueName, updatedDatabaseBlittable);
-                }
-            }
-            catch (Exception e)
-            {
-                exception = e;
-                throw;
-            }
-            finally
-            {
-                LogCommand(type, index, exception);
-            }
-        }
-
->>>>>>> 9a340cc6
 
         private void UpdateEtagForBackup(DatabaseRecord databaseRecord, string type, long index)
         {
@@ -1795,23 +1714,17 @@
 
         public void ExecuteCompareExchange(TransactionOperationContext context, string type, BlittableJsonReaderObject cmd, long index, out object result)
         {
-<<<<<<< HEAD
-            var items = context.Transaction.InnerTransaction.OpenTable(CompareExchangeSchema, CompareExchange);
-            var compareExchange = (CompareExchangeCommandBase)JsonDeserializationCluster.Commands[type](cmd);
-
-            result = compareExchange.Execute(context, items, index);
-
-            OnTransactionDispose(context, index);
-=======
             Exception exception = null;
             CompareExchangeCommandBase compareExchange = null;
             try
             {
-                var items = context.Transaction.InnerTransaction.OpenTable(CompareExchangeSchema, CompareExchange);
+            var items = context.Transaction.InnerTransaction.OpenTable(CompareExchangeSchema, CompareExchange);
                 compareExchange = (CompareExchangeCommandBase)JsonDeserializationCluster.Commands[type](cmd);
-                result = compareExchange.Execute(context, items, index);
-                OnTransactionDispose(context, index);
-            }
+
+            result = compareExchange.Execute(context, items, index);
+
+            OnTransactionDispose(context, index);
+        }
             catch (Exception e)
             {
                 exception = e;
@@ -1821,7 +1734,6 @@
             {
                 LogCommand(type, index, exception, compareExchange?.AdditionalDebugInformation(exception));
             }
->>>>>>> 9a340cc6
         }
 
         private void OnTransactionDispose(TransactionOperationContext context, long index)
