--- conflicted
+++ resolved
@@ -1274,27 +1274,23 @@
                 remove = JsonDeserializationCluster.RemoveNodeFromDatabaseCommand(cmd);
                 var databaseName = remove.DatabaseName;
                 int shardIndex = TryGetShardIndexAndDatabaseName(ref databaseName);
-
-                var keyStr = "db/" + databaseName;
-                using (Slice.From(context.Allocator, keyStr.ToLowerInvariant(), out Slice lowerKey))
-                using (Slice.From(context.Allocator, keyStr, out Slice key))
-                {
-                    var rawRecord = ReadRawDatabase(context, databaseName, out _);
-
+                var databaseNameLowered = databaseName.ToLowerInvariant();
+                using (Slice.From(context.Allocator, "db/" + databaseNameLowered, out Slice lowerKey))
+                using (Slice.From(context.Allocator, "db/" + databaseName, out Slice key))
+                {
+                    var rawRecord = ReadRawDatabaseRecord(context, databaseName, out _);
                     if (rawRecord == null)
                         throw new DatabaseDoesNotExistException($"The database {databaseName} does not exists");
 
-                    if (rawRecord.TryGet(nameof(DatabaseRecord.Topology), out BlittableJsonReaderObject _) == false)
+                    if (rawRecord.Topology == null)
                     {
                         items.DeleteByKey(lowerKey);
-
                         NotifyDatabaseAboutChanged(context, databaseName, index, nameof(RemoveNodeFromDatabaseCommand),
                             DatabasesLandlord.ClusterDatabaseChangeType.RecordChanged, null);
                         return;
                     }
 
-                    var databaseRecord = JsonDeserializationCluster.DatabaseRecord(rawRecord);
-
+                    var databaseRecord = JsonDeserializationCluster.DatabaseRecord(rawRecord.Raw);
 
                     if (shardIndex == -1) // not sharded
                     {
@@ -1304,6 +1300,7 @@
                     {
                         remove.UpdateShardedDatabaseRecord(databaseRecord, shardIndex, index);
                     }
+
 
                     if (databaseRecord.DeletionInProgress.Count == 0 && databaseRecord.Topology.Count == 0)
                     {
@@ -1312,12 +1309,8 @@
                             DatabasesLandlord.ClusterDatabaseChangeType.RecordChanged, null);
                         return;
                     }
-<<<<<<< HEAD
 
                     var updated = DocumentConventions.DefaultForServer.Serialization.DefaultConverter.ToBlittable(databaseRecord, context);
-=======
-                    var updated = EntityToBlittable.ConvertCommandToBlittable(databaseRecord, context);
->>>>>>> e6455764
 
                     UpdateValue(index, items, lowerKey, key, updated);
                 }
@@ -3015,20 +3008,16 @@
         public RawDatabaseRecord ReadRawDatabaseRecord<TTransaction>(TransactionOperationContext<TTransaction> context, string name, out long etag)
             where TTransaction : RavenTransaction
         {
-<<<<<<< HEAD
+            int shardIndex = TryGetShardIndexAndDatabaseName(ref name);
             var rawRecord = Read(context, "db/" + name.ToLowerInvariant(), out etag);
-=======
-            int shardIndex = TryGetShardIndexAndDatabaseName(ref name);
-
-            var rawRecord = ReadRawDatabase(context, name, out etag);
-
+            if (rawRecord == null)
+                return null;
             var databaseRecord = BuildShardedDatabaseRecord(context, rawRecord, shardIndex);
             return new RawDatabaseRecord(context, databaseRecord);
         }
-
+        
         private static BlittableJsonReaderObject BuildShardedDatabaseRecord(JsonOperationContext context, BlittableJsonReaderObject rawRecord, int shardIndex)
         {
->>>>>>> e6455764
             if (rawRecord == null)
                 return null;
 
@@ -3036,12 +3025,20 @@
             {
                 rawRecord = new RawDatabaseRecord(context, rawRecord)
                     .GetShardedDatabaseRecord(shardIndex)
-                    .GetRecord();
+                    .Raw;
             }
 
             return rawRecord;
         }
 
+
+        public RawDatabaseRecord ReadRawDatabaseRecord<TTransaction>(TransactionOperationContext<TTransaction> context, string name)
+            where TTransaction : RavenTransaction
+        {
+            return ReadRawDatabaseRecord(context, name, out _);
+        }
+        
+        
         private static int TryGetShardIndexAndDatabaseName(ref string name)
         {
             int shardIndex = name.IndexOf('$');
@@ -3056,12 +3053,6 @@
             return shardIndex;
         }
 
-        public RawDatabaseRecord ReadRawDatabaseRecord<TTransaction>(TransactionOperationContext<TTransaction> context, string name)
-            where TTransaction : RavenTransaction
-        {
-            return ReadRawDatabaseRecord(context, name, out _);
-        }
-
         public bool DatabaseExists<TTransaction>(TransactionOperationContext<TTransaction> context, string name)
             where TTransaction : RavenTransaction
         {
@@ -3073,23 +3064,10 @@
             using (Slice.From(context.Allocator, dbKey, out var key))
                 return items.VerifyKeyExists(key);
         }
-<<<<<<< HEAD
-=======
-
-        public DatabaseRecord ReadDatabase<T>(TransactionOperationContext<T> context, string name, out long etag)
-            where T : RavenTransaction
-        {
-            var doc = ReadRawDatabase(context, name, out etag);
-            if (doc == null)
-                return null;
-            return JsonDeserializationCluster.DatabaseRecord(doc);
-        }
->>>>>>> e6455764
 
         public DatabaseRecord ReadDatabase<TTransaction>(TransactionOperationContext<TTransaction> context, string name, out long etag)
             where TTransaction : RavenTransaction
         {
-<<<<<<< HEAD
             using (var databaseRecord = ReadRawDatabaseRecord(context, name, out etag))
             {
                 if (databaseRecord == null)
@@ -3097,30 +3075,17 @@
 
                 return databaseRecord.MaterializedRecord;
             }
-=======
-            int shardIndex = TryGetShardIndexAndDatabaseName(ref name);
-            var result = Read(context, "db/" + name.ToLowerInvariant(), out etag);
-            return BuildShardedDatabaseRecord(context, result, shardIndex);
->>>>>>> e6455764
         }
 
         public DatabaseTopology ReadDatabaseTopology(TransactionOperationContext context, string name)
         {
             using (var databaseRecord = ReadRawDatabaseRecord(context, name))
             {
-<<<<<<< HEAD
                 var topology = databaseRecord.Topology;
                 if (topology == null)
                     throw new InvalidOperationException($"The database record '{name}' doesn't contain topology.");
 
                 return topology;
-=======
-                if (rawDatabaseRecord.TryGet(nameof(DatabaseRecord.Topology), out BlittableJsonReaderObject topology) == false
-                    || topology == null)
-                    throw new InvalidOperationException($"The database record '{name}' doesn't contain topology.");
-
-                return JsonDeserializationCluster.DatabaseTopology(topology);
->>>>>>> e6455764
             }
         }
 
@@ -3466,7 +3431,7 @@
                     if (oldDatabaseRecord == null)
                         continue;
 
-                    var rawDatabaseRecord = new RawDatabaseRecord(oldDatabaseRecord);
+                    var rawDatabaseRecord = new RawDatabaseRecord(context, oldDatabaseRecord);
                     switch (command.Value.Type)
                     {
                         case ToggleDatabasesStateCommand.Parameters.ToggleType.Databases:
