--- conflicted
+++ resolved
@@ -302,33 +302,21 @@
                             throw new RachisApplyException(errorMessage);
                         SetValueForTypedDatabaseCommand(context, type, cmd, index, leader, out object result);
                         leader?.SetStateOf(index, result);
-<<<<<<< HEAD
                         SetIndexForBackup(context, cmd, index, type);
-=======
-                        UpdateDatabaseRecordEtagForBackup(context, type, cmd, index, leader, serverStore);
->>>>>>> c5d35332
                         break;
                     case nameof(IncrementClusterIdentitiesBatchCommand):
                         if (ValidatePropertyExistence(cmd, nameof(IncrementClusterIdentitiesBatchCommand), nameof(IncrementClusterIdentitiesBatchCommand.DatabaseName), out errorMessage) == false)
                             throw new RachisApplyException(errorMessage);
                         SetValueForTypedDatabaseCommand(context, type, cmd, index, leader, out result);
                         leader?.SetStateOf(index, result);
-<<<<<<< HEAD
                         SetIndexForBackup(context, cmd, index, type);
-=======
-                        UpdateDatabaseRecordEtagForBackup(context, type, cmd, index, leader, serverStore);
->>>>>>> c5d35332
                         break;
                     case nameof(UpdateClusterIdentityCommand):
                         if (ValidatePropertyExistence(cmd, nameof(UpdateClusterIdentityCommand), nameof(UpdateClusterIdentityCommand.Identities), out errorMessage) == false)
                             throw new RachisApplyException(errorMessage);
                         SetValueForTypedDatabaseCommand(context, type, cmd, index, leader, out result);
                         leader?.SetStateOf(index, result);
-<<<<<<< HEAD
                         SetIndexForBackup(context, cmd, index, type);
-=======
-                        UpdateDatabaseRecordEtagForBackup(context, type, cmd, index, leader, serverStore);
->>>>>>> c5d35332
                         break;
                     case nameof(PutSortersCommand):
                     case nameof(DeleteSorterCommand):
@@ -378,11 +366,7 @@
                     case nameof(RemoveCompareExchangeCommand):
                         ExecuteCompareExchange(context, type, cmd, index, out var removeItem);
                         leader?.SetStateOf(index, removeItem);
-<<<<<<< HEAD
                         SetIndexForBackup(context, cmd, index, type);
-=======
-                        UpdateDatabaseRecordEtagForBackup(context, type, cmd, index, leader, serverStore);
->>>>>>> c5d35332
                         break;
                     case nameof(InstallUpdatedServerCertificateCommand):
                         InstallUpdatedServerCertificate(context, cmd, index, serverStore);
@@ -1417,15 +1401,12 @@
                 case nameof(SetIndexStateCommand):
                 case nameof(EditRevisionsConfigurationCommand):
                 case nameof(EditExpirationCommand):
-<<<<<<< HEAD
                 case nameof(EditDatabaseClientConfigurationCommand):
-=======
                 case nameof(AddOrUpdateCompareExchangeCommand):
                 case nameof(RemoveCompareExchangeCommand):
                 case nameof(IncrementClusterIdentityCommand):
                 case nameof(IncrementClusterIdentitiesBatchCommand):
                 case nameof(UpdateClusterIdentityCommand):
->>>>>>> c5d35332
                     databaseRecord.EtagForBackup = index;
                     break;
             }
