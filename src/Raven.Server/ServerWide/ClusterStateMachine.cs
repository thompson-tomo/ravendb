﻿using System;
using System.Collections.Concurrent;
using System.Collections.Generic;
using System.Diagnostics;
using System.IO;
using System.Linq;
using System.Net.Sockets;
using System.Runtime.CompilerServices;
using System.Runtime.ExceptionServices;
using System.Security.Cryptography.X509Certificates;
using System.Text;
using System.Threading;
using System.Threading.Tasks;
using Raven.Client.Documents.Operations.Backups;
using Raven.Client.Documents.Operations.Configuration;
using Raven.Client.Documents.Operations.Replication;
using Raven.Client.Documents.Session;
using Raven.Client.Exceptions.Database;
using Raven.Client.Exceptions.Documents.Subscriptions;
using Raven.Client.Exceptions.Security;
using Raven.Client.Http;
using Raven.Client.ServerWide;
using Raven.Client.ServerWide.Commands;
using Raven.Client.ServerWide.Operations.Certificates;
using Raven.Client.ServerWide.Operations.Configuration;
using Raven.Client.ServerWide.Tcp;
using Raven.Client.Util;
using Raven.Server.Commercial;
using Raven.Server.Documents;
using Raven.Server.Json;
using Raven.Server.NotificationCenter.Notifications;
using Raven.Server.NotificationCenter.Notifications.Details;
using Raven.Server.Rachis;
using Raven.Server.ServerWide.Commands;
using Raven.Server.ServerWide.Commands.ConnectionStrings;
using Raven.Server.ServerWide.Commands.ETL;
using Raven.Server.ServerWide.Commands.Indexes;
using Raven.Server.ServerWide.Commands.Monitoring.Snmp;
using Raven.Server.ServerWide.Commands.PeriodicBackup;
using Raven.Server.ServerWide.Commands.Sorters;
using Raven.Server.ServerWide.Commands.Subscriptions;
using Raven.Server.ServerWide.Context;
using Raven.Server.Utils;
using Sparrow;
using Sparrow.Binary;
using Sparrow.Json;
using Sparrow.Json.Parsing;
using Sparrow.Logging;
using Sparrow.Server;
using Sparrow.Utils;
using Voron;
using Voron.Data;
using Voron.Data.BTrees;
using Voron.Data.Tables;
using Voron.Impl;
using Constants = Raven.Client.Constants;

namespace Raven.Server.ServerWide
{
    public class ClusterStateMachine : RachisStateMachine
    {
        private readonly Logger _clusterAuditLog = LoggingSource.AuditLog.GetLogger("ClusterStateMachine", "Audit");

        private const string LocalNodeStateTreeName = "LocalNodeState";
        private static readonly StringSegment DatabaseName = new StringSegment("DatabaseName");

        public static readonly TableSchema ItemsSchema;
        public static readonly TableSchema CompareExchangeSchema;
        public static readonly TableSchema CompareExchangeTombstoneSchema;
        public static readonly TableSchema TransactionCommandsSchema;
        public static readonly TableSchema IdentitiesSchema;
        public static readonly TableSchema CertificatesSchema;

        public static string ServerWideBackupConfigurationsKey = "server-wide/backup/configurations";

        public enum CompareExchangeTable
        {
            Key,
            Index,
            Value,
            PrefixIndex
        }

        public enum CompareExchangeTombstoneTable
        {
            Key,
            Index,
            PrefixIndex
        }

        public enum IdentitiesTable
        {
            Key,
            Value,
            Index,
            KeyIndex
        }

        public static readonly Slice Items;
        public static readonly Slice CompareExchange;
        public static readonly Slice CompareExchangeTombstones;
        public static readonly Slice Identities;
        public static readonly Slice IdentitiesIndex;
        public static readonly Slice TransactionCommands;
        public static readonly Slice TransactionCommandsCountPerDatabase;
        public static readonly Slice CompareExchangeIndex;
        public static readonly Slice CompareExchangeTombstoneIndex;
        public static readonly Slice CertificatesSlice;
        public static readonly Slice CertificatesHashSlice;

        public enum CertificatesTable
        {
            Thumbprint = 0,
            PublicKeyHash = 1,
            Data = 2
        }

        static ClusterStateMachine()
        {
            using (StorageEnvironment.GetStaticContext(out var ctx))
            {
                Slice.From(ctx, "Items", out Items);
                Slice.From(ctx, "CompareExchange", out CompareExchange);
                Slice.From(ctx, "CmpXchgTombstones", out CompareExchangeTombstones);
                Slice.From(ctx, "Identities", out Identities);
                Slice.From(ctx, "IdentitiesIndex", out IdentitiesIndex);
                Slice.From(ctx, "TransactionCommands", out TransactionCommands);
                Slice.From(ctx, "TransactionCommandsIndex", out TransactionCommandsCountPerDatabase);
                Slice.From(ctx, "CompareExchangeIndex", out CompareExchangeIndex);
                Slice.From(ctx, "CompareExchangeTombstoneIndex", out CompareExchangeTombstoneIndex);
                Slice.From(ctx, "CertificatesSlice", out CertificatesSlice);
                Slice.From(ctx, "CertificatesHashSlice", out CertificatesHashSlice);
            }

            ItemsSchema = new TableSchema();

            // We use the follow format for the items data
            // { lowered key, key, data, etag }
            ItemsSchema.DefineKey(new TableSchema.SchemaIndexDef
            {
                StartIndex = 0,
                Count = 1
            });

            IdentitiesSchema = new TableSchema();
            IdentitiesSchema.DefineKey(new TableSchema.SchemaIndexDef
            {
                StartIndex = (int)IdentitiesTable.Key,
                Count = 1
            });
            IdentitiesSchema.DefineIndex(new TableSchema.SchemaIndexDef
            {
                StartIndex = (int)IdentitiesTable.KeyIndex,
                Count = 1,
                IsGlobal = true,
                Name = IdentitiesIndex
            });

            CompareExchangeSchema = new TableSchema();
            CompareExchangeSchema.DefineKey(new TableSchema.SchemaIndexDef
            {
                StartIndex = (int)CompareExchangeTable.Key,
                Count = 1
            });
            CompareExchangeSchema.DefineIndex(new TableSchema.SchemaIndexDef
            {
                StartIndex = (int)CompareExchangeTable.PrefixIndex,
                Count = 1,
                Name = CompareExchangeIndex
            });

            CompareExchangeTombstoneSchema = new TableSchema();
            CompareExchangeTombstoneSchema.DefineKey(new TableSchema.SchemaIndexDef
            {
                StartIndex = (int)CompareExchangeTombstoneTable.Key,
                Count = 1
            });
            CompareExchangeTombstoneSchema.DefineIndex(new TableSchema.SchemaIndexDef
            {
                StartIndex = (int)CompareExchangeTombstoneTable.PrefixIndex,
                Count = 1,
                IsGlobal = true,
                Name = CompareExchangeTombstoneIndex
            });

            TransactionCommandsSchema = new TableSchema();
            TransactionCommandsSchema.DefineKey(new TableSchema.SchemaIndexDef()
            {
                StartIndex = 0,
                Count = 1, // Database, Separator, Commands count
            });

            // We use the follow format for the certificates data
            // { thumbprint, public key hash, data }
            CertificatesSchema = new TableSchema();
            CertificatesSchema.DefineKey(new TableSchema.SchemaIndexDef()
            {
                StartIndex = (int)CertificatesTable.Thumbprint,
                Count = 1,
                IsGlobal = false,
                Name = CertificatesSlice
            });
            CertificatesSchema.DefineIndex(new TableSchema.SchemaIndexDef
            {
                StartIndex = (int)CertificatesTable.PublicKeyHash,
                Count = 1,
                IsGlobal = false,
                Name = CertificatesHashSlice
            });
        }

<<<<<<< HEAD
=======
        public delegate Task DatabaseChangedDelegate(string databaseName, long index, string type, DatabasesLandlord.ClusterDatabaseChangeType changeType);

        public delegate Task ValueChangedDelegate(long index, string type);

        private DatabaseChangedDelegate[] _onDatabaseChanged = Array.Empty<DatabaseChangedDelegate>();
        private ValueChangedDelegate[] _onValueChanged = Array.Empty<ValueChangedDelegate>();

        public event DatabaseChangedDelegate DatabaseChanged
        {
            add
            {
                _onDatabaseChanged = _onDatabaseChanged.Concat(new[] { value }).ToArray();
            }
            remove
            {
                _onDatabaseChanged = _onDatabaseChanged.Where(x => x != value).ToArray();
            }
        }

        public event ValueChangedDelegate ValueChanged
        {
            add
            {
                _onValueChanged = _onValueChanged.Concat(new[] { value }).ToArray();
            }
            remove
            {
                _onValueChanged = _onValueChanged.Where(x => x != value).ToArray();
            }
        }

        private async Task OnDatabaseChanges(string databaseName, long index, string type, DatabasesLandlord.ClusterDatabaseChangeType changeType)
        {
            var changes = _onDatabaseChanged;
            foreach (var act in changes)
            {
                await act(databaseName, index, type, changeType);
            }
        }

        private async Task OnValueChanges(long index, string type)
        {
            var changes = _onValueChanged;
            foreach (var act in changes)
            {
                await act(index, type);
            }
        }

>>>>>>> 60313b8c
        private readonly RachisLogIndexNotifications _rachisLogIndexNotifications = new RachisLogIndexNotifications(CancellationToken.None);

        protected override void Apply(ClusterOperationContext context, BlittableJsonReaderObject cmd, long index, Leader leader, ServerStore serverStore)
        {
            if (cmd.TryGet("Type", out string type) == false)
            {
                NotifyLeaderAboutError(index, leader, new RachisApplyException("Cannot execute command, wrong format"));
                return;
            }

            ValidateGuid(cmd, type);
            object result = null;
            var sw = Stopwatch.StartNew();
            try
            {
                string errorMessage;
                switch (type)
                {
                    case nameof(ClusterTransactionCommand):
                        var errors = ExecuteClusterTransaction(context, cmd, index);
                        if (errors != null)
                        {
                            result = errors;
                            leader?.SetStateOf(index, errors);
                        }
                        break;
                    case nameof(CleanUpClusterStateCommand):
                        ClusterStateCleanUp(context, cmd, index);
                        break;
                    case nameof(PutSubscriptionBatchCommand):
                        ExecutePutSubscriptionBatch(context, cmd, index, type);
                        break;
                    case nameof(AddOrUpdateCompareExchangeBatchCommand):
                        ExecuteCompareExchangeBatch(context, cmd, index, type);
                        break;
                    //The reason we have a separate case for removing node from database is because we must
                    //actually delete the database before we notify about changes to the record otherwise we
                    //don't know that it was us who needed to delete the database.
                    case nameof(RemoveNodeFromDatabaseCommand):
                        RemoveNodeFromDatabase(context, cmd, index, leader, serverStore);
                        break;
                    case nameof(RemoveNodeFromClusterCommand):
                        RemoveNodeFromCluster(context, cmd, index, leader, serverStore);
                        break;
                    case nameof(DeleteCertificateFromClusterCommand):
                        DeleteCertificate(context, type, cmd, index);
                        break;
                    case nameof(DeleteValueCommand):
                        DeleteValue(context, type, cmd, index);
                        break;
                    case nameof(DeleteCertificateCollectionFromClusterCommand):
                        DeleteMultipleCertificates(context, type, cmd, index);
                        break;
                    case nameof(DeleteMultipleValuesCommand):
                        DeleteMultipleValues(context, type, cmd, index, leader);
                        break;
                    case nameof(CleanCompareExchangeTombstonesCommand):
                        ClearCompareExchangeTombstones(context, type, cmd, index, out var hasMore);
                        result = hasMore;
                        leader?.SetStateOf(index, hasMore);
                        break;
                    case nameof(IncrementClusterIdentityCommand):
                        if (ValidatePropertyExistence(cmd, nameof(IncrementClusterIdentityCommand), nameof(IncrementClusterIdentityCommand.Prefix), out errorMessage) == false)
                            throw new RachisApplyException(errorMessage);
                        SetValueForTypedDatabaseCommand(context, type, cmd, index, leader, out result);
                        leader?.SetStateOf(index, result);
                        SetIndexForBackup(context, cmd, index, type);
                        break;
                    case nameof(IncrementClusterIdentitiesBatchCommand):
                        if (ValidatePropertyExistence(cmd, nameof(IncrementClusterIdentitiesBatchCommand), nameof(IncrementClusterIdentitiesBatchCommand.DatabaseName), out errorMessage) == false)
                            throw new RachisApplyException(errorMessage);
                        SetValueForTypedDatabaseCommand(context, type, cmd, index, leader, out result);
                        leader?.SetStateOf(index, result);
                        SetIndexForBackup(context, cmd, index, type);
                        break;
                    case nameof(UpdateClusterIdentityCommand):
                        if (ValidatePropertyExistence(cmd, nameof(UpdateClusterIdentityCommand), nameof(UpdateClusterIdentityCommand.Identities), out errorMessage) == false)
                            throw new RachisApplyException(errorMessage);
                        SetValueForTypedDatabaseCommand(context, type, cmd, index, leader, out result);
                        leader?.SetStateOf(index, result);
                        SetIndexForBackup(context, cmd, index, type);
                        break;
                    case nameof(PutSortersCommand):
                    case nameof(DeleteSorterCommand):
                    case nameof(PutIndexCommand):
                    case nameof(PutIndexesCommand):
                    case nameof(PutAutoIndexCommand):
                    case nameof(DeleteIndexCommand):
                    case nameof(SetIndexLockCommand):
                    case nameof(SetIndexPriorityCommand):
                    case nameof(SetIndexStateCommand):
                    case nameof(EditRevisionsConfigurationCommand):
                    case nameof(EditRevisionsForConflictsConfigurationCommand):
                    case nameof(UpdatePeriodicBackupCommand):
                    case nameof(EditExpirationCommand):
                    case nameof(EditRefreshCommand):
                    case nameof(ModifyConflictSolverCommand):
                    case nameof(UpdateTopologyCommand):
                    case nameof(DeleteDatabaseCommand):
                    case nameof(UpdateExternalReplicationCommand):
                    case nameof(PromoteDatabaseNodeCommand):
                    case nameof(ToggleTaskStateCommand):
                    case nameof(AddRavenEtlCommand):
                    case nameof(AddSqlEtlCommand):
                    case nameof(UpdateRavenEtlCommand):
                    case nameof(UpdateSqlEtlCommand):
                    case nameof(DeleteOngoingTaskCommand):
                    case nameof(PutRavenConnectionStringCommand):
                    case nameof(PutSqlConnectionStringCommand):
                    case nameof(RemoveRavenConnectionStringCommand):
                    case nameof(RemoveSqlConnectionStringCommand):
                    case nameof(UpdatePullReplicationAsHubCommand):
                    case nameof(UpdatePullReplicationAsSinkCommand):
                    case nameof(EditDatabaseClientConfigurationCommand):
                    case nameof(UpdateUnusedDatabaseIdsCommand):
                        UpdateDatabase(context, type, cmd, index, leader, serverStore);
                        break;
                    case nameof(UpdatePeriodicBackupStatusCommand):
                    case nameof(UpdateExternalReplicationStateCommand):
                    case nameof(AcknowledgeSubscriptionBatchCommand):
                    case nameof(PutSubscriptionCommand):
                    case nameof(DeleteSubscriptionCommand):
                    case nameof(UpdateEtlProcessStateCommand):
                    case nameof(ToggleSubscriptionStateCommand):
                    case nameof(UpdateSubscriptionClientConnectionTime):
                    case nameof(UpdateSnmpDatabaseIndexesMappingCommand):
                    case nameof(RemoveEtlProcessStateCommand):
                        SetValueForTypedDatabaseCommand(context, type, cmd, index, leader, out _);
                        break;
                    case nameof(AddOrUpdateCompareExchangeCommand):
                    case nameof(RemoveCompareExchangeCommand):
                        ExecuteCompareExchange(context, type, cmd, index, out result);
                        leader?.SetStateOf(index, result);
                        SetIndexForBackup(context, cmd, index, type);
                        break;
                    case nameof(InstallUpdatedServerCertificateCommand):
                        InstallUpdatedServerCertificate(context, cmd, index, serverStore);
                        break;
                    case nameof(RecheckStatusOfServerCertificateCommand):
                        if (_parent.Log.IsOperationsEnabled)
                            _parent.Log.Operations($"Received {nameof(RecheckStatusOfServerCertificateCommand)}, index = {index}.");
                        NotifyValueChanged(context, type, index); // just need to notify listeners
                        break;
                    case nameof(ConfirmReceiptServerCertificateCommand):
                        ConfirmReceiptServerCertificate(context, cmd, index, serverStore);
                        break;
                    case nameof(RecheckStatusOfServerCertificateReplacementCommand):
                        if (_parent.Log.IsOperationsEnabled)
                            _parent.Log.Operations($"Received {nameof(RecheckStatusOfServerCertificateReplacementCommand)}, index = {index}.");
                        NotifyValueChanged(context, type, index); // just need to notify listeners
                        break;
                    case nameof(ConfirmServerCertificateReplacedCommand):
                        ConfirmServerCertificateReplaced(context, cmd, index, serverStore);
                        break;
                    case nameof(UpdateSnmpDatabasesMappingCommand):
                        UpdateValue<List<string>>(context, type, cmd, index);
                        break;
                    case nameof(PutLicenseCommand):
                        PutValue<License>(context, type, cmd, index);
                        break;
                    case nameof(PutLicenseLimitsCommand):
                        PutValue<LicenseLimits>(context, type, cmd, index);
                        break;
                    case nameof(UpdateLicenseLimitsCommand):
                        UpdateValue<NodeLicenseLimits>(context, type, cmd, index);
                        break;
                    case nameof(PutServerWideBackupConfigurationCommand):
                        var serverWideBackupConfiguration = UpdateValue<ServerWideBackupConfiguration>(context, type, cmd, index, skipNotifyValueChanged: true);
                        UpdateDatabasesWithNewServerWideBackupConfiguration(context, type, serverWideBackupConfiguration, index);
                        break;
                    case nameof(DeleteServerWideBackupConfigurationCommand):
                        UpdateValue<string>(context, type, cmd, index, skipNotifyValueChanged: true);
                        DeleteServerWideBackupConfigurationFromAllDatabases(context, type, cmd, index);
                        break;
                    case nameof(PutCertificateWithSamePinningHashCommand):
                        PutCertificate(context, type, cmd, index, serverStore);
                        if (cmd.TryGet(nameof(PutCertificateWithSamePinningHashCommand.Name), out string thumbprint))
                            DeleteLocalState(context, thumbprint);
                        if (cmd.TryGet(nameof(PutCertificateWithSamePinningHashCommand.PublicKeyPinningHash), out string hash))
                            DiscardLeftoverCertsWithSamePinningHash(context, hash, type, index);
                        break;
                    case nameof(PutCertificateCommand):
                        PutCertificate(context, type, cmd, index, serverStore);
                        // Once the certificate is in the cluster, no need to keep it locally so we delete it.
                        if (cmd.TryGet(nameof(PutCertificateCommand.Name), out string key))
                            DeleteLocalState(context, key);
                        break;
                    case nameof(PutClientConfigurationCommand):
                        PutValue<ClientConfiguration>(context, type, cmd, index);
                        break;
                    case nameof(PutServerWideStudioConfigurationCommand):
                        PutValue<ServerWideStudioConfiguration>(context, type, cmd, index);
                        break;
                    case nameof(AddDatabaseCommand):
                        var addedNodes = AddDatabase(context, cmd, index, leader);
                        if (addedNodes != null)
                        {
                            result = addedNodes;
                            leader?.SetStateOf(index, addedNodes);
                        }
                        break;
                    default:
                        var massage = $"The command '{type}' is unknown and cannot be executed on server with version '{ServerVersion.FullVersion}'.{Environment.NewLine}" +
                                      "Updating this node version to match the rest should resolve this issue.";
                        throw new UnknownClusterCommand(massage);
                }

                _parent.LogHistory.UpdateHistoryLog(context, index, _parent.CurrentTerm, cmd, result, null);
            }
            catch (Exception e) when (ExpectedException(e))
            {
                if (_parent.Log.IsInfoEnabled)
                    _parent.Log.Info($"Failed to execute command of type '{type}' on database '{DatabaseName}'", e);

                _parent.LogHistory.UpdateHistoryLog(context, index, _parent.CurrentTerm, cmd, null, e);
                NotifyLeaderAboutError(index, leader, e);
            }
            catch (Exception e)
            {
                // IMPORTANT
                // Other exceptions MUST be consistent across the cluster (meaning: if it occured on one node it must occur on the rest also).
                // the exceptions here are machine specific and will cause a jam in the state machine until the exception will be resolved.
                if (_parent.Log.IsInfoEnabled)
                    _parent.Log.Info($"Unrecoverable exception on database '{DatabaseName}' at command type '{type}', execution will be retried later.", e);

                NotifyLeaderAboutError(index, leader, e);
                throw;
            }
            finally
            {
                var executionTime = sw.Elapsed;
                _rachisLogIndexNotifications.RecordNotification(new RecentLogIndexNotification
                {
                    Type = type,
                    ExecutionTime = executionTime,
                    Index = index,
                    LeaderErrorCount = leader?.ErrorsList.Count,
                    Term = leader?.Term,
                    LeaderShipDuration = leader?.LeaderShipDuration,
                });
            }
        }

        private void ExecutePutSubscriptionBatch(ClusterOperationContext context, BlittableJsonReaderObject cmd, long index, string type)
        {
            if (cmd.TryGet(nameof(PutSubscriptionBatchCommand.Commands), out BlittableJsonReaderArray subscriptionCommands) == false)
            {
                throw new RachisApplyException($"'{nameof(PutSubscriptionBatchCommand.Commands)}' is missing in '{nameof(PutSubscriptionBatchCommand)}'.");
            }

            PutSubscriptionCommand updateCommand = null;
            Exception exception = null;
            var actionsByDatabase = new Dictionary<string, List<Func<Task>>>();
            var items = context.Transaction.InnerTransaction.OpenTable(ItemsSchema, Items);
            try
            {
                foreach (BlittableJsonReaderObject command in subscriptionCommands)
                {
                    if (command.TryGet("Type", out string putSubscriptionType) == false && putSubscriptionType != nameof(PutSubscriptionCommand))
                    {
                        throw new RachisApplyException($"Cannot execute {type} command, wrong format");
                    }

                    updateCommand = (PutSubscriptionCommand)JsonDeserializationCluster.Commands[nameof(PutSubscriptionCommand)](command);

                    var database = updateCommand.DatabaseName;
                    if (DatabaseExists(context, database) == false)
                    {
                        throw new DatabaseDoesNotExistException(
                            $"Cannot set typed value of type {type} for database {database}, because it does not exist");
                    }

                    var id = updateCommand.FindFreeId(context, index);
                    updateCommand.Execute(context, items, id, record: null, _parent.CurrentState, out _);

                    if (actionsByDatabase.ContainsKey(database) == false)
                    {
                        actionsByDatabase[database] = new List<Func<Task>>();
                    }

                    actionsByDatabase[database].Add(() =>
                        Changes.OnDatabaseChanges(database, index, nameof(PutSubscriptionCommand), DatabasesLandlord.ClusterDatabaseChangeType.ValueChanged));
                }

                foreach (var action in actionsByDatabase)
                {
                    ExecuteManyOnDispose(context, index, type, action.Value);
                }
            }
            catch (Exception e)
            {
                exception = e;
                throw;
            }
            finally
            {
                LogCommand(type, index, exception, updateCommand?.AdditionalDebugInformation(exception));
            }
        }

        private void SetIndexForBackup(ClusterOperationContext context, BlittableJsonReaderObject bjro, long index, string type)
        {
            if (index < 0)
                return;

            if ((bjro.TryGet(nameof(CompareExchangeCommandBase.Database), out string databaseName) == false ||
                 string.IsNullOrEmpty(databaseName)) && type.Equals(nameof(AddOrUpdateCompareExchangeCommand)))
                throw new RachisApplyException($"Command {type} must contain a DatabaseName property. Index {index}");

            var dbKey = $"db/{databaseName}";
            var items = context.Transaction.InnerTransaction.OpenTable(ItemsSchema, Items);

            using (Slice.From(context.Allocator, dbKey, out Slice key))
            using (Slice.From(context.Allocator, dbKey.ToLowerInvariant(), out Slice keyLowered))
            {
                var databaseRecordJson = ReadInternal(context, out _, keyLowered);
                if (databaseRecordJson == null)
                    return;

                databaseRecordJson.Modifications = new DynamicJsonValue { [nameof(DatabaseRecord.EtagForBackup)] = index };

                using (var old = databaseRecordJson)
                {
                    databaseRecordJson = context.ReadObject(databaseRecordJson, dbKey);
                }

                UpdateValue(index, items, keyLowered, key, databaseRecordJson);
            }
        }

        [Conditional("DEBUG")]
        private void ValidateGuid(BlittableJsonReaderObject cmd, string type)
        {
            if (_parent.InMemoryDebug.IsInterVersionTest)
                return;

            if (cmd.TryGet(nameof(CommandBase.UniqueRequestId), out string guid) == false)
            {
                throw new ArgumentNullException($"Guid is not provided in the command {type}.");
            }
        }

        private void ExecuteCompareExchangeBatch(ClusterOperationContext context, BlittableJsonReaderObject cmd, long index, string commandType)
        {
            CompareExchangeCommandBase compareExchange = null;
            Exception exception = null;
            try
            {
                var hasAddCommands = cmd.TryGet(nameof(AddOrUpdateCompareExchangeBatchCommand.Commands), out BlittableJsonReaderArray addCommands);
                var hasRemoveCommands = cmd.TryGet(nameof(AddOrUpdateCompareExchangeBatchCommand.RemoveCommands), out BlittableJsonReaderArray removeCommands);

                if (hasAddCommands == false && hasRemoveCommands == false)
                {
                    throw new RachisApplyException($"'{nameof(AddOrUpdateCompareExchangeBatchCommand.Commands)}' and '{nameof(AddOrUpdateCompareExchangeBatchCommand.RemoveCommands)}' are missing in '{nameof(AddOrUpdateCompareExchangeBatchCommand)}'.");
                }

                var items = context.Transaction.InnerTransaction.OpenTable(CompareExchangeSchema, CompareExchange);

                if (hasAddCommands)
                {
                    foreach (BlittableJsonReaderObject command in addCommands)
                    {
                        if (command.TryGet("Type", out string type) == false || type != nameof(AddOrUpdateCompareExchangeCommand))
                        {
                            throw new RachisApplyException($"Cannot execute {commandType} command, wrong format");
                        }

                        compareExchange = (CompareExchangeCommandBase)JsonDeserializationCluster.Commands[type](command);
                        compareExchange.Execute(context, items, index);
                        SetIndexForBackup(context, command, index, type);
                    }
                }

                if (hasRemoveCommands)
                {
                    foreach (BlittableJsonReaderObject command in removeCommands)
                    {
                        if (command.TryGet("Type", out string type) == false || type != nameof(RemoveCompareExchangeCommand))
                        {
                            throw new RachisApplyException($"Cannot execute {commandType} command, wrong format");
                        }

                        compareExchange = (CompareExchangeCommandBase)JsonDeserializationCluster.Commands[type](command);
                        compareExchange.Execute(context, items, index);
                        SetIndexForBackup(context, command, index, type);
                    }
                }

                OnTransactionDispose(context, index);
            }
            catch (Exception e)
            {
                exception = e;
                throw;
            }
            finally
            {
                LogCommand(commandType, index, exception, compareExchange?.AdditionalDebugInformation(exception));
            }
        }

        public static bool ExpectedException(Exception e)
        {
            return e is RachisException ||
                   e is SubscriptionException ||
                   e is DatabaseDoesNotExistException ||
                   e is AuthorizationException;
        }

        private void ClusterStateCleanUp(ClusterOperationContext context, BlittableJsonReaderObject cmd, long index)
        {
            Exception exception = null;
            CleanUpClusterStateCommand cleanCommand = null;
            try
            {
                var items = context.Transaction.InnerTransaction.OpenTable(ItemsSchema, Items);
                cleanCommand = (CleanUpClusterStateCommand)JsonDeserializationCluster.Commands[nameof(CleanUpClusterStateCommand)](cmd);
                var affectedDatabases = cleanCommand.Clean(context, index);
                foreach (var tuple in affectedDatabases)
                {
                    var dbKey = $"db/{tuple.Key}";
                    using (Slice.From(context.Allocator, dbKey, out Slice valueName))
                    using (Slice.From(context.Allocator, dbKey.ToLowerInvariant(), out Slice valueNameLowered))
                    using (var databaseRecord = ReadRawDatabaseRecord(context, tuple.Key))
                    {
                        if (databaseRecord == null)
                            continue;

                        var databaseRecordJson = databaseRecord.Raw;
                        databaseRecordJson.Modifications = new DynamicJsonValue
                        {
                            [nameof(DatabaseRecord.TruncatedClusterTransactionCommandsCount)] = tuple.Value
                        };
                        var newDatabaseRecordJson = context.ReadObject(databaseRecordJson, dbKey);

                        UpdateValue(index, items, valueNameLowered, valueName, newDatabaseRecordJson);
                    }

                    // we simply update the value without invoking the OnChange function
                }

                OnTransactionDispose(context, index);
            }
            catch (Exception e)
            {
                exception = e;
                throw;
            }
            finally
            {
                LogCommand(nameof(CleanUpClusterStateCommand), index, exception, cleanCommand?.AdditionalDebugInformation(exception));
            }
        }

        private List<string> ExecuteClusterTransaction(ClusterOperationContext context, BlittableJsonReaderObject cmd, long index)
        {
            ClusterTransactionCommand clusterTransaction = null;
            Exception exception = null;
            try
            {
                clusterTransaction = (ClusterTransactionCommand)JsonDeserializationCluster.Commands[nameof(ClusterTransactionCommand)](cmd);
                UpdateDatabaseRecordId(context, index, clusterTransaction);

                var compareExchangeItems = context.Transaction.InnerTransaction.OpenTable(CompareExchangeSchema, CompareExchange);
                var error = clusterTransaction.ExecuteCompareExchangeCommands(context, index, compareExchangeItems);
                if (error == null)
                {
                    clusterTransaction.SaveCommandsBatch(context, index);
                    var notify = clusterTransaction.HasDocumentsInTransaction
                        ? DatabasesLandlord.ClusterDatabaseChangeType.PendingClusterTransactions
                        : DatabasesLandlord.ClusterDatabaseChangeType.ClusterTransactionCompleted;

                    NotifyDatabaseAboutChanged(context, clusterTransaction.DatabaseName, index, nameof(ClusterTransactionCommand), notify);

                    return null;
                }

                OnTransactionDispose(context, index);
                return error;
            }
            catch (Exception e)
            {
                exception = e;
                throw;
            }
            finally
            {
                LogCommand(nameof(ClusterTransactionCommand), index, exception, clusterTransaction?.AdditionalDebugInformation(exception));
            }
        }

        private void UpdateDatabaseRecordId(ClusterOperationContext context, long index, ClusterTransactionCommand clusterTransaction)
        {
            var rawRecord = ReadRawDatabaseRecord(context, clusterTransaction.DatabaseName);

            if (rawRecord == null)
                throw DatabaseDoesNotExistException.CreateWithMessage(clusterTransaction.DatabaseName, $"Could not execute update command of type '{nameof(ClusterTransactionCommand)}'.");

            var topology = rawRecord.Topology;
            if (topology.DatabaseTopologyIdBase64 == null)
            {
                var items = context.Transaction.InnerTransaction.OpenTable(ItemsSchema, Items);
                var databaseRecordJson = rawRecord.Raw;
                topology.DatabaseTopologyIdBase64 = clusterTransaction.DatabaseRecordId;
                var dbKey = $"db/{clusterTransaction.DatabaseName}";
                using (Slice.From(context.Allocator, dbKey, out var valueName))
                using (Slice.From(context.Allocator, dbKey.ToLowerInvariant(), out var valueNameLowered))
                {
                    databaseRecordJson.Modifications = new DynamicJsonValue
                    {
                        [nameof(DatabaseRecord.Topology)] = topology.ToJson()
                    };

                    using (var old = databaseRecordJson)
                    {
                        databaseRecordJson = context.ReadObject(databaseRecordJson, dbKey);
                    }

                    UpdateValue(index, items, valueNameLowered, valueName, databaseRecordJson);
                }
            }
        }

        private void ConfirmReceiptServerCertificate(ClusterOperationContext context, BlittableJsonReaderObject cmd, long index, ServerStore serverStore)
        {
            if (_parent.Log.IsOperationsEnabled)
                _parent.Log.Operations($"Received {nameof(ConfirmReceiptServerCertificateCommand)}, index = {index}.");
            try
            {
                var items = context.Transaction.InnerTransaction.OpenTable(ItemsSchema, Items);
                using (Slice.From(context.Allocator, CertificateReplacement.CertificateReplacementDoc, out var key))
                {
                    if (cmd.TryGet(nameof(ConfirmReceiptServerCertificateCommand.Thumbprint), out string thumbprint) == false)
                    {
                        throw new RachisApplyException($"{nameof(ConfirmReceiptServerCertificateCommand.Thumbprint)} property didn't exist in {nameof(ConfirmReceiptServerCertificateCommand)}");
                    }
                    var certInstallation = GetItem(context, CertificateReplacement.CertificateReplacementDoc);
                    if (certInstallation == null)
                        return; // already applied?

                    if (certInstallation.TryGet(nameof(CertificateReplacement.Thumbprint), out string storedThumbprint) == false)
                        throw new RachisApplyException($"{nameof(CertificateReplacement.Thumbprint)} property didn't exist in 'server/cert' value");

                    if (storedThumbprint != thumbprint)
                        return; // confirmation for a different cert, ignoring

                    certInstallation.TryGet(nameof(CertificateReplacement.Confirmations), out int confirmations);

                    certInstallation.Modifications = new DynamicJsonValue(certInstallation)
                    {
                        [nameof(CertificateReplacement.Confirmations)] = confirmations + 1
                    };

                    certInstallation = context.ReadObject(certInstallation, "server.cert.update");

                    UpdateValue(index, items, key, key, certInstallation);

                    if (_parent.Log.IsOperationsEnabled)
                        _parent.Log.Operations("Confirming to replace the server certificate.");

                    // this will trigger the handling of the certificate update
                    NotifyValueChanged(context, nameof(ConfirmReceiptServerCertificateCommand), index);
                }
            }
            catch (Exception e)
            {
                if (_parent.Log.IsOperationsEnabled)
                    _parent.Log.Operations($"{nameof(ConfirmReceiptServerCertificate)} failed (index = {index}).", e);

                serverStore.NotificationCenter.Add(AlertRaised.Create(
                    null,
                    CertificateReplacement.CertReplaceAlertTitle,
                    "Failed to confirm receipt of the new certificate.",
                    AlertType.Certificates_ReplaceError,
                    NotificationSeverity.Error,
                    details: new ExceptionDetails(e)));

                throw;
            }
        }

        private void InstallUpdatedServerCertificate(ClusterOperationContext context, BlittableJsonReaderObject cmd, long index, ServerStore serverStore)
        {
            if (_parent.Log.IsOperationsEnabled)
                _parent.Log.Operations($"Received {nameof(InstallUpdatedServerCertificateCommand)}.");
            Exception exception = null;
            try
            {
                if (cmd.TryGet(nameof(InstallUpdatedServerCertificateCommand.Certificate), out string cert) == false || string.IsNullOrEmpty(cert))
                {
                    throw new RachisApplyException($"{nameof(InstallUpdatedServerCertificateCommand.Certificate)} property didn't exist in {nameof(InstallUpdatedServerCertificateCommand)}");
                }

                cmd.TryGet(nameof(InstallUpdatedServerCertificateCommand.ReplaceImmediately), out bool replaceImmediately);

                var x509Certificate = new X509Certificate2(Convert.FromBase64String(cert), (string)null, X509KeyStorageFlags.MachineKeySet);
                // we assume that this is valid, and we don't check dates, since that would introduce external factor to the state machine, which is not allowed
                using (Slice.From(context.Allocator, CertificateReplacement.CertificateReplacementDoc, out var key))
                {
                    var djv = new DynamicJsonValue
                    {
                        [nameof(CertificateReplacement.Certificate)] = cert,
                        [nameof(CertificateReplacement.Thumbprint)] = x509Certificate.Thumbprint,
                        [nameof(CertificateReplacement.OldThumbprint)] = serverStore.Server.Certificate.Certificate.Thumbprint,
                        [nameof(CertificateReplacement.Confirmations)] = 0,
                        [nameof(CertificateReplacement.Replaced)] = 0,
                        [nameof(CertificateReplacement.ReplaceImmediately)] = replaceImmediately
                    };

                    var json = context.ReadObject(djv, "server.cert.update.info");

                    var items = context.Transaction.InnerTransaction.OpenTable(ItemsSchema, Items);
                    UpdateValue(index, items, key, key, json);
                }

                // this will trigger the notification to the leader
                NotifyValueChanged(context, nameof(InstallUpdatedServerCertificateCommand), index);
            }
            catch (Exception e)
            {
                exception = e;
                if (_parent.Log.IsOperationsEnabled)
                    _parent.Log.Operations($"{nameof(InstallUpdatedServerCertificateCommand)} failed (index = {index}).", e);

                serverStore.NotificationCenter.Add(AlertRaised.Create(
                    null,
                    CertificateReplacement.CertReplaceAlertTitle,
                    $"{nameof(InstallUpdatedServerCertificateCommand)} failed.",
                    AlertType.Certificates_ReplaceError,
                    NotificationSeverity.Error,
                    details: new ExceptionDetails(e)));

                throw;
            }
            finally
            {
                LogCommand(nameof(InstallUpdatedServerCertificateCommand), index, exception);
            }
        }

        private void ConfirmServerCertificateReplaced(ClusterOperationContext context, BlittableJsonReaderObject cmd, long index, ServerStore serverStore)
        {
            if (_parent.Log.IsOperationsEnabled)
                _parent.Log.Operations($"Received {nameof(ConfirmServerCertificateReplacedCommand)}, index = {index}.");
            try
            {
                var items = context.Transaction.InnerTransaction.OpenTable(ItemsSchema, Items);
                using (Slice.From(context.Allocator, CertificateReplacement.CertificateReplacementDoc, out var key))
                {
                    if (cmd.TryGet(nameof(ConfirmServerCertificateReplacedCommand.Thumbprint), out string thumbprint) == false)
                    {
                        throw new RachisApplyException($"{nameof(ConfirmServerCertificateReplacedCommand.Thumbprint)} property didn't exist in {nameof(ConfirmServerCertificateReplacedCommand)}");
                    }
                    if (cmd.TryGet(nameof(ConfirmServerCertificateReplacedCommand.OldThumbprint), out string oldThumbprintFromCommand) == false)
                    {
                        throw new RachisApplyException($"{nameof(ConfirmServerCertificateReplacedCommand.OldThumbprint)} property didn't exist in {nameof(ConfirmServerCertificateReplacedCommand)}");
                    }

                    var certInstallation = GetItem(context, CertificateReplacement.CertificateReplacementDoc);
                    if (certInstallation == null)
                        return; // already applied?

                    if (certInstallation.TryGet(nameof(CertificateReplacement.Thumbprint), out string storedThumbprint) == false)
                        throw new RachisApplyException($"'{nameof(CertificateReplacement.Thumbprint)}' property didn't exist in 'server/cert' value");

                    if (storedThumbprint != thumbprint)
                        return; // confirmation for a different cert, ignoring

                    // If "Replaced" or "OldThumbprint" are not there, it means this node started the replacement process with a lower version and was then upgraded.
                    // No worries, it got the command now and it can join the confirmation process which is still happening. Let's synchronize the 'server/cert' doc
                    // to have the new properties:
                    if (certInstallation.TryGet(nameof(CertificateReplacement.Replaced), out int replaced) == false)
                        replaced = 0;

                    if (certInstallation.TryGet(nameof(CertificateReplacement.OldThumbprint), out string oldThumbprint) == false)
                    {
                        oldThumbprint = oldThumbprintFromCommand;
                        certInstallation.Modifications = new DynamicJsonValue(certInstallation)
                        {
                            [nameof(CertificateReplacement.OldThumbprint)] = oldThumbprint
                        };
                    }

                    certInstallation.Modifications = new DynamicJsonValue(certInstallation)
                    {
                        [nameof(CertificateReplacement.Replaced)] = replaced + 1
                    };

                    certInstallation = context.ReadObject(certInstallation, "server.cert.update");

                    UpdateValue(index, items, key, key, certInstallation);

                    if (_parent.Log.IsOperationsEnabled)
                        _parent.Log.Operations($"Confirming that certificate replacement has happened. Old certificate thumbprint: '{oldThumbprint}'. New certificate thumbprint: '{thumbprint}'.");

                    // this will trigger the deletion of the new and old server certs from the cluster
                    NotifyValueChanged(context, nameof(ConfirmServerCertificateReplacedCommand), index);
                }
            }
            catch (Exception e)
            {
                if (_parent.Log.IsOperationsEnabled)
                    _parent.Log.Operations($"{nameof(ConfirmServerCertificateReplaced)} failed (index = {index}).", e);

                serverStore.NotificationCenter.Add(AlertRaised.Create(
                    null,
                    CertificateReplacement.CertReplaceAlertTitle,
                    "Failed to confirm replacement of the new certificate.",
                    AlertType.Certificates_ReplaceError,
                    NotificationSeverity.Error,
                    details: new ExceptionDetails(e)));

                throw;
            }
        }

        private void RemoveNodeFromCluster(ClusterOperationContext context, BlittableJsonReaderObject cmd, long index, Leader leader, ServerStore serverStore)
        {
            RemoveNodeFromClusterCommand removedCmd = null;
            Exception exception = null;
            try
            {
                removedCmd = JsonDeserializationCluster.RemoveNodeFromClusterCommand(cmd);
                var removed = removedCmd.RemovedNode;
                var items = context.Transaction.InnerTransaction.OpenTable(ItemsSchema, Items);

                var tasks = new List<Func<Task>>();

                foreach (var record in GetAllDatabases(context))
                {
                    using (Slice.From(context.Allocator, "db/" + record.DatabaseName.ToLowerInvariant(), out Slice lowerKey))
                    using (Slice.From(context.Allocator, "db/" + record.DatabaseName, out Slice key))
                    {
                        if (record.DeletionInProgress != null)
                        {
                            // delete immediately if this node was removed.
                            var deleteNow = record.DeletionInProgress.Remove(removed) && _parent.Tag == removed;
                            if (record.DeletionInProgress.Count == 0 && record.Topology.Count == 0 || deleteNow)
                            {
                                DeleteDatabaseRecord(context, index, items, lowerKey, record.DatabaseName, serverStore);
<<<<<<< HEAD
                                tasks.Add(() => Changes.OnDatabaseChanges(record.DatabaseName, index, nameof(RemoveNodeFromCluster),
=======
                                tasks.Add(() => OnDatabaseChanges(record.DatabaseName, index, nameof(RemoveNodeFromCluster),
>>>>>>> 60313b8c
                                    DatabasesLandlord.ClusterDatabaseChangeType.RecordChanged));

                                continue;
                            }
                        }

                        if (record.Topology.RelevantFor(removed))
                        {
                            record.Topology.RemoveFromTopology(removed);
                            // Explicit removing of the node means that we modify the replication factor
                            record.Topology.ReplicationFactor = record.Topology.Count;
                            if (record.Topology.Count == 0)
                            {
                                DeleteDatabaseRecord(context, index, items, lowerKey, record.DatabaseName, serverStore);
                                continue;
                            }
                        }

                        var updated = EntityToBlittable.ConvertCommandToBlittable(record, context);

                        UpdateValue(index, items, lowerKey, key, updated);
                    }

<<<<<<< HEAD
                    tasks.Add(() => Changes.OnDatabaseChanges(record.DatabaseName, index, nameof(RemoveNodeFromCluster), DatabasesLandlord.ClusterDatabaseChangeType.RecordChanged));
=======
                    tasks.Add(() => OnDatabaseChanges(record.DatabaseName, index, nameof(RemoveNodeFromCluster), DatabasesLandlord.ClusterDatabaseChangeType.RecordChanged));
>>>>>>> 60313b8c
                }

                ExecuteManyOnDispose(context, index, nameof(RemoveNodeFromCluster), tasks);
            }
            catch (Exception e)
            {
                exception = e;
                throw;
            }
            finally
            {
                LogCommand(nameof(RemoveNodeFromClusterCommand), index, exception, removedCmd?.AdditionalDebugInformation(exception));
            }
        }

        private void ExecuteManyOnDispose(ClusterOperationContext context, long index, string type, List<Func<Task>> tasks)
        {
            context.Transaction.InnerTransaction.LowLevelTransaction.AfterCommitWhenNewReadTransactionsPrevented += () =>
            {
                _rachisLogIndexNotifications.AddTask(index);
                var count = tasks.Count;

                if (count == 0)
                {
                    NotifyAndSetCompleted(index);
                    return;
                }

                context.Transaction.InnerTransaction.LowLevelTransaction.OnDispose += tx =>
                {
                    var exceptionAggregator =
                        new ExceptionAggregator(_parent.Log, $"the raft index {index} is committed, but an error occured during executing the {type} command.");

                    foreach (var task in tasks)
                    {
                        Task.Run(async () =>
                        {
                            await exceptionAggregator.ExecuteAsync(task());
                            if (Interlocked.Decrement(ref count) == 0)
                            {
                                Exception error = null;
                                try
                                {
                                    exceptionAggregator.ThrowIfNeeded();
                                }
                                catch (Exception e)
                                {
                                    error = e;
                                }
                                finally
                                {
                                    _rachisLogIndexNotifications.NotifyListenersAbout(index, error);
                                    _rachisLogIndexNotifications.SetTaskCompleted(index, error);
                                }
                            }
                        });
                    }
                };
            };
        }

        private void NotifyAndSetCompleted(long index)
        {
            try
            {
                _rachisLogIndexNotifications.NotifyListenersAbout(index, null);
                _rachisLogIndexNotifications.SetTaskCompleted(index, null);
            }
            catch (OperationCanceledException e)
            {
                _rachisLogIndexNotifications.SetTaskCompleted(index, e);
            }
        }

        protected void NotifyLeaderAboutError(long index, Leader leader, Exception e)
        {
            _rachisLogIndexNotifications.RecordNotification(new RecentLogIndexNotification
            {
                Type = "Error",
                ExecutionTime = TimeSpan.Zero,
                Index = index,
                LeaderErrorCount = leader?.ErrorsList.Count,
                Term = leader?.Term,
                LeaderShipDuration = leader?.LeaderShipDuration,
                Exception = e,
            });

            // ReSharper disable once UseNullPropagation
            if (leader == null)
                return;

            leader.SetStateOf(index, tcs => { tcs.TrySetException(e); });
        }

        private static bool ValidatePropertyExistence(BlittableJsonReaderObject cmd, string propertyTypeName, string propertyName, out string errorMessage)
        {
            errorMessage = null;
            if (cmd.TryGet(propertyName, out object _) == false)
            {
                errorMessage = $"Expected to find {propertyTypeName}.{propertyName} property in the Raft command but didn't find it...";
                return false;
            }
            return true;
        }

        private void SetValueForTypedDatabaseCommand(ClusterOperationContext context, string type, BlittableJsonReaderObject cmd, long index, Leader leader, out object result)
        {
            result = null;
            UpdateValueForDatabaseCommand updateCommand = null;
            Exception exception = null;
            try
            {
                var items = context.Transaction.InnerTransaction.OpenTable(ItemsSchema, Items);

                updateCommand = (UpdateValueForDatabaseCommand)JsonDeserializationCluster.Commands[type](cmd);

                using (var databaseRecord = ReadRawDatabaseRecord(context, updateCommand.DatabaseName))
                {
                    if (databaseRecord == null)
                        throw new DatabaseDoesNotExistException($"Cannot set typed value of type {type} for database {updateCommand.DatabaseName}, because it does not exist");

                    updateCommand.Execute(context, items, index, databaseRecord, _parent.CurrentState, out result);
                }
            }
            catch (Exception e)
            {
                exception = e;
                throw;
            }
            finally
            {
                LogCommand(type, index, exception, updateCommand?.AdditionalDebugInformation(exception));
                NotifyDatabaseAboutChanged(context, updateCommand?.DatabaseName, index, type, DatabasesLandlord.ClusterDatabaseChangeType.ValueChanged);
            }
        }

        public async Task WaitForIndexNotification(long index, TimeSpan? timeout = null)
        {
            await _rachisLogIndexNotifications.WaitForIndexNotification(index, timeout ?? _parent.OperationTimeout);
        }

        private unsafe void RemoveNodeFromDatabase(ClusterOperationContext context, BlittableJsonReaderObject cmd, long index, Leader leader, ServerStore serverStore)
        {
            Exception exception = null;
            RemoveNodeFromDatabaseCommand remove = null;
            try
            {
                var items = context.Transaction.InnerTransaction.OpenTable(ItemsSchema, Items);
                remove = JsonDeserializationCluster.RemoveNodeFromDatabaseCommand(cmd);
                var databaseName = remove.DatabaseName;
                var databaseNameLowered = databaseName.ToLowerInvariant();
                using (Slice.From(context.Allocator, "db/" + databaseNameLowered, out Slice lowerKey))
                using (Slice.From(context.Allocator, "db/" + databaseName, out Slice key))
                {
                    if (items.ReadByKey(lowerKey, out TableValueReader reader) == false)
                        throw new DatabaseDoesNotExistException($"The database {databaseName} does not exists");

                    var doc = new BlittableJsonReaderObject(reader.Read(2, out int size), size, context);

                    if (doc.TryGet(nameof(DatabaseRecord.Topology), out BlittableJsonReaderObject _) == false)
                    {
                        items.DeleteByKey(lowerKey);
                        NotifyDatabaseAboutChanged(context, databaseName, index, nameof(RemoveNodeFromDatabaseCommand),
                            DatabasesLandlord.ClusterDatabaseChangeType.RecordChanged);
                        return;
                    }

                    var databaseRecord = JsonDeserializationCluster.DatabaseRecord(doc);
                    remove.UpdateDatabaseRecord(databaseRecord, index);

                    if (databaseRecord.DeletionInProgress.Count == 0 && databaseRecord.Topology.Count == 0)
                    {
                        DeleteDatabaseRecord(context, index, items, lowerKey, databaseName, serverStore);
                        NotifyDatabaseAboutChanged(context, databaseName, index, nameof(RemoveNodeFromDatabaseCommand),
                            DatabasesLandlord.ClusterDatabaseChangeType.RecordChanged);
                        return;
                    }

                    var updated = EntityToBlittable.ConvertCommandToBlittable(databaseRecord, context);

                    UpdateValue(index, items, lowerKey, key, updated);
                }

                NotifyDatabaseAboutChanged(context, databaseName, index, nameof(RemoveNodeFromDatabaseCommand),
                    DatabasesLandlord.ClusterDatabaseChangeType.RecordChanged);
            }
            catch (Exception e)
            {
                exception = e;
                throw;
            }
            finally
            {
                LogCommand(nameof(RemoveNodeFromDatabaseCommand), index, exception, remove?.AdditionalDebugInformation(exception));
            }
        }

        private static void DeleteDatabaseRecord(ClusterOperationContext context, long index, Table items, Slice lowerKey, string databaseName, ServerStore serverStore)
        {
            // delete database record
            items.DeleteByKey(lowerKey);

            // delete all values linked to database record - for subscription, etl etc.
            CleanupDatabaseRelatedValues(context, items, databaseName, serverStore);

            var transactionsCommands = context.Transaction.InnerTransaction.OpenTable(TransactionCommandsSchema, TransactionCommands);
            var commandsCountPerDatabase = context.Transaction.InnerTransaction.ReadTree(TransactionCommandsCountPerDatabase);

            using (ClusterTransactionCommand.GetPrefix(context, databaseName, out var prefixSlice))
            {
                commandsCountPerDatabase.Delete(prefixSlice);
                transactionsCommands.DeleteByPrimaryKeyPrefix(prefixSlice);
            }
        }

        private static void CleanupDatabaseRelatedValues(ClusterOperationContext context, Table items, string databaseName, ServerStore serverStore)
        {
            var dbValuesPrefix = Helpers.ClusterStateMachineValuesPrefix(databaseName).ToLowerInvariant();
            using (Slice.From(context.Allocator, dbValuesPrefix, out var loweredKey))
            {
                items.DeleteByPrimaryKeyPrefix(loweredKey);
            }

            var databaseLowered = $"{databaseName.ToLowerInvariant()}/";
            using (Slice.From(context.Allocator, databaseLowered, out var databaseSlice))
            {
                context.Transaction.InnerTransaction.OpenTable(CompareExchangeSchema, CompareExchange).DeleteByPrimaryKeyPrefix(databaseSlice);
                context.Transaction.InnerTransaction.OpenTable(CompareExchangeTombstoneSchema, CompareExchangeTombstones).DeleteByPrimaryKeyPrefix(databaseSlice);
                context.Transaction.InnerTransaction.OpenTable(IdentitiesSchema, Identities).DeleteByPrimaryKeyPrefix(databaseSlice);
            }

            // db can be idle when we are deleting it
            serverStore?.IdleDatabases.TryRemove(databaseName, out _);
        }

        internal static unsafe void UpdateValue(long index, Table items, Slice lowerKey, Slice key, BlittableJsonReaderObject updated)
        {
            using (items.Allocate(out TableValueBuilder builder))
            {
                builder.Add(lowerKey);
                builder.Add(key);
                builder.Add(updated.BasePointer, updated.Size);
                builder.Add(Bits.SwapBytes(index));

                items.Set(builder);
            }
        }

        internal static unsafe void UpdateCertificate(Table certificates, Slice key, Slice hash, BlittableJsonReaderObject updated)
        {
            Debug.Assert(key.ToString() == key.ToString().ToLowerInvariant(), $"Key of certificate table (thumbprint) must be lower cased while we got '{key}'");

            using (certificates.Allocate(out TableValueBuilder builder))
            {
                builder.Add(key);
                builder.Add(hash);
                builder.Add(updated.BasePointer, updated.Size);

                certificates.Set(builder);
            }
        }

        private unsafe List<string> AddDatabase(ClusterOperationContext context, BlittableJsonReaderObject cmd, long index, Leader leader)
        {
            var addDatabaseCommand = JsonDeserializationCluster.AddDatabaseCommand(cmd);
            Exception exception = null;
            try
            {
                Debug.Assert(addDatabaseCommand.Record.Topology.Count != 0, "Attempt to add database with no nodes");
                var items = context.Transaction.InnerTransaction.OpenTable(ItemsSchema, Items);
                using (Slice.From(context.Allocator, "db/" + addDatabaseCommand.Name, out Slice valueName))
                using (Slice.From(context.Allocator, "db/" + addDatabaseCommand.Name.ToLowerInvariant(), out Slice valueNameLowered))
                using (var currentDatabaseRecord = EntityToBlittable.ConvertCommandToBlittable(addDatabaseCommand.Record, context))
                {
                    if (addDatabaseCommand.RaftCommandIndex != null)
                    {
                        if (items.ReadByKey(valueNameLowered, out TableValueReader reader) == false && addDatabaseCommand.RaftCommandIndex != 0)
                            throw new RachisConcurrencyException("Concurrency violation, the database " + addDatabaseCommand.Name +
                                                           " does not exists, but had a non zero etag");

                        var actualEtag = Bits.SwapBytes(*(long*)reader.Read(3, out int size));
                        Debug.Assert(size == sizeof(long));

                        if (actualEtag != addDatabaseCommand.RaftCommandIndex.Value)
                            throw new RachisConcurrencyException("Concurrency violation, the database " + addDatabaseCommand.Name + " has etag " + actualEtag +
                                                                 " but was expecting " + addDatabaseCommand.RaftCommandIndex);
                    }

                    VerifyUnchangedTasks();

                    using (var databaseRecordAsJson = UpdateDatabaseRecordIfNeeded())
                    {
                        UpdateValue(index, items, valueNameLowered, valueName, databaseRecordAsJson);
                        SetDatabaseValues(addDatabaseCommand.DatabaseValues, addDatabaseCommand.Name, context, index, items);
                        return addDatabaseCommand.Record.Topology.Members;
                    }

                    void VerifyUnchangedTasks()
                    {
                        if (addDatabaseCommand.IsRestore)
                            return;

                        var dbId = Constants.Documents.Prefix + addDatabaseCommand.Name;
                        using (var dbDoc = Read(context, dbId, out _))
                        {
                            var tasksList = new List<string>
                            {
                                nameof(DatabaseRecord.PeriodicBackups),
                                nameof(DatabaseRecord.ExternalReplications),
                                nameof(DatabaseRecord.SinkPullReplications),
                                nameof(DatabaseRecord.HubPullReplications),
                                nameof(DatabaseRecord.RavenEtls),
                                nameof(DatabaseRecord.SqlEtls)
                            };

                            if (dbDoc == null)
                            {
                                foreach (var task in tasksList)
                                {
                                    if (currentDatabaseRecord.TryGet(task, out BlittableJsonReaderArray dbRecordVal) && dbRecordVal.Length > 0)
                                    {
                                        throw new RachisInvalidOperationException(
                                            $"Failed to create a new Database {addDatabaseCommand.Name}. Updating tasks configurations via DatabaseRecord is not supported, please use a dedicated operation to update the {task} configuration.");
                                    }
                                }
                            }
                            else
                            {
                                // compare tasks configurations of both db records
                                foreach (var task in tasksList)
                                {
                                    var hasChanges = false;

                                    if (dbDoc.TryGet(task, out BlittableJsonReaderArray oldDbRecordVal))
                                    {
                                        if (currentDatabaseRecord.TryGet(task, out BlittableJsonReaderArray newDbRecordVal) == false && oldDbRecordVal.Length > 0)
                                        {
                                            hasChanges = true;
                                        }
                                        else if (oldDbRecordVal.Equals(newDbRecordVal) == false)
                                        {
                                            hasChanges = true;
                                        }
                                    }
                                    else if (currentDatabaseRecord.TryGet(task, out BlittableJsonReaderArray newDbRecordObject) && newDbRecordObject.Length > 0)
                                    {
                                        hasChanges = true;
                                    }

                                    if (hasChanges)
                                        throw new RachisInvalidOperationException(
                                            $"Cannot update {task} configuration with DatabaseRecord. Please use a dedicated operation to update the {task} configuration.");
                                }
                            }
                        }
                    }

                    BlittableJsonReaderObject UpdateDatabaseRecordIfNeeded()
                    {
                        if (items.ReadByKey(valueNameLowered, out _) && addDatabaseCommand.IsRestore == false)
                        {
                            // the backup tasks cannot be changed by modifying the database record
                            // (only by using the dedicated UpdatePeriodicBackup command)
                            return currentDatabaseRecord;
                        }

                        var serverWideBackups = Read(context, ServerWideBackupConfigurationsKey);
                        if (serverWideBackups == null)
                            return currentDatabaseRecord;

                        var propertyNames = serverWideBackups.GetPropertyNames();
                        if (propertyNames.Length == 0)
                            return currentDatabaseRecord;

                        // add the server-wide backup configurations
                        foreach (var propertyName in propertyNames)
                        {
                            if (serverWideBackups.TryGet(propertyName, out BlittableJsonReaderObject configurationBlittable) == false)
                                continue;

                            var backupConfiguration = JsonDeserializationCluster.PeriodicBackupConfiguration(configurationBlittable);
                            PutServerWideBackupConfigurationCommand.UpdateTemplateForDatabase(backupConfiguration, addDatabaseCommand.Name, addDatabaseCommand.Encrypted);
                            addDatabaseCommand.Record.PeriodicBackups.Add(backupConfiguration);
                        }

                        return EntityToBlittable.ConvertCommandToBlittable(addDatabaseCommand.Record, context);
                    }
                }
            }
            catch (Exception e)
            {
                exception = e;
                throw;
            }
            finally
            {
                LogCommand(nameof(AddDatabaseCommand), index, exception, addDatabaseCommand.AdditionalDebugInformation(exception));
                NotifyDatabaseAboutChanged(context, addDatabaseCommand.Name, index, nameof(AddDatabaseCommand),
                    DatabasesLandlord.ClusterDatabaseChangeType.RecordChanged);
            }
        }

        private static void SetDatabaseValues(
            Dictionary<string, BlittableJsonReaderObject> databaseValues,
            string databaseName,
            ClusterOperationContext context,
            long index,
            Table items)
        {
            if (databaseValues == null)
                return;

            foreach (var keyValue in databaseValues)
            {
                if (keyValue.Key.StartsWith(PeriodicBackupStatus.Prefix, StringComparison.OrdinalIgnoreCase))
                {
                    // don't use the old backup status
                    continue;
                }

                var key = $"{Helpers.ClusterStateMachineValuesPrefix(databaseName)}{keyValue.Key}";
                using (Slice.From(context.Allocator, key, out Slice databaseValueName))
                using (Slice.From(context.Allocator, key.ToLowerInvariant(), out Slice databaseValueNameLowered))
                using (var value = keyValue.Value.Clone(context))
                {
                    UpdateValue(index, items, databaseValueNameLowered, databaseValueName, value);
                }
            }
        }

        private void DeleteValue(ClusterOperationContext context, string type, BlittableJsonReaderObject cmd, long index)
        {
            Exception exception = null;
            DeleteValueCommand delCmd = null;
            try
            {
                delCmd = JsonDeserializationCluster.DeleteValueCommand(cmd);
                if (delCmd.Name.StartsWith("db/"))
                    throw new RachisApplyException("Cannot delete " + delCmd.Name + " using DeleteValueCommand, only via dedicated database calls");

                DeleteItem(context, delCmd.Name);
            }
            catch (Exception e)
            {
                exception = e;
                throw;
            }
            finally
            {
                LogCommand(type, index, exception, delCmd?.AdditionalDebugInformation(exception));
                NotifyValueChanged(context, type, index);
            }
        }

        private void DeleteCertificate(ClusterOperationContext context, string type, BlittableJsonReaderObject cmd, long index)
        {
            try
            {
                var command = (DeleteCertificateFromClusterCommand)CommandBase.CreateFrom(cmd);

                DeleteCertificate(context, command.Name);
            }
            finally
            {
                NotifyValueChanged(context, type, index);
            }
        }

        private void DeleteMultipleCertificates(ClusterOperationContext context, string type, BlittableJsonReaderObject cmd, long index)
        {
            try
            {
                var command = (DeleteCertificateCollectionFromClusterCommand)CommandBase.CreateFrom(cmd);

                foreach (var thumbprint in command.Names)
                {
                    DeleteCertificate(context, thumbprint);
                }
            }
            finally
            {
                NotifyValueChanged(context, type, index);
            }
        }

        public void DeleteItem<TTransaction>(TransactionOperationContext<TTransaction> context, string name)
            where TTransaction : RavenTransaction
        {
            var items = context.Transaction.InnerTransaction.OpenTable(ItemsSchema, Items);
            using (Slice.From(context.Allocator, name.ToLowerInvariant(), out Slice keyNameLowered))
            {
                items.DeleteByKey(keyNameLowered);
            }
        }

        public void DeleteCertificate<TTransaction>(TransactionOperationContext<TTransaction> context, string thumbprint)
            where TTransaction : RavenTransaction
        {
            var certs = context.Transaction.InnerTransaction.OpenTable(CertificatesSchema, CertificatesSlice);
            using (Slice.From(context.Allocator, thumbprint.ToLowerInvariant(), out var thumbprintSlice))
            {
                certs.DeleteByKey(thumbprintSlice);
            }
        }

        private void DeleteMultipleValues(ClusterOperationContext context, string type, BlittableJsonReaderObject cmd, long index, Leader leader)
        {
            Exception exception = null;
            DeleteMultipleValuesCommand delCmd = null;
            try
            {
                var items = context.Transaction.InnerTransaction.OpenTable(ItemsSchema, Items);
                delCmd = JsonDeserializationCluster.DeleteMultipleValuesCommand(cmd);
                if (delCmd.Names.Any(name => name.StartsWith("db/")))
                    throw new RachisApplyException("Cannot delete " + delCmd.Names + " using DeleteMultipleValuesCommand, only via dedicated database calls");

                foreach (var name in delCmd.Names)
                {
                    using (Slice.From(context.Allocator, name, out Slice _))
                    using (Slice.From(context.Allocator, name.ToLowerInvariant(), out Slice keyNameLowered))
                    {
                        items.DeleteByKey(keyNameLowered);
                    }
                }
            }
            catch (Exception e)
            {
                exception = e;
                throw;
            }
            finally
            {
                LogCommand(type, index, exception, delCmd?.AdditionalDebugInformation(exception));
                NotifyValueChanged(context, type, index);
            }
        }

        private unsafe T UpdateValue<T>(ClusterOperationContext context, string type, BlittableJsonReaderObject cmd, long index, bool skipNotifyValueChanged = false)
        {
            UpdateValueCommand<T> command = null;
            Exception exception = null;
            try
            {
                var items = context.Transaction.InnerTransaction.OpenTable(ItemsSchema, Items);
                command = (UpdateValueCommand<T>)CommandBase.CreateFrom(cmd);
                if (command.Name.StartsWith(Constants.Documents.Prefix))
                    throw new RachisApplyException("Cannot set " + command.Name + " using PutValueCommand, only via dedicated database calls");

                using (Slice.From(context.Allocator, command.Name, out Slice valueName))
                using (Slice.From(context.Allocator, command.Name.ToLowerInvariant(), out Slice valueNameLowered))
                {
                    BlittableJsonReaderObject previousValue = null;
                    if (items.ReadByKey(valueNameLowered, out var tvr))
                    {
                        var ptr = tvr.Read(2, out int size);
                        previousValue = new BlittableJsonReaderObject(ptr, size, context);
                    }

                    var newValue = command.GetUpdatedValue(context, previousValue, index);
                    if (newValue == null)
                        return default;

                    UpdateValue(index, items, valueNameLowered, valueName, newValue);
                    return command.Value;
                }
            }
            catch (Exception e)
            {
                exception = e;
                throw;
            }
            finally
            {
                LogCommand(type, index, exception, command?.AdditionalDebugInformation(exception));

                if (skipNotifyValueChanged == false)
                    NotifyValueChanged(context, type, index);
            }
        }

        public string GetServerWideBackupNameByTaskId(TransactionOperationContext context, long taskId)
        {
            var configurationsBlittable = Read(context, ServerWideBackupConfigurationsKey);
            if (configurationsBlittable == null)
                return null;

            foreach (var propertyName in configurationsBlittable.GetPropertyNames())
            {
                if (configurationsBlittable.TryGet(propertyName, out BlittableJsonReaderObject serverWideBackupBlittable) == false)
                    continue;

                if (serverWideBackupBlittable.TryGet(nameof(ServerWideBackupConfiguration.TaskId), out long taskIdFromBackup) == false)
                    continue;

                if (taskId == taskIdFromBackup)
                {
                    serverWideBackupBlittable.TryGet(nameof(ServerWideBackupConfiguration.Name), out string backupName);
                    return backupName;
                }
            }

            return null;
        }

        public IEnumerable<BlittableJsonReaderObject> GetServerWideBackupConfigurations(TransactionOperationContext context, string name)
        {
            var configurationsBlittable = Read(context, ServerWideBackupConfigurationsKey);
            if (configurationsBlittable == null)
                yield break;

            foreach (var propertyName in configurationsBlittable.GetPropertyNames())
            {
                if (name != null && propertyName.Equals(name, StringComparison.OrdinalIgnoreCase) == false)
                    continue;

                if (configurationsBlittable.TryGet(propertyName, out BlittableJsonReaderObject serverWideBackupBlittable))
                {
                    yield return serverWideBackupBlittable;
                }
            }
        }

        private T PutValue<T>(ClusterOperationContext context, string type, BlittableJsonReaderObject cmd, long index)
        {
            Exception exception = null;
            PutValueCommand<T> command = null;
            try
            {
                var items = context.Transaction.InnerTransaction.OpenTable(ItemsSchema, Items);
                command = (PutValueCommand<T>)CommandBase.CreateFrom(cmd);
                if (command.Name.StartsWith(Constants.Documents.Prefix))
                    throw new RachisApplyException("Cannot set " + command.Name + " using PutValueCommand, only via dedicated database calls");

                command.UpdateValue(index);

                using (Slice.From(context.Allocator, command.Name, out Slice valueName))
                using (Slice.From(context.Allocator, command.Name.ToLowerInvariant(), out Slice valueNameLowered))
                using (var rec = context.ReadObject(command.ValueToJson(), "inner-val"))
                {
                    UpdateValue(index, items, valueNameLowered, valueName, rec);
                    return command.Value;
                }
            }
            catch (Exception e)
            {
                exception = e;
                throw;
            }
            finally
            {
                LogCommand(type, index, exception, command.AdditionalDebugInformation(exception));
                NotifyValueChanged(context, type, index);
            }
        }

<<<<<<< HEAD
        private void PutValueDirectly(ClusterOperationContext context, string key, BlittableJsonReaderObject value, long index)
=======
        private void PutValueDirectly(TransactionOperationContext context, string key, BlittableJsonReaderObject value, long index)
>>>>>>> 60313b8c
        {
            var items = context.Transaction.InnerTransaction.OpenTable(ItemsSchema, Items);
            using (Slice.From(context.Allocator, key, out Slice keySlice))
            using (Slice.From(context.Allocator, key.ToLowerInvariant(), out Slice keyLoweredSlice))
            {
                UpdateValue(index, items, keyLoweredSlice, keySlice, value);
            }
        }

        private void PutCertificate(ClusterOperationContext context, string type, BlittableJsonReaderObject cmd, long index, ServerStore serverStore)
        {
            try
            {
                var certs = context.Transaction.InnerTransaction.OpenTable(CertificatesSchema, CertificatesSlice);
                var command = (PutCertificateCommand)CommandBase.CreateFrom(cmd);

                using (Slice.From(context.Allocator, command.PublicKeyPinningHash, out var hashSlice))
                using (Slice.From(context.Allocator, command.Name.ToLowerInvariant(), out var thumbprintSlice))
                using (var cert = context.ReadObject(command.ValueToJson(), "inner-val"))
                {
                    if (_clusterAuditLog.IsInfoEnabled)
                        _clusterAuditLog.Info($"Registering new certificate '{command.Value.Thumbprint}' in the cluster. Security Clearance: {command.Value.SecurityClearance}. " +
                                              $"Permissions:{Environment.NewLine}{string.Join(Environment.NewLine, command.Value.Permissions.Select(kvp => kvp.Key + ": " + kvp.Value.ToString()))}");

                    UpdateCertificate(certs, thumbprintSlice, hashSlice, cert);
                    return;
                }
            }
            finally
            {
                NotifyValueChanged(context, type, index);
            }
        }

        private void DiscardLeftoverCertsWithSamePinningHash(ClusterOperationContext context, string hash, string type, long index)
        {
            var certsWithSameHash = GetCertificatesByPinningHashSortedByExpiration(context, hash);

            var thumbprintsToDelete = certsWithSameHash.Select(x => x.Thumbprint).Skip(Constants.Certificates.MaxNumberOfCertsWithSameHash).ToList();

            if (thumbprintsToDelete.Count == 0)
                return;

            try
            {
                foreach (var thumbprint in thumbprintsToDelete)
                {
                    DeleteCertificate(context, thumbprint);
                }
            }
            finally
            {
                if (_clusterAuditLog.IsInfoEnabled)
                    _clusterAuditLog.Info($"After allowing a connection based on Public Key Pinning Hash, deleting the following old certificates from the cluster: {string.Join(", ", thumbprintsToDelete)}");
                NotifyValueChanged(context, type, index);
            }
        }

        public override void EnsureNodeRemovalOnDeletion(ClusterOperationContext context, long term, string nodeTag)
        {
            var djv = new RemoveNodeFromClusterCommand(RaftIdGenerator.NewId())
            {
                RemovedNode = nodeTag
            }.ToJson(context);

            _parent.InsertToLeaderLog(context, term, context.ReadObject(djv, "remove"), RachisEntryFlags.StateMachineCommand);
        }

        private void NotifyValueChanged(ClusterOperationContext context, string type, long index)
        {
            context.Transaction.InnerTransaction.LowLevelTransaction.AfterCommitWhenNewReadTransactionsPrevented += () =>
            {
                // we do this under the write tx lock before we update the last applied index
                _rachisLogIndexNotifications.AddTask(index);

                context.Transaction.InnerTransaction.LowLevelTransaction.OnDispose += tx =>
                {
                    ExecuteAsyncTask(index, () => Changes.OnValueChanges(index, type));
                };
            };
        }

        private void NotifyDatabaseAboutChanged(ClusterOperationContext context, string databaseName, long index, string type, DatabasesLandlord.ClusterDatabaseChangeType change)
        {
            context.Transaction.InnerTransaction.LowLevelTransaction.AfterCommitWhenNewReadTransactionsPrevented += () =>
            {
                // we do this under the write tx lock before we update the last applied index
                _rachisLogIndexNotifications.AddTask(index);

                context.Transaction.InnerTransaction.LowLevelTransaction.OnDispose += tx =>
                {
                    ExecuteAsyncTask(index, () => Changes.OnDatabaseChanges(databaseName, index, type, change));
                };
            };
        }

        private void ExecuteAsyncTask(long index, Func<Task> task)
        {
            Task.Run(async () =>
            {
                Exception error = null;
                try
                {
                    await task();
                }
                catch (Exception e)
                {
                    error = e;
                }
                finally
                {
                    _rachisLogIndexNotifications.NotifyListenersAbout(index, error);
                    _rachisLogIndexNotifications.SetTaskCompleted(index, error);
                }
            });
        }

        private void UpdateDatabase(ClusterOperationContext context, string type, BlittableJsonReaderObject cmd, long index, Leader leader, ServerStore serverStore)
        {
            if (cmd.TryGet(DatabaseName, out string databaseName) == false || string.IsNullOrEmpty(databaseName))
                throw new RachisApplyException("Update database command must contain a DatabaseName property");

            UpdateDatabaseCommand updateCommand = null;
            Exception exception = null;
            try
            {
                var items = context.Transaction.InnerTransaction.OpenTable(ItemsSchema, Items);
                var dbKey = "db/" + databaseName;

                using (Slice.From(context.Allocator, dbKey, out Slice valueName))
                using (Slice.From(context.Allocator, dbKey.ToLowerInvariant(), out Slice valueNameLowered))
                {
                    var databaseRecordJson = ReadInternal(context, out long etag, valueNameLowered);
                    updateCommand = (UpdateDatabaseCommand)JsonDeserializationCluster.Commands[type](cmd);

                    if (databaseRecordJson == null)
                    {
                        if (updateCommand.ErrorOnDatabaseDoesNotExists)
                            throw DatabaseDoesNotExistException.CreateWithMessage(databaseName, $"Could not execute update command of type '{type}'.");
                        return;
                    }

                    if (updateCommand.RaftCommandIndex != null && etag != updateCommand.RaftCommandIndex.Value)
                        throw new RachisConcurrencyException(
                            $"Concurrency violation at executing {type} command, the database {databaseName} has etag {etag} but was expecting {updateCommand.RaftCommandIndex}");

                    var databaseRecord = JsonDeserializationCluster.DatabaseRecord(databaseRecordJson);

                    updateCommand.Initialize(serverStore, context);
                    string relatedRecordIdToDelete;

                    try
                    {
                        relatedRecordIdToDelete = updateCommand.UpdateDatabaseRecord(databaseRecord, index);
                    }
                    catch (Exception e)
                    {
                        // We are not using the transaction, so any exception here doesn't involve any kind of corruption
                        // and is consistent across the cluster.
                        throw new RachisApplyException("Failed to update database record.", e);
                    }

                    if (relatedRecordIdToDelete != null)
                    {
                        var itemKey = relatedRecordIdToDelete;
                        using (Slice.From(context.Allocator, itemKey, out Slice _))
                        using (Slice.From(context.Allocator, itemKey.ToLowerInvariant(), out Slice valueNameToDeleteLowered))
                        {
                            items.DeleteByKey(valueNameToDeleteLowered);
                        }
                    }

                    if (databaseRecord.Topology.Count == 0 && databaseRecord.DeletionInProgress.Count == 0)
                    {
                        DeleteDatabaseRecord(context, index, items, valueNameLowered, databaseName, serverStore);
                        return;
                    }

                    UpdateEtagForBackup(databaseRecord, type, index);
                    var updatedDatabaseBlittable = EntityToBlittable.ConvertCommandToBlittable(databaseRecord, context);
                    UpdateValue(index, items, valueNameLowered, valueName, updatedDatabaseBlittable);
                }
            }
            catch (Exception e)
            {
                exception = e;
                throw;
            }
            finally
            {
                LogCommand(type, index, exception, updateCommand?.AdditionalDebugInformation(exception));
                NotifyDatabaseAboutChanged(context, databaseName, index, type, DatabasesLandlord.ClusterDatabaseChangeType.RecordChanged);
            }
        }

        [MethodImpl(MethodImplOptions.AggressiveInlining)]
        private void LogCommand(string type, long index, Exception exception, string additionalDebugInformation = null)
        {
            if (_parent.Log.IsInfoEnabled)
            {
                LogCommandInternal(type, index, exception, additionalDebugInformation);
            }
        }

        private void LogCommandInternal(string type, long index, Exception exception, string additionalDebugInformation)
        {
            var successStatues = exception != null ? "has failed" : "was successful";
            var msg = $"Apply of {type} with index {index} {successStatues}.";
            var additionalDebugInfo = additionalDebugInformation;
            if (additionalDebugInfo != null)
            {
                msg += $" AdditionalDebugInformation: {additionalDebugInfo}.";
            }

            _parent.Log.Info(msg);
        }

        private void UpdateEtagForBackup(DatabaseRecord databaseRecord, string type, long index)
        {
            switch (type)
            {
                case nameof(UpdateClusterIdentityCommand):
                case nameof(IncrementClusterIdentitiesBatchCommand):
                case nameof(IncrementClusterIdentityCommand):
                case nameof(AddOrUpdateCompareExchangeCommand):
                case nameof(RemoveCompareExchangeCommand):
                case nameof(AddOrUpdateCompareExchangeBatchCommand):
                case nameof(UpdatePeriodicBackupCommand):
                case nameof(UpdateExternalReplicationCommand):
                case nameof(AddRavenEtlCommand):
                case nameof(AddSqlEtlCommand):
                case nameof(UpdateRavenEtlCommand):
                case nameof(UpdateSqlEtlCommand):
                case nameof(DeleteOngoingTaskCommand):
                case nameof(PutRavenConnectionStringCommand):
                case nameof(PutSqlConnectionStringCommand):
                case nameof(RemoveRavenConnectionStringCommand):
                case nameof(RemoveSqlConnectionStringCommand):
                case nameof(PutIndexCommand):
                case nameof(PutAutoIndexCommand):
                case nameof(DeleteIndexCommand):
                case nameof(SetIndexLockCommand):
                case nameof(SetIndexPriorityCommand):
                case nameof(SetIndexStateCommand):
                case nameof(EditRevisionsConfigurationCommand):
                case nameof(EditRevisionsForConflictsConfigurationCommand):
                case nameof(EditExpirationCommand):
                case nameof(EditRefreshCommand):
                case nameof(EditDatabaseClientConfigurationCommand):
                    databaseRecord.EtagForBackup = index;
                    break;
            }
        }

        private enum SnapshotEntryType
        {
            Command,
            Core
        }

        private readonly (ByteString Name, int Version, SnapshotEntryType Type)[] _snapshotEntries =
        {
            (Items.Content, ClusterCommandsVersionManager.Base40CommandsVersion, SnapshotEntryType.Command),
            (CompareExchange.Content, ClusterCommandsVersionManager.Base40CommandsVersion,SnapshotEntryType.Command),
            (Identities.Content, ClusterCommandsVersionManager.Base40CommandsVersion,SnapshotEntryType.Command),

            (TransactionCommands.Content, ClusterCommandsVersionManager.Base41CommandsVersion,SnapshotEntryType.Command),
            (TransactionCommandsCountPerDatabase.Content, ClusterCommandsVersionManager.Base41CommandsVersion,SnapshotEntryType.Command),

            (CompareExchangeTombstones.Content, ClusterCommandsVersionManager.Base42CommandsVersion,SnapshotEntryType.Command),
            (CertificatesSlice.Content, ClusterCommandsVersionManager.Base42CommandsVersion,SnapshotEntryType.Command),
            (RachisLogHistory.LogHistorySlice.Content, 42_000,SnapshotEntryType.Core)
        };

        public override bool ShouldSnapshot(Slice slice, RootObjectType type)
        {
            for (int i = 0; i < _snapshotEntries.Length; i++)
            {
                var entry = _snapshotEntries[i];
                if (entry.Name.Match(slice.Content) == false)
                    continue;

                switch (entry.Type)
                {
                    case SnapshotEntryType.Command:
                        return ClusterCommandsVersionManager.CurrentClusterMinimalVersion >= entry.Version;
                    case SnapshotEntryType.Core:
                        return ClusterCommandsVersionManager.ClusterEngineVersion >= entry.Version;
                    default:
                        throw new ArgumentOutOfRangeException($"Unknown type '{entry.Type}'");
                }
            }

            return false;
        }

        public override void Initialize(RachisConsensus parent, ClusterOperationContext context, ClusterChanges changes)
        {
            base.Initialize(parent, context, changes);

            _rachisLogIndexNotifications.Log = _parent.Log;

            ItemsSchema.Create(context.Transaction.InnerTransaction, Items, 32);
            CompareExchangeSchema.Create(context.Transaction.InnerTransaction, CompareExchange, 32);
            CompareExchangeTombstoneSchema.Create(context.Transaction.InnerTransaction, CompareExchangeTombstones, 32);
            TransactionCommandsSchema.Create(context.Transaction.InnerTransaction, TransactionCommands, 32);
            IdentitiesSchema.Create(context.Transaction.InnerTransaction, Identities, 32);
            CertificatesSchema.Create(context.Transaction.InnerTransaction, CertificatesSlice, 32);
            context.Transaction.InnerTransaction.CreateTree(TransactionCommandsCountPerDatabase);
            context.Transaction.InnerTransaction.CreateTree(LocalNodeStateTreeName);

            _parent.SwitchToSingleLeaderAction = SwitchToSingleLeader;
        }

        private void SwitchToSingleLeader(ClusterOperationContext context)
        {
            // when switching to a single node cluster we need to clear all of the irrelevant databases
            var clusterTopology = _parent.GetTopology(context);
            var newTag = clusterTopology.Members.First().Key;
            var oldTag = _parent.ReadPreviousNodeTag(context) ?? newTag;

            SqueezeDatabasesToSingleNodeCluster(context, oldTag, newTag);

            ShrinkClusterTopology(context, clusterTopology, newTag, _parent.GetLastEntryIndex(context));

            UpdateLicenseOnSwitchingToSingleLeader(context);
        }

        private void UpdateLicenseOnSwitchingToSingleLeader(ClusterOperationContext context)
        {
            var licenseLimitsBlittable = Read(context, ServerStore.LicenseLimitsStorageKey, out long index);
            if (licenseLimitsBlittable == null)
                return;

            var tag = _parent.ReadNodeTag(context);
            var licenseLimits = JsonDeserializationServer.LicenseLimits(licenseLimitsBlittable);

            if (licenseLimits.NodeLicenseDetails.ContainsKey(tag) && licenseLimits.NodeLicenseDetails.Count == 1)
                return;

            if (licenseLimits.NodeLicenseDetails.TryGetValue(_parent.Tag, out var details) == false)
                return;

            var newLimits = new LicenseLimits
            {
                NodeLicenseDetails = new Dictionary<string, DetailsPerNode>
                {
                    [tag] = details
                }
            };

            var value = context.ReadObject(newLimits.ToJson(), "overwrite-license-limits");
            PutValueDirectly(context, ServerStore.LicenseLimitsStorageKey, value, index);
        }

        private void ShrinkClusterTopology(ClusterOperationContext context, ClusterTopology clusterTopology, string newTag, long index)
        {
            _parent.UpdateNodeTag(context, newTag);

            var topology = new ClusterTopology(
                clusterTopology.TopologyId,
                new Dictionary<string, string>
                {
                    [newTag] = clusterTopology.GetUrlFromTag(newTag)
                },
                new Dictionary<string, string>(),
                new Dictionary<string, string>(),
                newTag,
                index
            );

            _parent.SetTopology(context, topology);
        }

        private void SqueezeDatabasesToSingleNodeCluster(ClusterOperationContext context, string oldTag, string newTag)
        {
            var toDelete = new List<string>();
            var toShrink = new List<DatabaseRecord>();

            foreach (var name in GetDatabaseNames(context))
            {
                using (var rawRecord = ReadRawDatabaseRecord(context, name))
                {
                    var topology = rawRecord.Topology;
                    if (topology.RelevantFor(oldTag) == false)
                    {
                        toDelete.Add(name);
                    }
                    else
                    {
                        if (topology.RelevantFor(newTag) && topology.Count == 1)
                            continue;

                        var record = rawRecord.MaterializedRecord;
                        record.Topology = new DatabaseTopology();
                        record.Topology.Members.Add(newTag);
                        toShrink.Add(record);
                    }
                }
            }

            if (toShrink.Count == 0 && toDelete.Count == 0)
                return;

            if (_parent.Log.IsOperationsEnabled)
            {
                _parent.Log.Operations($"Squeezing databases, new tag is {newTag}, old tag is {oldTag}.");

                if (toShrink.Count > 0)
                    _parent.Log.Operations($"Databases to shrink: {string.Join(',', toShrink.Select(r => r.DatabaseName))}");

                if (toDelete.Count > 0)
                    _parent.Log.Operations($"Databases to delete: {string.Join(',', toDelete)}");
            }

            var items = context.Transaction.InnerTransaction.OpenTable(ItemsSchema, Items);
            var cmd = new DynamicJsonValue
            {
                ["Type"] = "Switch to single leader"
            };

            var index = _parent.InsertToLeaderLog(context, _parent.CurrentTerm, context.ReadObject(cmd, "single-leader"), RachisEntryFlags.Noop);

            foreach (var databaseName in toDelete)
            {
                var dbKey = "db/" + databaseName;
                using (Slice.From(context.Allocator, dbKey.ToLowerInvariant(), out Slice valueNameLowered))
                {
                    DeleteDatabaseRecord(context, index, items, valueNameLowered, databaseName, null);
                }
            }

            if (toShrink.Count == 0)
                return;

            var tasks = new List<Func<Task>>();
            var type = "ClusterTopologyChanged";

            foreach (var record in toShrink)
            {
                record.Topology.Stamp = new LeaderStamp
                {
                    Index = index,
                    LeadersTicks = 0,
                    Term = _parent.CurrentTerm
                };

                var dbKey = "db/" + record.DatabaseName;
                using (Slice.From(context.Allocator, dbKey, out Slice valueName))
                using (Slice.From(context.Allocator, dbKey.ToLowerInvariant(), out Slice valueNameLowered))
                {
                    var updatedDatabaseBlittable = EntityToBlittable.ConvertCommandToBlittable(record, context);
                    UpdateValue(index, items, valueNameLowered, valueName, updatedDatabaseBlittable);
                }

                tasks.Add(() => Changes.OnDatabaseChanges(record.DatabaseName, index, type, DatabasesLandlord.ClusterDatabaseChangeType.RecordChanged));
            }

            ExecuteManyOnDispose(context, index, type, tasks);
        }

        public unsafe void PutLocalState(TransactionOperationContext context, string thumbprint, BlittableJsonReaderObject value)
        {
            var localState = context.Transaction.InnerTransaction.CreateTree(LocalNodeStateTreeName);
            using (localState.DirectAdd(thumbprint, value.Size, out var ptr))
            {
                value.CopyTo(ptr);
            }
        }

        public void DeleteLocalState<TTransaction>(TransactionOperationContext<TTransaction> context, string thumbprint)
            where TTransaction : RavenTransaction
        {
            var localState = context.Transaction.InnerTransaction.CreateTree(LocalNodeStateTreeName);
            localState.Delete(thumbprint);
        }

        public void DeleteLocalState(TransactionOperationContext context, List<string> thumbprints)
        {
            var localState = context.Transaction.InnerTransaction.CreateTree(LocalNodeStateTreeName);
            foreach (var thumbprint in thumbprints)
            {
                localState.Delete(thumbprint);
            }
        }

        public unsafe BlittableJsonReaderObject GetLocalStateByThumbprint<TTransaction>(TransactionOperationContext<TTransaction> context, string thumbprint)
            where TTransaction : RavenTransaction
        {
            var localState = context.Transaction.InnerTransaction.ReadTree(LocalNodeStateTreeName);
            var read = localState.Read(thumbprint);
            if (read == null)
                return null;
            BlittableJsonReaderObject localStateBlittable = new BlittableJsonReaderObject(read.Reader.Base, read.Reader.Length, context);

            Transaction.DebugDisposeReaderAfterTransaction(context.Transaction.InnerTransaction, localStateBlittable);
            return localStateBlittable;
        }

        public IEnumerable<string> GetCertificateThumbprintsFromLocalState(TransactionOperationContext context)
        {
            var tree = context.Transaction.InnerTransaction.ReadTree(LocalNodeStateTreeName);
            if (tree == null)
                yield break;

            using (var it = tree.Iterate(prefetch: false))
            {
                if (it.Seek(Slices.BeforeAllKeys) == false)
                    yield break;
                do
                {
                    yield return it.CurrentKey.ToString();
                } while (it.MoveNext());
            }
        }

        public IEnumerable<(string Thumbprint, BlittableJsonReaderObject Certificate)> GetAllCertificatesFromCluster<TTransaction>(TransactionOperationContext<TTransaction> context, long start, long take)
            where TTransaction : RavenTransaction
        {
            var certTable = context.Transaction.InnerTransaction.OpenTable(CertificatesSchema, CertificatesSlice);

            foreach (var result in certTable.SeekByPrimaryKeyPrefix(Slices.Empty, Slices.Empty, start))
            {
                if (take-- <= 0)
                    yield break;

                yield return GetCertificate(context, result.Value);
            }
        }

        public IEnumerable<string> GetCertificateThumbprintsFromCluster<TTransaction>(TransactionOperationContext<TTransaction> context)
            where TTransaction : RavenTransaction
        {
            var certTable = context.Transaction.InnerTransaction.OpenTable(CertificatesSchema, CertificatesSlice);

            foreach (var result in certTable.SeekByPrimaryKeyPrefix(Slices.Empty, Slices.Empty, 0))
            {
                yield return result.Key.ToString();
            }
        }

        public IEnumerable<(string ItemName, BlittableJsonReaderObject Value)> ItemsStartingWith<TTransaction>(TransactionOperationContext<TTransaction> context, string prefix, long start, long take)
            where TTransaction : RavenTransaction
        {
            var items = context.Transaction.InnerTransaction.OpenTable(ItemsSchema, Items);

            var dbKey = prefix.ToLowerInvariant();
            using (Slice.From(context.Allocator, dbKey, out Slice loweredPrefix))
            {
                foreach (var result in items.SeekByPrimaryKeyPrefix(loweredPrefix, Slices.Empty, start))
                {
                    if (take-- <= 0)
                        yield break;

                    yield return GetCurrentItem(context, result.Value);
                }
            }
        }

        public BlittableJsonReaderObject GetItem<TTransaction>(TransactionOperationContext<TTransaction> context, string key)
            where TTransaction : RavenTransaction
        {
            var items = context.Transaction.InnerTransaction.OpenTable(ItemsSchema, Items);

            using (Slice.From(context.Allocator, key, out var k))
            {
                var tvh = new Table.TableValueHolder();
                if (items.ReadByKey(k, out tvh.Reader) == false)
                    return null;
                return GetCurrentItem(context, tvh).Item2;
            }
        }

        public void ExecuteCompareExchange(ClusterOperationContext context, string type, BlittableJsonReaderObject cmd, long index, out object result)
        {
            Exception exception = null;
            CompareExchangeCommandBase compareExchange = null;
            try
            {
                var items = context.Transaction.InnerTransaction.OpenTable(CompareExchangeSchema, CompareExchange);
                compareExchange = (CompareExchangeCommandBase)JsonDeserializationCluster.Commands[type](cmd);

                result = compareExchange.Execute(context, items, index);

                OnTransactionDispose(context, index);
            }
            catch (Exception e)
            {
                exception = e;
                throw;
            }
            finally
            {
                LogCommand(type, index, exception, compareExchange?.AdditionalDebugInformation(exception));
            }
        }

        private void OnTransactionDispose(ClusterOperationContext context, long index)
        {
            context.Transaction.InnerTransaction.LowLevelTransaction.AfterCommitWhenNewReadTransactionsPrevented += () =>
            {
                _rachisLogIndexNotifications.AddTask(index);
                NotifyAndSetCompleted(index);
            };
        }

        public (long Index, BlittableJsonReaderObject Value) GetCompareExchangeValue(TransactionOperationContext context, string key)
        {
            using (Slice.From(context.Allocator, key, out Slice keySlice))
                return GetCompareExchangeValue(context, keySlice);
        }

        public (long Index, BlittableJsonReaderObject Value) GetCompareExchangeValue(TransactionOperationContext context, Slice key)
        {
            var items = context.Transaction.InnerTransaction.OpenTable(CompareExchangeSchema, CompareExchange);

            if (items.ReadByKey(key, out var reader))
            {
                var index = ReadCompareExchangeOrTombstoneIndex(reader);
                var value = ReadCompareExchangeValue(context, reader);
                return (index, value);
            }

            return (-1, null);
        }

        public IEnumerable<(CompareExchangeKey Key, long Index, BlittableJsonReaderObject Value)> GetCompareExchangeValuesStartsWith(TransactionOperationContext context,
            string dbName, string prefix, long start = 0, long pageSize = 1024)
        {
            var items = context.Transaction.InnerTransaction.OpenTable(CompareExchangeSchema, CompareExchange);
            using (Slice.From(context.Allocator, prefix, out Slice keySlice))
            {
                foreach (var item in items.SeekByPrimaryKeyPrefix(keySlice, Slices.Empty, start))
                {
                    pageSize--;
                    var key = ReadCompareExchangeKey(context, item.Value.Reader, dbName);
                    var index = ReadCompareExchangeOrTombstoneIndex(item.Value.Reader);
                    var value = ReadCompareExchangeValue(context, item.Value.Reader);
                    yield return (key, index, value);

                    if (pageSize == 0)
                        yield break;
                }
            }
        }

        public IEnumerable<(CompareExchangeKey Key, long Index, BlittableJsonReaderObject Value)> GetCompareExchangeFromPrefix(TransactionOperationContext context, string dbName, long fromIndex, long take)
        {
            using (CompareExchangeCommandBase.GetPrefixIndexSlices(context.Allocator, dbName, fromIndex, out var buffer))
            {
                var table = context.Transaction.InnerTransaction.OpenTable(CompareExchangeSchema, CompareExchange);
                using (Slice.External(context.Allocator, buffer, buffer.Length, out var keySlice))
                using (Slice.External(context.Allocator, buffer, buffer.Length - sizeof(long), out var prefix))
                {
                    foreach (var tvr in table.SeekForwardFromPrefix(CompareExchangeSchema.Indexes[CompareExchangeIndex], keySlice, prefix, 0))
                    {
                        if (take-- <= 0)
                            yield break;

                        var key = ReadCompareExchangeKey(context, tvr.Result.Reader, dbName);
                        var index = ReadCompareExchangeOrTombstoneIndex(tvr.Result.Reader);
                        var value = ReadCompareExchangeValue(context, tvr.Result.Reader);

                        yield return (key, index, value);
                    }
                }
            }
        }

        public long GetLastCompareExchangeIndexForDatabase(TransactionOperationContext context, string databaseName)
        {
            CompareExchangeCommandBase.GetDbPrefixAndLastSlices(context.Allocator, databaseName, out var prefix, out var last);

            using (prefix.Scope)
            using (last.Scope)
            {
                var table = context.Transaction.InnerTransaction.OpenTable(CompareExchangeSchema, CompareExchange);

                var tvh = table.SeekOneBackwardFrom(CompareExchangeSchema.Indexes[CompareExchangeIndex], prefix.Slice, last.Slice);

                if (tvh == null)
                    return 0;

                return ReadCompareExchangeOrTombstoneIndex(tvh.Reader);
            }
        }

        public long GetLastCompareExchangeTombstoneIndexForDatabase(TransactionOperationContext context, string databaseName)
        {
            CompareExchangeCommandBase.GetDbPrefixAndLastSlices(context.Allocator, databaseName, out var prefix, out var last);

            using (prefix.Scope)
            using (last.Scope)
            {
                var table = context.Transaction.InnerTransaction.OpenTable(CompareExchangeTombstoneSchema, CompareExchangeTombstones);

                var tvh = table.SeekOneBackwardFrom(CompareExchangeTombstoneSchema.Indexes[CompareExchangeTombstoneIndex], prefix.Slice, last.Slice);

                if (tvh == null)
                    return 0;

                return ReadCompareExchangeOrTombstoneIndex(tvh.Reader);
            }
        }

        public IEnumerable<(CompareExchangeKey Key, long Index)> GetCompareExchangeTombstonesByKey(TransactionOperationContext context,
            string databaseName, long fromIndex = 0, long take = long.MaxValue)
        {
            using (CompareExchangeCommandBase.GetPrefixIndexSlices(context.Allocator, databaseName, fromIndex, out var buffer))
            {
                var table = context.Transaction.InnerTransaction.OpenTable(CompareExchangeTombstoneSchema, CompareExchangeTombstones);
                using (Slice.External(context.Allocator, buffer, buffer.Length, out var keySlice))
                using (Slice.External(context.Allocator, buffer, buffer.Length - sizeof(long), out var prefix))
                {
                    foreach (var tvr in table.SeekForwardFromPrefix(CompareExchangeTombstoneSchema.Indexes[CompareExchangeTombstoneIndex], keySlice, prefix, 0))
                    {
                        if (take-- <= 0)
                            yield break;

                        var key = ReadCompareExchangeKey(context, tvr.Result.Reader, databaseName);
                        var index = ReadCompareExchangeOrTombstoneIndex(tvr.Result.Reader);

                        yield return (key, index);
                    }
                }
            }
        }

        internal bool HasCompareExchangeTombstonesWithEtagGreaterThanStartAndLowerThanOrEqualToEnd(TransactionOperationContext context, string databaseName, long start, long end)
        {
            if (start >= end)
                return false;

            var table = context.Transaction.InnerTransaction.OpenTable(CompareExchangeTombstoneSchema, CompareExchangeTombstones);
            if (table == null)
                return false;

            using (CompareExchangeCommandBase.GetPrefixIndexSlices(context.Allocator, databaseName, start + 1, out var buffer)) // start + 1 => we want greater than
            using (Slice.External(context.Allocator, buffer, buffer.Length, out var keySlice))
            using (Slice.External(context.Allocator, buffer, buffer.Length - sizeof(long), out var prefix))
            {
                foreach (var tvr in table.SeekForwardFromPrefix(CompareExchangeTombstoneSchema.Indexes[CompareExchangeTombstoneIndex], keySlice, prefix, 0))
                {
                    var index = ReadCompareExchangeOrTombstoneIndex(tvr.Result.Reader);
                    if (index <= end)
                        return true;

                    return false;
                }
            }

            return false;
        }

        private void ClearCompareExchangeTombstones(ClusterOperationContext context, string type, BlittableJsonReaderObject cmd, long index, out bool result)
        {
            string databaseName = null;

            try
            {
                if (cmd.TryGet(nameof(CleanCompareExchangeTombstonesCommand.DatabaseName), out databaseName) == false || string.IsNullOrEmpty(databaseName))
                    throw new RachisApplyException("Clear Compare Exchange command must contain a DatabaseName property");

                if (cmd.TryGet(nameof(CleanCompareExchangeTombstonesCommand.MaxRaftIndex), out long maxEtag) == false)
                    throw new RachisApplyException("Clear Compare Exchange command must contain a MaxRaftIndex property");

                if (cmd.TryGet(nameof(CleanCompareExchangeTombstonesCommand.Take), out long take) == false)
                    throw new RachisApplyException("Clear Compare Exchange command must contain a Take property");

                var databaseNameLowered = databaseName.ToLowerInvariant();
                result = DeleteCompareExchangeTombstonesUpToPrefix(context, databaseNameLowered, maxEtag, take);
            }
            finally
            {
                NotifyDatabaseAboutChanged(context, databaseName, index, type, DatabasesLandlord.ClusterDatabaseChangeType.ValueChanged);
            }
        }

        private static bool DeleteCompareExchangeTombstonesUpToPrefix(ClusterOperationContext context, string dbName, long upToIndex, long take = long.MaxValue)
        {
            using (Slice.From(context.Allocator, dbName, out var dbNameSlice))
            {
                var table = context.Transaction.InnerTransaction.OpenTable(CompareExchangeTombstoneSchema, CompareExchangeTombstones);
                return table.DeleteForwardUpToPrefix(dbNameSlice, upToIndex, take);
            }
        }

        private static unsafe CompareExchangeKey ReadCompareExchangeKey(TransactionOperationContext context, TableValueReader reader, string dbPrefix)
        {
            var ptr = reader.Read((int)CompareExchangeTable.Key, out var size);

            var storageKey = context.AllocateStringValue(null, ptr, size);
            return new CompareExchangeKey(storageKey, dbPrefix.Length + 1);
        }

        private static unsafe BlittableJsonReaderObject ReadCompareExchangeValue(TransactionOperationContext context, TableValueReader reader)
        {
            BlittableJsonReaderObject compareExchangeValue = new BlittableJsonReaderObject(reader.Read((int)CompareExchangeTable.Value, out var size), size, context);
            Transaction.DebugDisposeReaderAfterTransaction(context.Transaction.InnerTransaction, compareExchangeValue);
            return compareExchangeValue;
        }

        private static unsafe long ReadCompareExchangeOrTombstoneIndex(TableValueReader reader)
        {
            var index = *(long*)reader.Read((int)CompareExchangeTable.Index, out var size);
            Debug.Assert(size == sizeof(long));
            return index;
        }

        private static unsafe long ReadIdentitiesIndex(TableValueReader reader)
        {
            var index = *(long*)reader.Read((int)IdentitiesTable.Index, out var size);
            Debug.Assert(size == sizeof(long));
            return index;
        }

        public List<string> ItemKeysStartingWith(TransactionOperationContext context, string prefix, long start, long take)
        {
            var items = context.Transaction.InnerTransaction.OpenTable(ItemsSchema, Items);

            var results = new List<string>();

            var dbKey = prefix.ToLowerInvariant();
            using (Slice.From(context.Allocator, dbKey, out Slice loweredPrefix))
            {
                foreach (var result in items.SeekByPrimaryKeyPrefix(loweredPrefix, Slices.Empty, start))
                {
                    if (take-- <= 0)
                        break;

                    results.Add(GetCurrentItemKey(result.Value));
                }
            }

            return results;
        }

        public List<string> GetDatabaseNames<TTransaction>(TransactionOperationContext<TTransaction> context, long take = long.MaxValue)
            where TTransaction : RavenTransaction
        {
            var items = context.Transaction.InnerTransaction.OpenTable(ItemsSchema, Items);

            var names = new List<string>();

            const string dbKey = "db/";
            using (Slice.From(context.Allocator, dbKey, out Slice loweredPrefix))
            {
                foreach (var result in items.SeekByPrimaryKeyPrefix(loweredPrefix, Slices.Empty, 0))
                {
                    if (take-- <= 0)
                        break;

                    names.Add(GetCurrentItemKey(result.Value).Substring(3));
                }
            }

            return names;
        }

        public List<DatabaseRecord> GetAllDatabases<TTransaction>(TransactionOperationContext<TTransaction> context, long take = long.MaxValue)
            where TTransaction : RavenTransaction
        {
            var items = context.Transaction.InnerTransaction.OpenTable(ItemsSchema, Items);

            var records = new List<DatabaseRecord>();

            const string dbKey = "db/";
            using (Slice.From(context.Allocator, dbKey, out Slice loweredPrefix))
            {
                foreach (var result in items.SeekByPrimaryKeyPrefix(loweredPrefix, Slices.Empty, 0))
                {
                    if (take-- <= 0)
                        break;

                    var doc = Read(context, GetCurrentItemKey(result.Value));
                    if (doc == null)
                        continue;

                    records.Add(JsonDeserializationCluster.DatabaseRecord(doc));
                }
            }

            return records;
        }

        public static unsafe string GetCurrentItemKey(Table.TableValueHolder result)
        {
            return Encoding.UTF8.GetString(result.Reader.Read(1, out int size), size);
        }

        private static unsafe (string, BlittableJsonReaderObject) GetCurrentItem<TTransaction>(TransactionOperationContext<TTransaction> context, Table.TableValueHolder result)
            where TTransaction : RavenTransaction
        {
            var ptr = result.Reader.Read(2, out int size);
            var doc = new BlittableJsonReaderObject(ptr, size, context);
            var key = Encoding.UTF8.GetString(result.Reader.Read(1, out size), size);

            Transaction.DebugDisposeReaderAfterTransaction(context.Transaction.InnerTransaction, doc);
            return (key, doc);
        }

        public BlittableJsonReaderObject GetCertificateByThumbprint<TTransaction>(TransactionOperationContext<TTransaction> context, string thumbprint)
            where TTransaction : RavenTransaction
        {
            var certs = context.Transaction.InnerTransaction.OpenTable(CertificatesSchema, CertificatesSlice);

            using (Slice.From(context.Allocator, thumbprint.ToLowerInvariant(), out var thumbprintSlice))
            {
                var tvh = new Table.TableValueHolder();
                if (certs.ReadByKey(thumbprintSlice, out tvh.Reader) == false)
                    return null;
                return GetCertificate(context, tvh).Item2;
            }
        }

        private static unsafe (string Key, BlittableJsonReaderObject Cert) GetCertificate<TTransaction>(TransactionOperationContext<TTransaction> context, Table.TableValueHolder result)
            where TTransaction : RavenTransaction
        {
            var ptr = result.Reader.Read((int)CertificatesTable.Data, out int size);
            var doc = new BlittableJsonReaderObject(ptr, size, context);
            var key = Encoding.UTF8.GetString(result.Reader.Read((int)CertificatesTable.Thumbprint, out size), size);

            Transaction.DebugDisposeReaderAfterTransaction(context.Transaction.InnerTransaction, doc);
            return (key, doc);
        }

        private static CertificateDefinition GetCertificateDefinition<TTransaction>(TransactionOperationContext<TTransaction> context, Table.TableValueHolder result)
            where TTransaction : RavenTransaction
        {
            return JsonDeserializationServer.CertificateDefinition(GetCertificate(context, result).Cert);
        }

        public List<CertificateDefinition> GetCertificatesByPinningHashSortedByExpiration(ClusterOperationContext context, string hash)
        {
            var list = GetCertificatesByPinningHash(context, hash).ToList();
            list.Sort((x, y) => DateTime.Compare(y.NotAfter, x.NotAfter));
            return list;
        }

        public IEnumerable<CertificateDefinition> GetCertificatesByPinningHash<TTransaction>(TransactionOperationContext<TTransaction> context, string hash)
            where TTransaction : RavenTransaction
        {
            var certs = context.Transaction.InnerTransaction.OpenTable(CertificatesSchema, CertificatesSlice);

            using (Slice.From(context.Allocator, hash, out Slice hashSlice))
            {
                foreach (var tvr in certs.SeekForwardFrom(CertificatesSchema.Indexes[CertificatesHashSlice], hashSlice, 0))
                {
                    var def = GetCertificateDefinition(context, tvr.Result);
                    if (def.PublicKeyPinningHash.Equals(hash) == false)
                        break;
                    yield return def;
                }
            }
        }

        public DatabaseRecord ReadDatabase<TTransaction>(TransactionOperationContext<TTransaction> context, string name)
            where TTransaction : RavenTransaction
        {
            return ReadDatabase(context, name, out long _);
        }

        public RawDatabaseRecord ReadRawDatabaseRecord<TTransaction>(TransactionOperationContext<TTransaction> context, string name, out long etag)
            where TTransaction : RavenTransaction
        {
            var rawRecord = Read(context, "db/" + name.ToLowerInvariant(), out etag);
            if (rawRecord == null)
                return null;

            return new RawDatabaseRecord(rawRecord);
        }

        public RawDatabaseRecord ReadRawDatabaseRecord<TTransaction>(TransactionOperationContext<TTransaction> context, string name)
            where TTransaction : RavenTransaction
        {
            return ReadRawDatabaseRecord(context, name, out _);
        }

        public bool DatabaseExists<TTransaction>(TransactionOperationContext<TTransaction> context, string name)
            where TTransaction : RavenTransaction
        {
            var dbKey = "db/" + name.ToLowerInvariant();
            var items = context.Transaction.InnerTransaction.OpenTable(ItemsSchema, Items);

            using (Slice.From(context.Allocator, dbKey, out var key))
                return items.VerifyKeyExists(key);
        }
<<<<<<< HEAD

        public DatabaseRecord ReadDatabase<TTransaction>(TransactionOperationContext<TTransaction> context, string name, out long etag)
            where TTransaction : RavenTransaction
        {
            var doc = ReadRawDatabase(context, name, out etag);
            if (doc == null)
                return null;

            return JsonDeserializationCluster.DatabaseRecord(doc);
        }
=======
>>>>>>> 60313b8c

        public DatabaseRecord ReadDatabase(TransactionOperationContext context, string name, out long etag)
        {
            using (var databaseRecord = ReadRawDatabaseRecord(context, name, out etag))
            {
                if (databaseRecord == null)
                    return null;

                return databaseRecord.MaterializedRecord;
            }
        }

        public DatabaseTopology ReadDatabaseTopology(TransactionOperationContext context, string name)
        {
            using (var databaseRecord = ReadRawDatabaseRecord(context, name))
            {
                var topology = databaseRecord.Topology;
                if (topology == null)
                    throw new InvalidOperationException($"The database record '{name}' doesn't contain topology.");

                return topology;
            }
        }

        public bool TryReadPullReplicationDefinition(string database, string definitionName, TransactionOperationContext context, out PullReplicationDefinition pullReplication)
        {
            pullReplication = null;
            try
            {
                pullReplication = ReadPullReplicationDefinition(database, definitionName, context);
                return true;
            }
            catch
            {
                return false;
            }
        }

        public PullReplicationDefinition ReadPullReplicationDefinition(string database, string definitionName, TransactionOperationContext context)
        {
            using (var databaseRecord = ReadRawDatabaseRecord(context, database))
            {
                if (databaseRecord == null)
                {
                    throw new DatabaseDoesNotExistException($"The database '{database}' doesn't exists.");
                }

                var hubPullReplications = databaseRecord.HubPullReplications;
                if (hubPullReplications == null)
                {
                    throw new InvalidOperationException($"Pull replication with the name '{definitionName}' isn't defined for the database '{database}'.");
                }

                var definition = hubPullReplications.Find(x => string.Equals(x.Name, definitionName));
                if (definition == null)
                {
                    throw new InvalidOperationException($"Pull replication with the name '{definitionName}' isn't defined for the database '{database}'.");
                }

                return definition;
            }
        }

        public IEnumerable<(string Prefix, long Value, long index)> GetIdentitiesFromPrefix(TransactionOperationContext context, string dbName, long fromIndex, long take)
        {
            using (CompareExchangeCommandBase.GetPrefixIndexSlices(context.Allocator, dbName, fromIndex, out var buffer))
            {
                var items = context.Transaction.InnerTransaction.OpenTable(IdentitiesSchema, Identities);

                using (Slice.External(context.Allocator, buffer, buffer.Length, out var keySlice))
                using (Slice.External(context.Allocator, buffer, buffer.Length - sizeof(long), out var prefix))
                {
                    foreach (var tvr in items.SeekForwardFromPrefix(IdentitiesSchema.Indexes[IdentitiesIndex], keySlice, prefix, 0))
                    {
                        if (take-- <= 0)
                            yield break;

                        var key = GetIdentityKey(tvr.Result.Reader, dbName);
                        var value = GetIdentityValue(tvr.Result.Reader);
                        var index = ReadIdentitiesIndex(tvr.Result.Reader);

                        yield return (key, value, index);
                    }
                }
            }
        }

        private static unsafe long GetIdentityValue(TableValueReader reader)
        {
            return *(long*)reader.Read((int)IdentitiesTable.Value, out var _);
        }

        private static unsafe string GetIdentityKey(TableValueReader reader, string dbName)
        {
            var ptr = reader.Read((int)IdentitiesTable.Key, out var size);
            var key = Encodings.Utf8.GetString(ptr, size).Substring(dbName.Length + 1);
            return key;
        }

        public long GetNumberOfIdentities(TransactionOperationContext context, string databaseName)
        {
            var items = context.Transaction.InnerTransaction.OpenTable(IdentitiesSchema, Identities);
            var identities = items.GetTree(IdentitiesSchema.Key);
            var prefix = IncrementClusterIdentityCommand.GetStorageKey(databaseName, null);

            return GetNumberOf(identities, prefix, context);
        }

        public long GetNumberOfCompareExchange(TransactionOperationContext context, string databaseName)
        {
            var items = context.Transaction.InnerTransaction.OpenTable(CompareExchangeSchema, CompareExchange);
            var compareExchange = items.GetTree(CompareExchangeSchema.Key);
            var prefix = CompareExchangeKey.GetStorageKey(databaseName, null);
            return GetNumberOf(compareExchange, prefix, context);
        }

        public long GetNumberOfCompareExchangeTombstones(TransactionOperationContext context, string databaseName)
        {
            var items = context.Transaction.InnerTransaction.OpenTable(CompareExchangeTombstoneSchema, CompareExchangeTombstones);
            var compareExchangeTombstone = items.GetTree(CompareExchangeTombstoneSchema.Key);
            var prefix = CompareExchangeKey.GetStorageKey(databaseName, null);
            return GetNumberOf(compareExchangeTombstone, prefix, context);
        }

        public bool HasCompareExchangeTombstones(TransactionOperationContext context, string databaseName)
        {
            var items = context.Transaction.InnerTransaction.OpenTable(CompareExchangeTombstoneSchema, CompareExchangeTombstones);
            var compareExchangeTombstone = items.GetTree(CompareExchangeTombstoneSchema.Key);
            var prefix = CompareExchangeKey.GetStorageKey(databaseName, null);
            return HasPrefixOf(compareExchangeTombstone, prefix, context);
        }

        private static bool HasPrefixOf(Tree tree, string prefix, TransactionOperationContext context)
        {
            using (Slice.From(context.Allocator, prefix, out var prefixAsSlice))
            {
                using (var it = tree.Iterate(prefetch: false))
                {
                    it.SetRequiredPrefix(prefixAsSlice);

                    if (it.Seek(prefixAsSlice) == false)
                        return false;

                    return true;
                }
            }
        }

        private static long GetNumberOf(Tree tree, string prefix, TransactionOperationContext context)
        {
            using (Slice.From(context.Allocator, prefix, out var prefixAsSlice))
            {
                using (var it = tree.Iterate(prefetch: false))
                {
                    it.SetRequiredPrefix(prefixAsSlice);

                    if (it.Seek(prefixAsSlice) == false)
                        return 0;

                    var count = 0;

                    do
                    {
                        count++;
                    } while (it.MoveNext());

                    return count;
                }
            }
        }

        public BlittableJsonReaderObject Read<T>(TransactionOperationContext<T> context, string name)
            where T : RavenTransaction
        {
            return Read(context, name, out long _);
        }

        public BlittableJsonReaderObject Read<T>(TransactionOperationContext<T> context, string name, out long etag)
            where T : RavenTransaction
        {
            var dbKey = name.ToLowerInvariant();
            using (Slice.From(context.Allocator, dbKey, out Slice key))
            {
                return ReadInternal(context, out etag, key);
            }
        }

        private static unsafe BlittableJsonReaderObject ReadInternal<T>(TransactionOperationContext<T> context, out long etag, Slice key)
            where T : RavenTransaction
        {
            var items = context.Transaction.InnerTransaction.OpenTable(ItemsSchema, Items);
            if (items.ReadByKey(key, out TableValueReader reader) == false)
            {
                etag = 0;
                return null;
            }

            var ptr = reader.Read(2, out int size);
            var doc = new BlittableJsonReaderObject(ptr, size, context);
            Transaction.DebugDisposeReaderAfterTransaction(context.Transaction.InnerTransaction, doc);
            etag = Bits.SwapBytes(*(long*)reader.Read(3, out size));
            Debug.Assert(size == sizeof(long));

            return doc;
        }

        public static IEnumerable<(Slice Key, BlittableJsonReaderObject Value)> ReadValuesStartingWith<TTransaction>(TransactionOperationContext<TTransaction> context, string startsWithKey)
            where TTransaction : RavenTransaction
        {
            var startsWithKeyLower = startsWithKey.ToLowerInvariant();
            using (Slice.From(context.Allocator, startsWithKeyLower, out Slice startsWithSlice))
            {
                var items = context.Transaction.InnerTransaction.OpenTable(ItemsSchema, Items);

                foreach (var holder in items.SeekByPrimaryKeyPrefix(startsWithSlice, Slices.Empty, 0))
                {
                    var reader = holder.Value.Reader;
                    var size = GetDataAndEtagTupleFromReader(context, reader, out BlittableJsonReaderObject doc, out long _);
                    Debug.Assert(size == sizeof(long));

                    yield return (holder.Key, doc);
                }
            }
        }

        private static unsafe int GetDataAndEtagTupleFromReader<TTransaction>(TransactionOperationContext<TTransaction> context, TableValueReader reader, out BlittableJsonReaderObject doc, out long etag)
            where TTransaction : RavenTransaction
        {
            var ptr = reader.Read(2, out int size);
            doc = new BlittableJsonReaderObject(ptr, size, context);

            Transaction.DebugDisposeReaderAfterTransaction(context.Transaction.InnerTransaction, doc);
            etag = Bits.SwapBytes(*(long*)reader.Read(3, out size));
            Debug.Assert(size == sizeof(long));
            return size;
        }

        private int ClusterReadResponseAndGetVersion(JsonOperationContext ctx, BlittableJsonTextWriter writer, Stream stream, string url)
        {
            using (var response = ctx.ReadForMemory(stream, "cluster-ConnectToPeer-header-response"))
            {
                var reply = JsonDeserializationServer.TcpConnectionHeaderResponse(response);
                switch (reply.Status)
                {
                    case TcpConnectionStatus.Ok:
                        return reply.Version;
                    case TcpConnectionStatus.AuthorizationFailed:
                        throw new AuthorizationException($"Unable to access  {url} because {reply.Message}");
                    case TcpConnectionStatus.TcpVersionMismatch:
                        if (reply.Version != TcpNegotiation.OutOfRangeStatus)
                        {
                            return reply.Version;
                        }
                        //Kindly request the server to drop the connection
                        ctx.Write(writer, new DynamicJsonValue
                        {
                            [nameof(TcpConnectionHeaderMessage.DatabaseName)] = null,
                            [nameof(TcpConnectionHeaderMessage.Operation)] = TcpConnectionHeaderMessage.OperationTypes.Drop,
                            [nameof(TcpConnectionHeaderMessage.OperationVersion)] = TcpConnectionHeaderMessage.ClusterTcpVersion,
                            [nameof(TcpConnectionHeaderMessage.Info)] = $"Couldn't agree on cluster tcp version ours:{TcpConnectionHeaderMessage.ClusterTcpVersion} theirs:{reply.Version}"
                        });
                        throw new InvalidOperationException($"Unable to access  {url} because {reply.Message}");
                }
            }

            return TcpConnectionHeaderMessage.ClusterTcpVersion;
        }

        public override async Task<RachisConnection> ConnectToPeer(string url, string tag, X509Certificate2 certificate)
        {
            if (url == null)
                throw new ArgumentNullException(nameof(url));
            if (_parent == null)
                throw new InvalidOperationException("Cannot connect to peer without a parent");
            if (_parent.IsEncrypted && url.StartsWith("https:", StringComparison.OrdinalIgnoreCase) == false)
                throw new InvalidOperationException($"Failed to connect to node {url}. Connections from encrypted store must use HTTPS.");

            TcpConnectionInfo info;
            using (var cts = new CancellationTokenSource(_parent.TcpConnectionTimeout))
            {
                info = await ReplicationUtils.GetTcpInfoAsync(url, null, "Cluster", certificate, cts.Token);
            }

            TcpClient tcpClient = null;
            string choosenUrl = null;
            Stream stream = null;
            try
            {
                (tcpClient, choosenUrl) = await TcpUtils.ConnectAsyncWithPriority(info, _parent.TcpConnectionTimeout).ConfigureAwait(false);
                stream = await TcpUtils.WrapStreamWithSslAsync(tcpClient, info, _parent.ClusterCertificate, _parent.CipherSuitesPolicy, _parent.TcpConnectionTimeout);

                var parameters = new TcpNegotiateParameters
                {
                    Database = null,
                    Operation = TcpConnectionHeaderMessage.OperationTypes.Cluster,
                    Version = TcpConnectionHeaderMessage.ClusterTcpVersion,
                    ReadResponseAndGetVersionCallback = ClusterReadResponseAndGetVersion,
                    DestinationUrl = choosenUrl,
                    DestinationNodeTag = tag,
                    SourceNodeTag = _parent.Tag
                };

                TcpConnectionHeaderMessage.SupportedFeatures supportedFeatures;
                using (ContextPoolForReadOnlyOperations.AllocateOperationContext(out JsonOperationContext context))
                {
                    supportedFeatures = TcpNegotiation.NegotiateProtocolVersion(context, stream, parameters);

                    if (supportedFeatures.ProtocolVersion <= 0)
                    {
                        throw new InvalidOperationException(
                            $"state machine ConnectToPeer {url}: TCP negotiation resulted with an invalid protocol version:{supportedFeatures.ProtocolVersion}");
                    }
                }

                return new RachisConnection
                {
                    Stream = stream,
                    SupportedFeatures = supportedFeatures,
                    Disconnect = () =>
                    {
                        {
                            try
                            {
                                tcpClient.Client.Disconnect(false);
                            }
                            catch (ObjectDisposedException)
                            {
                                //Happens, we don't really care at this point
                            }
                        }
                    }
                };
            }
            catch (Exception)
            {
                stream?.Dispose();
                tcpClient?.Dispose();
                throw;
            }
        }

        private void UpdateDatabasesWithNewServerWideBackupConfiguration(ClusterOperationContext context, string type, ServerWideBackupConfiguration serverWideBackupConfiguration, long index)
        {
            if (serverWideBackupConfiguration == null)
                throw new RachisInvalidOperationException($"Server-wide backup configuration is null for commmand type: {type}");

            if (serverWideBackupConfiguration.Name == null)
                throw new RachisInvalidOperationException($"Server-wide backup configuration name is null or empty for command type: {type}");

            // the server-wide backup name might have changed
            var serverWideBlittable = context.ReadObject(serverWideBackupConfiguration.ToJson(), "server-wide-configuration");
            var items = context.Transaction.InnerTransaction.OpenTable(ItemsSchema, Items);

            const string dbKey = "db/";
            var toUpdate = new List<(string Key, BlittableJsonReaderObject DatabaseRecord, string DatabaseName)>();

            using (Slice.From(context.Allocator, dbKey, out var loweredPrefix))
            {
                foreach (var result in items.SeekByPrimaryKeyPrefix(loweredPrefix, Slices.Empty, 0))
                {
                    var (key, oldDatabaseRecord) = GetCurrentItem(context, result.Value);
                    long? oldTaskId = null;

                    oldDatabaseRecord.TryGet(nameof(DatabaseRecord.Encrypted), out bool encrypted);

                    var newBackups = new DynamicJsonArray();
                    var periodicBackupConfiguration = JsonDeserializationCluster.PeriodicBackupConfiguration(serverWideBlittable);
                    var databaseName = key.Substring(dbKey.Length);
                    PutServerWideBackupConfigurationCommand.UpdateTemplateForDatabase(periodicBackupConfiguration, databaseName, encrypted);

                    if (oldDatabaseRecord.TryGet(nameof(DatabaseRecord.PeriodicBackups), out BlittableJsonReaderArray backups))
                    {
                        foreach (BlittableJsonReaderObject backup in backups)
                        {
                            if (IsServerWideBackupWithTaskName(backup, periodicBackupConfiguration.Name))
                            {
                                if (backup.TryGet(nameof(PeriodicBackupConfiguration.TaskId), out long taskId))
                                    oldTaskId = taskId;

                                continue;
                            }

                            newBackups.Add(backup);
                        }
                    }

                    using (oldDatabaseRecord)
                    {
                        periodicBackupConfiguration.TaskId = oldTaskId ?? index;
                        newBackups.Add(periodicBackupConfiguration.ToJson());

                        oldDatabaseRecord.Modifications = new DynamicJsonValue(oldDatabaseRecord)
                        {
                            [nameof(DatabaseRecord.PeriodicBackups)] = newBackups
                        };

                        var updatedDatabaseRecord = context.ReadObject(oldDatabaseRecord, "updated-database-record");
                        toUpdate.Add((Key: key, DatabaseRecord: updatedDatabaseRecord, DatabaseName: databaseName));
                    }
                }
            }

            ApplyDatabaseRecordUpdates(toUpdate, type, index, items, context);
        }

        private void DeleteServerWideBackupConfigurationFromAllDatabases(ClusterOperationContext context, string type, BlittableJsonReaderObject cmd, long index)
        {
            if (cmd.TryGet(nameof(DeleteServerWideBackupConfigurationCommand.Value), out string backupNameToDelete) == false)
                throw new RachisInvalidOperationException($"Cannot find backup name to delete for command: {type}");

            if (string.IsNullOrWhiteSpace(backupNameToDelete))
                throw new RachisInvalidOperationException($"Backup name to delete cannot be null or white space for command type: {type}");

            var items = context.Transaction.InnerTransaction.OpenTable(ItemsSchema, Items);

            const string dbKey = "db/";
            var toUpdate = new List<(string Key, BlittableJsonReaderObject DatabaseRecord, string DatabaseName)>();
            var databaseRecordTaskName = PutServerWideBackupConfigurationCommand.GetTaskNameForDatabase(backupNameToDelete);

            using (Slice.From(context.Allocator, dbKey, out var loweredPrefix))
            {
                foreach (var result in items.SeekByPrimaryKeyPrefix(loweredPrefix, Slices.Empty, 0))
                {
                    var (key, oldDatabaseRecord) = GetCurrentItem(context, result.Value);

                    var updatedBackups = new DynamicJsonArray();

                    if (oldDatabaseRecord.TryGet(nameof(DatabaseRecord.PeriodicBackups), out BlittableJsonReaderArray backups) == false)
                        continue;

                    var removedServerWideBackup = false;
                    foreach (BlittableJsonReaderObject backup in backups)
                    {
                        if (IsServerWideBackupWithTaskName(backup, databaseRecordTaskName))
                        {
                            removedServerWideBackup = true;
                            continue;
                        }

                        updatedBackups.Add(backup);
                    }

                    if (removedServerWideBackup == false)
                        continue;

                    using (oldDatabaseRecord)
                    {
                        oldDatabaseRecord.Modifications = new DynamicJsonValue(oldDatabaseRecord)
                        {
                            [nameof(DatabaseRecord.PeriodicBackups)] = updatedBackups
                        };

                        var updatedDatabaseRecord = context.ReadObject(oldDatabaseRecord, "updated-database-record");
                        toUpdate.Add((Key: key, DatabaseRecord: updatedDatabaseRecord, DatabaseName: key.Substring(dbKey.Length)));
                    }
                }
            }

            ApplyDatabaseRecordUpdates(toUpdate, type, index, items, context);
        }

        private bool IsServerWideBackupWithTaskName(BlittableJsonReaderObject backup, string backupNameToFind)
        {
            return backup.TryGet(nameof(PeriodicBackupConfiguration.Name), out string backupName) &&
                   backupName != null &&
                   backupNameToFind.Equals(backupName, StringComparison.OrdinalIgnoreCase);
        }

        private void ApplyDatabaseRecordUpdates(List<(string Key, BlittableJsonReaderObject DatabaseRecord, string DatabaseName)> toUpdate, string type, long index, Table items, ClusterOperationContext context)
        {
            var tasks = new List<Func<Task>> { () => Changes.OnValueChanges(index, type) };

            foreach (var update in toUpdate)
            {
                using (Slice.From(context.Allocator, update.Key, out var valueName))
                using (Slice.From(context.Allocator, update.Key.ToLowerInvariant(), out var valueNameLowered))
                {
                    UpdateValue(index, items, valueNameLowered, valueName, update.DatabaseRecord);
                }

                tasks.Add(() => Changes.OnDatabaseChanges(update.DatabaseName, index, type, DatabasesLandlord.ClusterDatabaseChangeType.RecordChanged));
            }

            ExecuteManyOnDispose(context, index, type, tasks);
        }

        public const string SnapshotInstalled = "SnapshotInstalled";

        public override async Task OnSnapshotInstalledAsync(long lastIncludedIndex, ServerStore serverStore, CancellationToken token)
        {
            using (_parent.ContextPool.AllocateOperationContext(out ClusterOperationContext context))
            using (context.OpenWriteTransaction())
            {
                // lets read all the certificate keys from the cluster, and delete the matching ones from the local state
                var clusterCertificateKeys = serverStore.Cluster.GetCertificateThumbprintsFromCluster(context);

                foreach (var key in clusterCertificateKeys)
                {
                    using (GetLocalStateByThumbprint(context, key))
                    {
                        DeleteLocalState(context, key);
                    }
                }

                token.ThrowIfCancellationRequested();

                var databases = GetDatabaseNames(context).ToArray();
                context.Transaction.InnerTransaction.LowLevelTransaction.OnDispose += tx =>
                {
                    if (tx is LowLevelTransaction llt && llt.Committed)
                    {
                        // there is potentially a lot of work to be done here so we are responding to the change on a separate task.
                        foreach (var db in databases)
                        {
                            var t = Task.Run(async () =>
                            {
                                await Changes.OnDatabaseChanges(db, lastIncludedIndex, SnapshotInstalled, DatabasesLandlord.ClusterDatabaseChangeType.RecordChanged);
                            }, token);
                        }

                        var t2 = Task.Run(async () =>
                        {
                            await Changes.OnValueChanges(lastIncludedIndex, nameof(InstallUpdatedServerCertificateCommand));
                        }, token);
                    }
                };

                context.Transaction.Commit();
            }
            token.ThrowIfCancellationRequested();

            // reload license can send a notification which will open a write tx
            serverStore.LicenseManager.ReloadLicense();
            await serverStore.LicenseManager.CalculateLicenseLimits();

            _rachisLogIndexNotifications.NotifyListenersAbout(lastIncludedIndex, null);
        }

        protected override RachisVersionValidation InitializeValidator()
        {
            return new ClusterValidator();
        }
    }

    public class RachisLogIndexNotifications
    {
        public long LastModifiedIndex;
        private readonly AsyncManualResetEvent _notifiedListeners;
        private readonly ConcurrentQueue<ErrorHolder> _errors = new ConcurrentQueue<ErrorHolder>();
        private int _numberOfErrors;
        private readonly ConcurrentDictionary<long, TaskCompletionSource<object>> _tasksDictionary = new ConcurrentDictionary<long, TaskCompletionSource<object>>();

        public readonly Queue<RecentLogIndexNotification> RecentNotifications = new Queue<RecentLogIndexNotification>();
        internal Logger Log;

        private class ErrorHolder
        {
            public long Index;
            public ExceptionDispatchInfo Exception;
        }

        public RachisLogIndexNotifications(CancellationToken token)
        {
            _notifiedListeners = new AsyncManualResetEvent(token);
        }

        public async Task WaitForIndexNotification(long index, CancellationToken token)
        {
            Task<bool> waitAsync;
            while (true)
            {
                // first get the task, then wait on it
                waitAsync = _notifiedListeners.WaitAsync(token);

                if (index <= Interlocked.Read(ref LastModifiedIndex))
                    break;

                if (token.IsCancellationRequested)
                    ThrowCanceledException(index, LastModifiedIndex, isExecution: false);

                if (await waitAsync == false)
                {
                    var copy = Interlocked.Read(ref LastModifiedIndex);
                    if (index <= copy)
                        break;
                }
            }

            if (await WaitForTaskCompletion(index, new Lazy<Task>(waitAsync)))
                return;

            ThrowCanceledException(index, LastModifiedIndex, isExecution: true);
        }

        public async Task WaitForIndexNotification(long index, TimeSpan timeout)
        {
            while (true)
            {
                // first get the task, then wait on it
                var waitAsync = _notifiedListeners.WaitAsync(timeout);

                if (index <= Interlocked.Read(ref LastModifiedIndex))
                    break;

                if (await waitAsync == false)
                {
                    var copy = Interlocked.Read(ref LastModifiedIndex);
                    if (index <= copy)
                        break;

                    ThrowTimeoutException(timeout, index, copy);
                }
            }

            if (await WaitForTaskCompletion(index, new Lazy<Task>(TimeoutManager.WaitFor(timeout))))
                return;

            ThrowTimeoutException(timeout, index, LastModifiedIndex, isExecution: true);
        }

        private async Task<bool> WaitForTaskCompletion(long index, Lazy<Task> waitingTask)
        {
            if (_tasksDictionary.TryGetValue(index, out var tcs) == false)
            {
                // the task has already completed
                // let's check if we had errors in it
                foreach (var error in _errors)
                {
                    if (error.Index == index)
                        error.Exception.Throw(); // rethrow
                }

                return true;
            }

            var task = tcs.Task;

            if (task.IsCompleted)
            {
                if (task.IsFaulted)
                {
                    try
                    {
                        await task; // will throw on error
                    }
                    catch (Exception e)
                    {
                        ThrowApplyException(index, e);
                    }
                }

                if (task.IsCanceled)
                    ThrowCanceledException(index, LastModifiedIndex);

                return true;
            }

            var result = await Task.WhenAny(task, waitingTask.Value);

            if (result.IsFaulted)
                await result; // will throw

            if (result == task)
                return true;
            return false;
        }

        private void ThrowCanceledException(long index, long lastModifiedIndex, bool isExecution = false)
        {
            var openingString = isExecution
                ? $"Cancelled while waiting for task with index {index} to complete. "
                : $"Cancelled while waiting to get an index notification for {index}. ";

            var closingString = isExecution
                ? string.Empty
                : Environment.NewLine +
                  PrintLastNotifications();

            throw new OperationCanceledException(openingString +
                                       $"Last commit index is: {lastModifiedIndex}. " +
                                       $"Number of errors is: {_numberOfErrors}." + closingString);
        }

        private void ThrowTimeoutException(TimeSpan value, long index, long lastModifiedIndex, bool isExecution = false)
        {
            var openingString = isExecution
                ? $"Waited for {value} for task with index {index} to complete. "
                : $"Waited for {value} but didn't get an index notification for {index}. ";

            var closingString = isExecution
                ? string.Empty
                : Environment.NewLine +
                  PrintLastNotifications();

            throw new TimeoutException(openingString +
                                       $"Last commit index is: {lastModifiedIndex}. " +
                                       $"Number of errors is: {_numberOfErrors}." + closingString);
        }

        private void ThrowApplyException(long index, Exception e)
        {
            throw new InvalidOperationException($"Index {index} was successfully committed, but the apply failed.", e);
        }

        private string PrintLastNotifications()
        {
            var notifications = RecentNotifications.ToArray();
            var builder = new StringBuilder(notifications.Length);
            foreach (var notification in notifications)
            {
                builder
                    .Append("Index: ")
                    .Append(notification.Index)
                    .Append(". Type: ")
                    .Append(notification.Type)
                    .Append(". ExecutionTime: ")
                    .Append(notification.ExecutionTime)
                    .Append(". Term: ")
                    .Append(notification.Term)
                    .Append(". LeaderErrorCount: ")
                    .Append(notification.LeaderErrorCount)
                    .Append(". LeaderShipDuration: ")
                    .Append(notification.LeaderShipDuration)
                    .Append(". Exception: ")
                    .Append(notification.Exception)
                    .AppendLine();
            }
            return builder.ToString();
        }

        public void RecordNotification(RecentLogIndexNotification notification)
        {
            RecentNotifications.Enqueue(notification);
            while (RecentNotifications.Count > 25)
                RecentNotifications.TryDequeue(out _);
        }

        public void NotifyListenersAbout(long index, Exception e)
        {
            if (e != null)
            {
                _errors.Enqueue(new ErrorHolder
                {
                    Index = index,
                    Exception = ExceptionDispatchInfo.Capture(e)
                });

                if (Interlocked.Increment(ref _numberOfErrors) > 25)
                {
                    _errors.TryDequeue(out _);
                    Interlocked.Decrement(ref _numberOfErrors);
                }
            }

            InterlockedExchangeMax(ref LastModifiedIndex, index);
            _notifiedListeners.SetAndResetAtomically();
        }

        public void SetTaskCompleted(long index, Exception e)
        {
            if (_tasksDictionary.TryGetValue(index, out var tcs))
            {
                // set the task as finished
                if (e == null)
                {
                    if (tcs.TrySetResult(null) == false)
                        LogFailureToSetTaskResult();
                }
                else
                {
                    if (tcs.TrySetException(e) == false)
                        LogFailureToSetTaskResult();
                }

                void LogFailureToSetTaskResult()
                {
                    if (Log.IsInfoEnabled)
                        Log.Info($"Failed to set result of task with index {index}");
                }
            }

            _tasksDictionary.TryRemove(index, out _);
        }

        private static void InterlockedExchangeMax(ref long location, long newValue)
        {
            long initialValue;

            do
            {
                initialValue = location;
                if (initialValue >= newValue)
                    return;
            } while (Interlocked.CompareExchange(ref location, newValue, initialValue) != initialValue);
        }

        public void AddTask(long index)
        {
            Debug.Assert(_tasksDictionary.TryGetValue(index, out _) == false, $"{nameof(_tasksDictionary)} should not contain task with key {index}");

            _tasksDictionary.TryAdd(index, new TaskCompletionSource<object>(TaskCreationOptions.RunContinuationsAsynchronously));
        }
    }

    public class RecentLogIndexNotification
    {
        public string Type;
        public TimeSpan ExecutionTime;
        public long Index;
        public int? LeaderErrorCount;
        public long? Term;
        public long? LeaderShipDuration;
        public Exception Exception;
    }
}<|MERGE_RESOLUTION|>--- conflicted
+++ resolved
@@ -209,58 +209,6 @@
             });
         }
 
-<<<<<<< HEAD
-=======
-        public delegate Task DatabaseChangedDelegate(string databaseName, long index, string type, DatabasesLandlord.ClusterDatabaseChangeType changeType);
-
-        public delegate Task ValueChangedDelegate(long index, string type);
-
-        private DatabaseChangedDelegate[] _onDatabaseChanged = Array.Empty<DatabaseChangedDelegate>();
-        private ValueChangedDelegate[] _onValueChanged = Array.Empty<ValueChangedDelegate>();
-
-        public event DatabaseChangedDelegate DatabaseChanged
-        {
-            add
-            {
-                _onDatabaseChanged = _onDatabaseChanged.Concat(new[] { value }).ToArray();
-            }
-            remove
-            {
-                _onDatabaseChanged = _onDatabaseChanged.Where(x => x != value).ToArray();
-            }
-        }
-
-        public event ValueChangedDelegate ValueChanged
-        {
-            add
-            {
-                _onValueChanged = _onValueChanged.Concat(new[] { value }).ToArray();
-            }
-            remove
-            {
-                _onValueChanged = _onValueChanged.Where(x => x != value).ToArray();
-            }
-        }
-
-        private async Task OnDatabaseChanges(string databaseName, long index, string type, DatabasesLandlord.ClusterDatabaseChangeType changeType)
-        {
-            var changes = _onDatabaseChanged;
-            foreach (var act in changes)
-            {
-                await act(databaseName, index, type, changeType);
-            }
-        }
-
-        private async Task OnValueChanges(long index, string type)
-        {
-            var changes = _onValueChanged;
-            foreach (var act in changes)
-            {
-                await act(index, type);
-            }
-        }
-
->>>>>>> 60313b8c
         private readonly RachisLogIndexNotifications _rachisLogIndexNotifications = new RachisLogIndexNotifications(CancellationToken.None);
 
         protected override void Apply(ClusterOperationContext context, BlittableJsonReaderObject cmd, long index, Leader leader, ServerStore serverStore)
@@ -1001,11 +949,7 @@
                             if (record.DeletionInProgress.Count == 0 && record.Topology.Count == 0 || deleteNow)
                             {
                                 DeleteDatabaseRecord(context, index, items, lowerKey, record.DatabaseName, serverStore);
-<<<<<<< HEAD
                                 tasks.Add(() => Changes.OnDatabaseChanges(record.DatabaseName, index, nameof(RemoveNodeFromCluster),
-=======
-                                tasks.Add(() => OnDatabaseChanges(record.DatabaseName, index, nameof(RemoveNodeFromCluster),
->>>>>>> 60313b8c
                                     DatabasesLandlord.ClusterDatabaseChangeType.RecordChanged));
 
                                 continue;
@@ -1029,11 +973,7 @@
                         UpdateValue(index, items, lowerKey, key, updated);
                     }
 
-<<<<<<< HEAD
                     tasks.Add(() => Changes.OnDatabaseChanges(record.DatabaseName, index, nameof(RemoveNodeFromCluster), DatabasesLandlord.ClusterDatabaseChangeType.RecordChanged));
-=======
-                    tasks.Add(() => OnDatabaseChanges(record.DatabaseName, index, nameof(RemoveNodeFromCluster), DatabasesLandlord.ClusterDatabaseChangeType.RecordChanged));
->>>>>>> 60313b8c
                 }
 
                 ExecuteManyOnDispose(context, index, nameof(RemoveNodeFromCluster), tasks);
@@ -1156,7 +1096,7 @@
                         throw new DatabaseDoesNotExistException($"Cannot set typed value of type {type} for database {updateCommand.DatabaseName}, because it does not exist");
 
                     updateCommand.Execute(context, items, index, databaseRecord, _parent.CurrentState, out result);
-                }
+            }
             }
             catch (Exception e)
             {
@@ -1689,11 +1629,7 @@
             }
         }
 
-<<<<<<< HEAD
         private void PutValueDirectly(ClusterOperationContext context, string key, BlittableJsonReaderObject value, long index)
-=======
-        private void PutValueDirectly(TransactionOperationContext context, string key, BlittableJsonReaderObject value, long index)
->>>>>>> 60313b8c
         {
             var items = context.Transaction.InnerTransaction.OpenTable(ItemsSchema, Items);
             using (Slice.From(context.Allocator, key, out Slice keySlice))
@@ -2681,29 +2617,17 @@
             using (Slice.From(context.Allocator, dbKey, out var key))
                 return items.VerifyKeyExists(key);
         }
-<<<<<<< HEAD
 
         public DatabaseRecord ReadDatabase<TTransaction>(TransactionOperationContext<TTransaction> context, string name, out long etag)
             where TTransaction : RavenTransaction
         {
-            var doc = ReadRawDatabase(context, name, out etag);
-            if (doc == null)
+            using (var databaseRecord = ReadRawDatabaseRecord(context, name, out etag))
+            {
+                if (databaseRecord == null)
                 return null;
 
-            return JsonDeserializationCluster.DatabaseRecord(doc);
-        }
-=======
->>>>>>> 60313b8c
-
-        public DatabaseRecord ReadDatabase(TransactionOperationContext context, string name, out long etag)
-        {
-            using (var databaseRecord = ReadRawDatabaseRecord(context, name, out etag))
-            {
-                if (databaseRecord == null)
-                    return null;
-
                 return databaseRecord.MaterializedRecord;
-            }
+        }
         }
 
         public DatabaseTopology ReadDatabaseTopology(TransactionOperationContext context, string name)
