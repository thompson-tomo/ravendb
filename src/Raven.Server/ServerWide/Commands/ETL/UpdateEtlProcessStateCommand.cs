﻿using System;
using System.Collections.Generic;
using Raven.Client.Documents.Operations.ETL;
using Raven.Client.Json.Serialization;
using Raven.Client.ServerWide;
using Raven.Server.Rachis;
using Sparrow.Json;
using Sparrow.Json.Parsing;

namespace Raven.Server.ServerWide.Commands.ETL
{
    public class UpdateEtlProcessStateCommand : UpdateValueForDatabaseCommand
    {
        public string ConfigurationName { get; set; }

        public string TransformationName { get; set; }

        public long LastProcessedEtag { get; set; }

        public string ChangeVector { get; set; }

        public string NodeTag { get; set; }

        public string DbId { get; set; }

        public bool HasHighlyAvailableTasks;

        public HashSet<string> SkippedTimeSeriesDocs { get; set; }

        public DateTime? LastBatchTime { get; set; }

        private UpdateEtlProcessStateCommand()
        {
            // for deserialization
        }

        public UpdateEtlProcessStateCommand(string databaseName, string configurationName, string transformationName, long lastProcessedEtag, string changeVector,
<<<<<<< HEAD
            string nodeTag, bool hasHighlyAvailableTasks, string uniqueRequestId, HashSet<string> skippedTimeSeriesDocs, DateTime? lastBatchTime) : base(databaseName, uniqueRequestId)
=======
            string nodeTag, bool hasHighlyAvailableTasks, string dbId, string uniqueRequestId, HashSet<string> skippedTimeSeriesDocs) : base(databaseName, uniqueRequestId)
>>>>>>> e4a04d04
        {
            ConfigurationName = configurationName;
            TransformationName = transformationName;
            LastProcessedEtag = lastProcessedEtag;
            ChangeVector = changeVector;
            NodeTag = nodeTag;
            HasHighlyAvailableTasks = hasHighlyAvailableTasks;
            DbId = dbId;
            SkippedTimeSeriesDocs = skippedTimeSeriesDocs;

            if (lastBatchTime.HasValue)
                LastBatchTime = lastBatchTime;
        }

        public override string GetItemId()
        {
            return EtlProcessState.GenerateItemName(DatabaseName, ConfigurationName, TransformationName);
        }

        private IDatabaseTask GetMatchingConfiguration(RawDatabaseRecord record)
        {
            var ravenEtls = record.RavenEtls;
            if (ravenEtls != null)
            {
                for (var i = 0; i < ravenEtls.Count; i++)
                {
                    if (ravenEtls[i].Name == ConfigurationName)
                    {
                        return ravenEtls[i];
                    }
                }
            }

            var sqlEtls = record.SqlEtls;
            if (sqlEtls != null)
            {
                for (var i = 0; i < sqlEtls.Count; i++)
                {
                    if (sqlEtls[i].Name == ConfigurationName)
                    {
                        return sqlEtls[i];
                    }
                }
            }

            var parquetEtls = record.OlapEtls;
            if (parquetEtls != null)
            {
                for (var i = 0; i < parquetEtls.Count; i++)
                {
                    if (parquetEtls[i].Name == ConfigurationName)
                    {
                        return parquetEtls[i];
                    }
                }
            }

            return null;
        }

        protected override BlittableJsonReaderObject GetUpdatedValue(long index, RawDatabaseRecord record, JsonOperationContext context, BlittableJsonReaderObject existingValue)
        {
            EtlProcessState etlState;

            if (existingValue != null)
            {
                etlState = JsonDeserializationClient.EtlProcessState(existingValue);

                var databaseTask = GetMatchingConfiguration(record);

                if (databaseTask == null)
                    throw new RachisApplyException($"Can't update progress of ETL {ConfigurationName} by node {NodeTag}, because it's configuration can't be found");

                var topology = record.Topology;
                var lastResponsibleNode = GetLastResponsibleNode(HasHighlyAvailableTasks, topology, NodeTag);
                if (topology.WhoseTaskIsIt(RachisState.Follower, databaseTask, lastResponsibleNode) != NodeTag)
                    throw new RachisApplyException($"Can't update progress of ETL {ConfigurationName} by node {NodeTag}, because it's not its task to update this ETL");
            }
            else
            {
                etlState = new EtlProcessState
                {
                    ConfigurationName = ConfigurationName,
                    TransformationName = TransformationName
                };
            }

            if (DbId != null)
                etlState.LastProcessedEtagPerDbId[DbId] = LastProcessedEtag;

#pragma warning disable 618
            if (etlState.LastProcessedEtagPerNode?.Count > 0)
            etlState.LastProcessedEtagPerNode[NodeTag] = LastProcessedEtag;
#pragma warning restore 618

            etlState.ChangeVector = ChangeVector;
            etlState.NodeTag = NodeTag;
            etlState.SkippedTimeSeriesDocs = SkippedTimeSeriesDocs;
            etlState.LastBatchTime = LastBatchTime;


            return context.ReadObject(etlState.ToJson(), GetItemId());
        }

        public static Func<string> GetLastResponsibleNode(
           bool hasHighlyAvailableTasks,
           DatabaseTopology topology,
           string nodeTag)
        {
            return () =>
            {
                if (hasHighlyAvailableTasks)
                    return null;

                if (topology.Members.Contains(nodeTag) == false)
                    return null;

                return nodeTag;
            };
        }

        public override void FillJson(DynamicJsonValue json)
        {
            json[nameof(ConfigurationName)] = ConfigurationName;
            json[nameof(TransformationName)] = TransformationName;
            json[nameof(LastProcessedEtag)] = LastProcessedEtag;
            json[nameof(ChangeVector)] = ChangeVector;
            json[nameof(NodeTag)] = NodeTag;
            json[nameof(HasHighlyAvailableTasks)] = HasHighlyAvailableTasks;
            json[nameof(DbId)] = DbId;
            json[nameof(SkippedTimeSeriesDocs)] = SkippedTimeSeriesDocs;
            json[nameof(LastBatchTime)] = LastBatchTime;
        }
    }
}<|MERGE_RESOLUTION|>--- conflicted
+++ resolved
@@ -35,11 +35,7 @@
         }
 
         public UpdateEtlProcessStateCommand(string databaseName, string configurationName, string transformationName, long lastProcessedEtag, string changeVector,
-<<<<<<< HEAD
-            string nodeTag, bool hasHighlyAvailableTasks, string uniqueRequestId, HashSet<string> skippedTimeSeriesDocs, DateTime? lastBatchTime) : base(databaseName, uniqueRequestId)
-=======
-            string nodeTag, bool hasHighlyAvailableTasks, string dbId, string uniqueRequestId, HashSet<string> skippedTimeSeriesDocs) : base(databaseName, uniqueRequestId)
->>>>>>> e4a04d04
+            string nodeTag, bool hasHighlyAvailableTasks, string dbId, string uniqueRequestId, HashSet<string> skippedTimeSeriesDocs, DateTime? lastBatchTime) : base(databaseName, uniqueRequestId)
         {
             ConfigurationName = configurationName;
             TransformationName = transformationName;
