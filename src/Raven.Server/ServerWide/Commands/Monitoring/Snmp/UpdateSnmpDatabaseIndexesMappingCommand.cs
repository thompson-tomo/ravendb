--- conflicted
+++ resolved
@@ -41,12 +41,7 @@
             json[nameof(Indexes)] = new DynamicJsonArray(Indexes);
         }
 
-<<<<<<< HEAD
-        protected override BlittableJsonReaderObject GetUpdatedValue(long index, RawDatabaseRecord record, ClusterOperationContext context,
-            BlittableJsonReaderObject previousValue)
-=======
-        protected override UpdatedValue GetUpdatedValue(long index, RawDatabaseRecord record, JsonOperationContext context, BlittableJsonReaderObject previousValue)
->>>>>>> 992b5fc9
+        protected override UpdatedValue GetUpdatedValue(long index, RawDatabaseRecord record, ClusterOperationContext context, BlittableJsonReaderObject previousValue)
         {
             if (previousValue != null)
             {
