--- conflicted
+++ resolved
@@ -1,9 +1,6 @@
 ﻿using System;
-<<<<<<< HEAD
+using System.Diagnostics;
 using System.Diagnostics.CodeAnalysis;
-=======
-using System.Diagnostics;
->>>>>>> 281df277
 using System.IO;
 using System.Text;
 using Raven.Client.Exceptions;
@@ -147,13 +144,8 @@
         }
 
         public const long InvalidIndexValue = -1;
-<<<<<<< HEAD
-        
+
         public bool Validate(ClusterOperationContext context, Table items, out long currentIndex)
-=======
-
-        public bool Validate(ClusterOperationContext context, Table items, long index, out long currentIndex)
->>>>>>> 281df277
         {
             if (Index == InvalidIndexValue)
             {
@@ -310,13 +302,8 @@
                 tombstoneItems.Set(tvb);
             }
         }
-<<<<<<< HEAD
-        
+
         protected override bool Validate(ClusterOperationContext context, Slice keySlice, Table items, out long currentIndex)
-=======
-
-        protected override bool Validate(ClusterOperationContext context, Slice keySlice, Table items, long index, out long currentIndex)
->>>>>>> 281df277
         {
             if (items.ReadByKey(keySlice, out var reader))
             {
@@ -434,13 +421,8 @@
                 $"Compare Exchange key cannot exceed {MaxNumberOfCompareExchangeKeyBytes} bytes, " +
                 $"but the key was {Encoding.GetByteCount(str)} bytes. The invalid key is '{str}'. Parameter '{nameof(str)}'");
         }
-<<<<<<< HEAD
-        
+
         protected override bool Validate(ClusterOperationContext context, Slice keySlice, Table items, out long currentIndex)
-=======
-
-        protected override bool Validate(ClusterOperationContext context, Slice keySlice, Table items, long index, out long currentIndex)
->>>>>>> 281df277
         {
             BlittableJsonReaderObject value;
             (currentIndex, value) = ClusterStateMachine.GetCompareExchangeValue(context, keySlice, items);
