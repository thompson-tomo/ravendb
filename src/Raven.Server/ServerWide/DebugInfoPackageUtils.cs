--- conflicted
+++ resolved
@@ -4,12 +4,9 @@
 using System.IO;
 using System.IO.Compression;
 using System.Linq;
-<<<<<<< HEAD
 using System.Threading.Tasks;
-=======
 using Microsoft.AspNetCore.Http;
 using Microsoft.AspNetCore.Http.Features.Authentication;
->>>>>>> 4dd57fb3
 using Raven.Server.Routing;
 using Sparrow.Server.Platform.Posix;
 
@@ -19,13 +16,9 @@
     {
         public static readonly IReadOnlyList<RouteInformation> Routes = RouteScanner.DebugRoutes;
 
-<<<<<<< HEAD
-        public static string GetOutputPathFromRouteInformation(RouteInformation route, string prefix)
-=======
         public static string GetOutputPathFromRouteInformation(RouteInformation route, string prefix, string extension) => GetOutputPathFromRouteInformation(route.Path, prefix, extension);
 
         public static string GetOutputPathFromRouteInformation(string path, string prefix, string extension)
->>>>>>> 4dd57fb3
         {
             if (path.StartsWith("/debug/"))
                 path = path.Replace("/debug/", string.Empty);
@@ -48,25 +41,29 @@
             return path;
         }
 
-<<<<<<< HEAD
-        public static async Task WriteExceptionAsZipEntryAsync(Exception e, ZipArchive archive, string entryName)
-=======
         public static IEnumerable<RouteInformation> GetAuthorizedRoutes(RavenServer server, HttpContext httpContext, string databaseName = null)
         {
             var routes = Routes.Where(x => server._forTestingPurposes == null || server._forTestingPurposes.DebugPackage.RoutesToSkip.Contains(x.Path) == false);
+            var feature = httpContext.Features.Get<IHttpAuthenticationFeature>() as RavenServer.AuthenticateConnection;
 
-            if (server.Certificate.Certificate != null)
+            foreach (var route in routes)
             {
-                var feature = httpContext.Features.Get<IHttpAuthenticationFeature>() as RavenServer.AuthenticateConnection;
-                Debug.Assert(feature != null);
-                routes = routes.Where(route => server.Router.CanAccessRoute(route, httpContext, databaseName, feature, out _));
+                if (server.Certificate.Certificate != null)
+                {
+                    Debug.Assert(feature != null);
+                    if (server.Router.CanAccessRoute(route, httpContext, databaseName, feature, out _))
+                    {
+                        yield return route;
+                    }
+                }
+                else
+                {
+                    yield return route;
+                }
             }
-
-            return routes;
         }
 
-        public static void WriteExceptionAsZipEntry(Exception e, ZipArchive archive, string entryName)
->>>>>>> 4dd57fb3
+        public static async Task WriteExceptionAsZipEntryAsync(Exception e, ZipArchive archive, string entryName)
         {
             var entry = archive.CreateEntry($"{entryName}.error");
             entry.ExternalAttributes = ((int)(FilePermissions.S_IRUSR | FilePermissions.S_IWUSR)) << 16;
@@ -78,43 +75,5 @@
                 await sw.FlushAsync();
             }
         }
-<<<<<<< HEAD
-
-        public static IEnumerable<RouteInformation> GetAuthorizedRoutes(RavenServer.AuthenticateConnection authenticateConnection, string db = null)
-        {
-            return Routes.Where(route =>
-            {
-                bool authorized = false;
-                switch (authenticateConnection.Status)
-                {
-                    case RavenServer.AuthenticationStatus.ClusterAdmin:
-                        authorized = true;
-                        break;
-
-                    case RavenServer.AuthenticationStatus.Operator:
-                        if (route.AuthorizationStatus != AuthorizationStatus.ClusterAdmin)
-                            authorized = true;
-                        break;
-
-                    case RavenServer.AuthenticationStatus.Allowed:
-                        if (route.AuthorizationStatus == AuthorizationStatus.ClusterAdmin || route.AuthorizationStatus == AuthorizationStatus.Operator)
-                            break;
-                        if (route.TypeOfRoute == RouteInformation.RouteType.Databases
-                            && (db == null || authenticateConnection.CanAccess(db, requireAdmin: route.AuthorizationStatus == AuthorizationStatus.DatabaseAdmin, requireWrite: route.EndpointType == EndpointType.Write) == false))
-                            break;
-                        authorized = true;
-                        break;
-
-                    default:
-                        if (route.AuthorizationStatus == AuthorizationStatus.UnauthenticatedClients)
-                            authorized = true;
-                        break;
-                }
-
-                return authorized;
-            });
-        }
-=======
->>>>>>> 4dd57fb3
     }
 }