﻿// ReSharper disable InconsistentNaming
namespace Raven.Server.NotificationCenter.Notifications
{
    public enum AlertType
    {
        Etl_Error,
        Etl_Warning,
        Etl_TransformationError,
        Etl_LoadError,

        SqlEtl_ConnectionError,
        SqlEtl_ProviderError,
        
        Etl_InvalidScript,
        
        PeriodicBackup,
        Replication,
        Server_NewVersionAvailable,

        LicenseManager_InitializationError,
        LicenseManager_LeaseLicenseSuccess,
        LicenseManager_LeaseLicenseError,
        LicenseManager_LicenseUpdateMessage,
        LicenseManager_HighlyAvailableTasks,
        LicenseManager_LicenseLimit,
        LicenseManager_AGPL3,

        Certificates_Expiration,
        Certificates_DeveloperLetsEncryptRenewal,
        Certificates_EntireClusterReplaceSuccess,
        Certificates_ReplaceSuccess,
        Certificates_ReplaceError,
        Certificates_ReplacePending,

        IndexStore_IndexCouldNotBeOpened,
        WarnIndexOutputsPerDocument,
        ErrorSavingReduceOutputDocuments,
        CatastrophicDatabaseFailure,
        NonDurableFileSystem,
        RecoveryError,
        RestoreError,
        DeletionError,

        ClusterTopologyWarning,
        DatabaseTopologyWarning,
        SwappingHddInsteadOfSsd,

        RevisionsConfigurationNotValid,

        ReplicationMissingAttachments,

        ClusterTransactionFailure,

        OutOfMemoryException,

        LowDiskSpace,

        UnexpectedIndexingThreadError,

        Indexing_UnexpectedIndexingThreadError,
        Indexing_CouldNotGetStats,

        CpuUsageExtensionPointError,
        TcpListenerError,

        Throttling_CpuCreditsBalance,

        IntegrityErrorOfAlreadySyncedData,

        ConcurrentDatabaseLoadTimeout,

        HighClientCreationRate,
<<<<<<< HEAD
        RollupExceedNumberOfValues
=======
        
        LowSwapSize,
>>>>>>> ef7fe721
    }
}<|MERGE_RESOLUTION|>--- conflicted
+++ resolved
@@ -70,11 +70,8 @@
         ConcurrentDatabaseLoadTimeout,
 
         HighClientCreationRate,
-<<<<<<< HEAD
-        RollupExceedNumberOfValues
-=======
-        
-        LowSwapSize,
->>>>>>> ef7fe721
+        RollupExceedNumberOfValues,
+
+        LowSwapSize
     }
 }