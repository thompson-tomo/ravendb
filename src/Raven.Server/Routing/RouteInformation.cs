--- conflicted
+++ resolved
@@ -6,11 +6,8 @@
 using Raven.Client.Exceptions.Cluster;
 using Raven.Client.Exceptions.Database;
 using Raven.Server.Documents;
-<<<<<<< HEAD
+using Raven.Server.Extensions;
 using Raven.Server.ServerWide.Context;
-=======
-using Raven.Server.Extensions;
->>>>>>> e6455764
 using Raven.Server.Web;
 using StringSegment = Sparrow.StringSegment;
 
@@ -57,12 +54,12 @@
         }
 
         public RouteType TypeOfRoute => _typeOfRoute;
-
+        
         public void BuildSharded(MethodInfo shardedAction)
         {
             _shardedRequest = BuildInternal(shardedAction);
         }
-
+        
         public void Build(MethodInfo action)
         {
             if (typeof(DatabaseRequestHandler).IsAssignableFrom(action.DeclaringType))
@@ -73,11 +70,13 @@
             _request = BuildInternal(action);
         }
 
+        
         private static HandleRequest BuildInternal(MethodInfo action)
         {
             if (action.ReturnType != typeof(Task))
-                throw new InvalidOperationException(action.DeclaringType?.FullName + "." + action.Name +
+                throw new InvalidOperationException(action.DeclaringType.FullName + "." + action.Name +
                                                     " must return Task");
+
             // CurrentRequestContext currentRequestContext
             var currentRequestContext = Expression.Parameter(typeof(RequestHandlerContext), "currentRequestContext");
             // new Handler(currentRequestContext)
@@ -85,15 +84,14 @@
             var newExpression = Expression.New(constructorInfo);
             var handler = Expression.Parameter(action.DeclaringType, "handler");
 
-            var block = Expression.Block(typeof(Task), new[] {handler},
+            var block = Expression.Block(typeof(Task), new[] { handler },
                 Expression.Assign(handler, newExpression),
                 Expression.Call(handler, nameof(RequestHandler.Init), new Type[0], currentRequestContext),
                 Expression.Call(handler, action.Name, new Type[0]));
             // .Handle();
-            var r = Expression.Lambda<HandleRequest>(block, currentRequestContext).Compile();
-            return r;
-        }
-
+            return Expression.Lambda<HandleRequest>(block, currentRequestContext).Compile();
+        }
+        
         public Task CreateDatabase(RequestHandlerContext context)
         {
             var databaseName = context.RouteMatch.GetCapture();
@@ -133,45 +131,35 @@
             switch (result.DatabaseStatus)
             {
                 case DatabasesLandlord.DatabaseSearchResult.Status.Sharded:
-                {
                     context.ShardedContext = result.ShardedContext;
                     return null;
-                }
-
                 default:
                     var database = result.DatabaseTask;
                     if (database.IsCompletedSuccessfully)
                     {
                         context.Database = database.Result;
 
-<<<<<<< HEAD
-                // ReSharper disable once PossibleNullReferenceException
-                if (context.Database.DatabaseShutdownCompleted.IsSet)
-                {
-                    using (context.RavenServer.ServerStore.ContextPool.AllocateOperationContext(out TransactionOperationContext ctx))
-                    using (ctx.OpenReadTransaction())
-                    {
-                        if (context.RavenServer.ServerStore.Cluster.DatabaseExists(ctx, databaseName.Value))
-                        {
-                            // db got disabled during loading
-                            throw new DatabaseDisabledException($"Cannot complete the request, because {databaseName.Value} has been disabled.");
-                        }
-                    }
-
-                    // db got deleted during loading
-                    DatabaseDoesNotExistException.ThrowWithMessage(databaseName.Value, "Cannot complete the request.");
-                }
-
-                return context.Database.DatabaseShutdown.IsCancellationRequested == false
-                    ? Task.CompletedTask
-                    : UnlikelyWaitForDatabaseToUnload(context, context.Database, databasesLandlord, databaseName);
-            }
-=======
                         if (context.Database == null)
                             DatabaseDoesNotExistException.Throw(databaseName.Value);
->>>>>>> e6455764
-
-                        return context.Database?.DatabaseShutdown.IsCancellationRequested == false
+
+                        // ReSharper disable once PossibleNullReferenceException
+                        if (context.Database.DatabaseShutdownCompleted.IsSet)
+                        {
+                            using (context.RavenServer.ServerStore.ContextPool.AllocateOperationContext(out TransactionOperationContext ctx))
+                            using (ctx.OpenReadTransaction())
+                            {
+                                if (context.RavenServer.ServerStore.Cluster.DatabaseExists(ctx, databaseName.Value))
+                                {
+                                    // db got disabled during loading
+                                    throw new DatabaseDisabledException($"Cannot complete the request, because {databaseName.Value} has been disabled.");
+                                }
+                            }
+
+                            // db got deleted during loading
+                            DatabaseDoesNotExistException.ThrowWithMessage(databaseName.Value, "Cannot complete the request.");
+                        }
+
+                        return context.Database.DatabaseShutdown.IsCancellationRequested == false
                             ? Task.CompletedTask
                             : UnlikelyWaitForDatabaseToUnload(context, context.Database, databasesLandlord, databaseName);
                     }
@@ -234,7 +222,6 @@
             {
                 return Tuple.Create<HandleRequest, Task<HandleRequest>>(_request, null);
             }
-
             var database = CreateDatabase(context);
             if (database == null)
             {
@@ -271,6 +258,5 @@
         {
             return $"{nameof(Method)}: {Method}, {nameof(Path)}: {Path}, {nameof(AuthorizationStatus)}: {AuthorizationStatus}";
         }
-
     }
 }