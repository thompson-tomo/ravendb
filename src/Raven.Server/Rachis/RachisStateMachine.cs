--- conflicted
+++ resolved
@@ -14,13 +14,9 @@
 {
     public abstract class RachisStateMachine : IDisposable
     {
-<<<<<<< HEAD
-        protected ClusterContextPool ContextPoolForReadOnlyOperations;
-=======
         internal static bool EnableDebugLongCommit;
 
-        protected TransactionContextPool ContextPoolForReadOnlyOperations;
->>>>>>> 83770b2e
+        protected ClusterContextPool ContextPoolForReadOnlyOperations;
         protected RachisConsensus _parent;
         public RachisVersionValidation Validator;
         public ClusterChanges Changes { get; private set; }
