--- conflicted
+++ resolved
@@ -7,11 +7,6 @@
 using System.Security.Cryptography.X509Certificates;
 using System.Threading.Tasks;
 using Microsoft.AspNetCore.Http.Features.Authentication;
-<<<<<<< HEAD
-=======
-using Org.BouncyCastle.OpenSsl;
-using Org.BouncyCastle.Pkcs;
->>>>>>> ded8b4b8
 using Raven.Client;
 using Raven.Client.Documents.Commands;
 using Raven.Client.Exceptions.Security;
@@ -535,13 +530,8 @@
                 {
                     // NotBefore will be null if the certificate was generated prior to adding the NotBefore property to class CertificateMetadata
                     // So we are manually extracting this info - See issue RavenDB-18519
-<<<<<<< HEAD
-                    var tempCertificate = new X509Certificate2(Convert.FromBase64String(def.Certificate));
+                    var tempCertificate = CertificateLoaderUtil.CreateCertificate(Convert.FromBase64String(def.Certificate));
                     using (tempCertificate)
-=======
-                    var tempCertificate = CertificateLoaderUtil.CreateCertificate(Convert.FromBase64String(def.Certificate));
-                    using (tempCertificate) 
->>>>>>> ded8b4b8
                     {
                         def.NotBefore = tempCertificate.NotBefore;
                     }
