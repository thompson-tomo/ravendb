--- conflicted
+++ resolved
@@ -1,8 +1,5 @@
 using Microsoft.AspNet.Http;
-<<<<<<< HEAD
-=======
 using Raven.Client.Document;
->>>>>>> 66648c8e
 using Raven.Server.Documents;
 using Raven.Server.Routing;
 using Raven.Server.ServerWide;
@@ -14,12 +11,7 @@
         public HttpContext HttpContext;
         public ServerStore ServerStore;
         public RouteMatch RouteMatch;
-<<<<<<< HEAD
-
-        public DocumentDatabase Database;
-=======
         public DocumentsStorage DocumentStore;
         public ContextPool OperationContextPool;
->>>>>>> 66648c8e
     }
 }