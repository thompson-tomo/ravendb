using System;
using System.Collections.Generic;
using System.IO;
using System.IO.Compression;
using System.Linq;
using System.Net;
using System.Net.Http;
using System.Net.NetworkInformation;
using System.Net.Sockets;
using System.Security.Cryptography.X509Certificates;
using System.Text;
using System.Threading.Tasks;
using Newtonsoft.Json;
using Newtonsoft.Json.Linq;
using Raven.Client.Documents.Session;
using Raven.Client.Exceptions;
using Raven.Client.Exceptions.Security;
using Raven.Client.ServerWide.Operations.Configuration;
using Raven.Server.Commercial;
using Raven.Server.Config;
using Raven.Server.Config.Categories;
using Raven.Server.Json;
using Raven.Server.Routing;
using Raven.Server.ServerWide;
using Raven.Server.ServerWide.Commands;
using Raven.Server.ServerWide.Context;
using Sparrow.Json;
using Sparrow.Json.Parsing;
using Sparrow.Utils;
using StudioConfiguration = Raven.Client.Documents.Operations.Configuration.StudioConfiguration;

namespace Raven.Server.Web.System
{
    public class SetupHandler : RequestHandler
    {
        [RavenAction("/setup/alive", "OPTIONS", AuthorizationStatus.UnauthenticatedClients)]
        public Task AllowPreflightRequest()
        {
            SetupCORSHeaders();
            HttpContext.Response.Headers.Remove("Content-Type");
            return Task.CompletedTask;
        }

        [RavenAction("/setup/alive", "GET", AuthorizationStatus.UnauthenticatedClients)]
        public Task ServerAlive()
        {
            SetupCORSHeaders();
            return NoContent();
        }

        [RavenAction("/setup/dns-n-cert", "POST", AuthorizationStatus.UnauthenticatedClients)]
        public async Task DnsCertBridge()
        {
            AssertOnlyInSetupMode();
            var action = GetQueryStringValueAndAssertIfSingleAndNotEmpty("action"); // Action can be: claim | user-domains | check-availability

            using (var reader = new StreamReader(RequestBodyStream()))
            {
                var payload = await reader.ReadToEndAsync();
                var content = new StringContent(payload, Encoding.UTF8, "application/json");

                try
                {
                    string error = null;
                    object result = null;
                    string responseString = null;
                    string errorMessage = null;
                    
                    try
                    {
                        var response = await ApiHttpClient.Instance.PostAsync("/api/v1/dns-n-cert/" + action, content).ConfigureAwait(false);

                        HttpContext.Response.StatusCode = (int)response.StatusCode;
                        responseString = await response.Content.ReadAsStringAsync().ConfigureAwait(false);

                        if ((int)response.StatusCode >= 500 && (int)response.StatusCode <= 599)
                        {
                            error = responseString;
                            errorMessage = GeneralDomainRegistrationError;
                        }
                        else
                        {
                            result = JsonConvert.DeserializeObject<JObject>(responseString);
                            if (result != null)
                            {
                                if (((JObject)result).TryGetValue(nameof(ExceptionDispatcher.ExceptionSchema.Error), out var err))
                                    error = err.ToString();

                                if (((JObject)result).TryGetValue(nameof(ExceptionDispatcher.ExceptionSchema.Message), out var msg))
                                    errorMessage = msg.ToString();
                            }
                        }
                    }
                    catch (Exception e)
                    {
                        result = responseString;
                        HttpContext.Response.StatusCode = (int)HttpStatusCode.InternalServerError;
                        error = e.ToString();
                        errorMessage = DomainRegistrationServiceUnreachableError;
                    }
                    
                    using (var streamWriter = new StreamWriter(ResponseBodyStream()))
                    {
                        if (error != null)
                        {
                            new JsonSerializer().Serialize(streamWriter, new
                            {
                                Message = errorMessage,
                                Response = result,
                                Error = error,
                                Type = typeof(RavenException).FullName
                            });
                            
                            streamWriter.Flush();
                        }
                        else
                        {
                            streamWriter.Write(responseString);
                        }
                        
                        streamWriter.Flush();
                    }
                }
                catch (Exception e)
                {
                    throw new InvalidOperationException(GeneralDomainRegistrationError, e);
                }
            }
        }

        [RavenAction("/setup/user-domains", "POST", AuthorizationStatus.UnauthenticatedClients)]
        public async Task UserDomains()
        {
            AssertOnlyInSetupMode();

            using (ServerStore.ContextPool.AllocateOperationContext(out JsonOperationContext context))
            {
                var json = context.Read(RequestBodyStream(), "license activation");
                var licenseInfo = JsonDeserializationServer.LicenseInfo(json);

                var content = new StringContent(JsonConvert.SerializeObject(licenseInfo), Encoding.UTF8, "application/json");
                try
                {
                    string error = null;
                    object result = null;
                    string responseString = null;
                    string errorMessage = null;

                    try
                    {
                        var response = await ApiHttpClient.Instance.PostAsync("/api/v1/dns-n-cert/user-domains", content).ConfigureAwait(false);

                        HttpContext.Response.StatusCode = (int)response.StatusCode;
                        responseString = await response.Content.ReadAsStringAsync().ConfigureAwait(false);

                        if (response.IsSuccessStatusCode == false)
                        {
                            error = responseString;
                            errorMessage = GeneralDomainRegistrationError;
                        }
                        else
                        {
                            result = JsonConvert.DeserializeObject<JObject>(responseString);
                        }
                    }
                    catch (Exception e)
                    {
                        result = responseString;
                        HttpContext.Response.StatusCode = (int)HttpStatusCode.InternalServerError;
                        error = e.ToString();
                        errorMessage = DomainRegistrationServiceUnreachableError;
                    }

                    if (error != null)
                    {   
                        JToken errorJToken = null;
                        if (responseString != null)
                        {
                            JsonConvert.DeserializeObject<JObject>(responseString).TryGetValue("Error", out errorJToken); 
                        }
                        
                        using (var streamWriter = new StreamWriter(ResponseBodyStream()))
                        {
                            new JsonSerializer().Serialize(streamWriter, new
                            {
                                Message = errorMessage,
                                Response = result,
                                Error = errorJToken ?? error
                            });

                            streamWriter.Flush();
                        }

                        return;
                    }

                    var results = JsonConvert.DeserializeObject<UserDomainsResult>(responseString);

                    var fullResult = new UserDomainsAndLicenseInfo
                    {
                        UserDomainsWithIps = new UserDomainsWithIps
                        {
                            Emails = results.Emails,
                            RootDomains = results.RootDomains,
                            Domains = new Dictionary<string, List<SubDomainAndIps>>()
                        }
                    };

                    foreach (var domain in results.Domains)
                    {
                        var list = new List<SubDomainAndIps>();
                        foreach (var subDomain in domain.Value)
                        {
                            try
                            {
                                list.Add(new SubDomainAndIps
                                {
                                    SubDomain = subDomain,
                                    // The ip list will be populated on the next call (/setup/populate-ips), when we know which root domain the user selected
                                });
                            }
                            catch (Exception)
                            {
                                continue;
                            }
                        }

                        fullResult.UserDomainsWithIps.Domains.Add(domain.Key, list);
                    }

                    var licenseStatus = await SetupManager
                        .GetUpdatedLicenseStatus(ServerStore, licenseInfo.License)
                        .ConfigureAwait(false);
                    fullResult.MaxClusterSize = licenseStatus.MaxClusterSize;
                    fullResult.LicenseType = licenseStatus.Type;

                    using (var writer = new BlittableJsonTextWriter(context, ResponseBodyStream()))
                    {
                        var blittable = EntityToBlittable.ConvertCommandToBlittable(fullResult, context);
                        context.Write(writer, blittable);
                    }
                }
                catch (LicenseExpiredException)
                {
                    throw;
                }
                catch (Exception e)
                {
                    throw new InvalidOperationException(GeneralDomainRegistrationError, e);
                }
            }
        }

        [RavenAction("/setup/populate-ips", "POST", AuthorizationStatus.UnauthenticatedClients)]
        public Task PopulateIps()
        {
            AssertOnlyInSetupMode();
            var rootDomain = GetQueryStringValueAndAssertIfSingleAndNotEmpty("rootDomain");

            using (ServerStore.ContextPool.AllocateOperationContext(out JsonOperationContext context))
            using (var userDomainsWithIpsJson = context.ReadForMemory(RequestBodyStream(), "setup-secured"))
            {
                var userDomainsWithIps = JsonDeserializationServer.UserDomainsWithIps(userDomainsWithIpsJson);
                
                foreach (var domain in userDomainsWithIps.Domains)
                {
                    foreach (var subDomain in domain.Value)
                    {
                        try
                        {
                            subDomain.Ips = Dns.GetHostAddresses(subDomain.SubDomain + "." + rootDomain).Select(ip => ip.ToString()).ToList();
                        }
                        catch (Exception)
                        {
                            continue;
                        }
                    }
                }

                using (var writer = new BlittableJsonTextWriter(context, ResponseBodyStream()))
                {
                    var blittable = EntityToBlittable.ConvertCommandToBlittable(userDomainsWithIps, context);
                    context.Write(writer, blittable);
                }
            }
            
            return Task.CompletedTask;
        }

        [RavenAction("/setup/parameters", "GET", AuthorizationStatus.UnauthenticatedClients)]
        public async Task GetSetupParameters()
        {
            AssertOnlyInSetupMode();
            var setupParameters = await SetupParameters.Get(ServerStore);
            using (ServerStore.ContextPool.AllocateOperationContext(out TransactionOperationContext context))
            using (var writer = new BlittableJsonTextWriter(context, ResponseBodyStream()))
            {
                writer.WriteStartObject();
                writer.WritePropertyName(nameof(SetupParameters.FixedServerPortNumber));

                if (setupParameters.FixedServerPortNumber.HasValue)
                {
                    writer.WriteInteger(setupParameters.FixedServerPortNumber.Value);
                }
                else
                {
                    writer.WriteNull();
                }

                writer.WriteComma();

                writer.WritePropertyName(nameof(SetupParameters.IsDocker));
                writer.WriteBool(setupParameters.IsDocker);
                writer.WriteComma();
<<<<<<< HEAD

                writer.WritePropertyName(nameof(SetupParameters.IsAzure));
                writer.WriteBool(setupParameters.IsAzure);
                writer.WriteComma();

                writer.WritePropertyName(nameof(SetupParameters.IsAws));
                writer.WriteBool(setupParameters.IsAws);
                writer.WriteComma();
                
                writer.WritePropertyName(nameof(SetupParameters.RunningOnPosix));
                writer.WriteBool(setupParameters.RunningOnPosix);
=======
                
                writer.WritePropertyName(nameof(SetupParameters.RunningOnMacOsx));
                writer.WriteBool(setupParameters.RunningOnMacOsx);
>>>>>>> 5066734e

                writer.WriteEndObject();
            }
        }

        [RavenAction("/setup/ips", "GET", AuthorizationStatus.UnauthenticatedClients)]
        public async Task GetIps()
        {
            AssertOnlyInSetupMode();

            NetworkInterface[] netInterfaces = null;
            try
            {
                netInterfaces = NetworkInterface.GetAllNetworkInterfaces();
            }
            catch (Exception)
            {
                // https://github.com/dotnet/corefx/issues/26476
                // If GetAllNetworkInterfaces is not supported, we'll just return the default: 127.0.0.1
            }


            using (ServerStore.ContextPool.AllocateOperationContext(out TransactionOperationContext context))
            using (var writer = new BlittableJsonTextWriter(context, ResponseBodyStream()))
            {
                var setupParameters = await SetupParameters.Get(ServerStore);

                writer.WriteStartObject();
                writer.WritePropertyName("MachineName");
                writer.WriteString(Environment.MachineName);
                writer.WriteComma();
                writer.WritePropertyName("NetworkInterfaces");
                writer.WriteStartArray();
                var first = true;

                List<string> ips;
                if (netInterfaces != null)
                {
                    foreach (var netInterface in netInterfaces)
                    {
                        ips = netInterface.GetIPProperties().UnicastAddresses
                            .Where(x =>
                            {
                                // filter 169.254.xxx.xxx out, they are not meaningful for binding
                                if (x.Address.AddressFamily != AddressFamily.InterNetwork)
                                    return false;
                                var addressBytes = x.Address.GetAddressBytes();

                                // filter 127.xxx.xxx.xxx out, in docker only
                                if (setupParameters.IsDocker && addressBytes[0] == 127)
                                    return false;

                                return addressBytes[0] != 169 || addressBytes[1] != 254;
                            })
                            .Select(addr => addr.Address.ToString())
                            .ToList();

                        // If there's a hostname in the server url, add it to the list
                        if (setupParameters.DockerHostname != null && ips.Contains(setupParameters.DockerHostname) == false)
                            ips.Add(setupParameters.DockerHostname);

                        if (first == false)
                            writer.WriteComma();
                        first = false;

                        writer.WriteStartObject();
                        writer.WritePropertyName("Name");
                        writer.WriteString(netInterface.Name);
                        writer.WriteComma();
                        writer.WritePropertyName("Description");
                        writer.WriteString(netInterface.Description);
                        writer.WriteComma();
                        writer.WriteArray("Addresses", ips);
                        writer.WriteEndObject();
                    }
                }
                else
                {
                    // https://github.com/dotnet/corefx/issues/26476
                    // If GetAllNetworkInterfaces is not supported, we'll just return the default: 127.0.0.1
                    ips = new List<string>
                    {
                        "127.0.0.1"
                    };
                    writer.WriteStartObject();
                    writer.WritePropertyName("Name");
                    writer.WriteString("Loopback Interface");
                    writer.WriteComma();
                    writer.WritePropertyName("Description");
                    writer.WriteString("Loopback Interface");
                    writer.WriteComma();
                    writer.WriteArray("Addresses", ips);
                    writer.WriteEndObject();
                }
                

                writer.WriteEndArray();
                writer.WriteEndObject();
            }
        }

        [RavenAction("/setup/hosts", "POST", AuthorizationStatus.UnauthenticatedClients)]
        public Task GetHosts()
        {
            AssertOnlyInSetupMode();

            using (ServerStore.ContextPool.AllocateOperationContext(out JsonOperationContext context))
            using (var certificateJson = context.ReadForMemory(RequestBodyStream(), "setup-certificate"))
            {
                var certDef = JsonDeserializationServer.CertificateDefinition(certificateJson);

                X509Certificate2 certificate = null;
                string cn;

                try
                {
                    certificate = certDef.Password == null
                        ? new X509Certificate2(Convert.FromBase64String(certDef.Certificate), (string)null, X509KeyStorageFlags.MachineKeySet)
                        : new X509Certificate2(Convert.FromBase64String(certDef.Certificate), certDef.Password, X509KeyStorageFlags.MachineKeySet);

                    cn = certificate.GetNameInfo(X509NameType.SimpleName, false);
                }
                catch (Exception e)
                {
                    throw new BadRequestException($"Failed to extract the CN property from the certificate {certificate?.FriendlyName}. Maybe the password is wrong?", e);
                }

                if (cn == null)
                {
                    throw new BadRequestException($"Failed to extract the CN property from the certificate. CN is null");
                }

                if (cn.LastIndexOf('*') > 0)
                {
                    throw new NotSupportedException("The wildcard CN name contains a '*' which is not at the first character of the string. It is not supported in the Setup Wizard, you can do a manual setup instead.");
                }

                try
                {
                    SecretProtection.ValidateKeyUsages("Setup Wizard", certificate);
                }
                catch (Exception e)
                {
                    throw new InvalidOperationException($"Failed to load the uploaded certificate. Did you accidentally upload a client certificate?", e);
                }

                using (var writer = new BlittableJsonTextWriter(context, ResponseBodyStream()))
                {
                    writer.WriteStartObject();
                    writer.WritePropertyName("CN");
                    writer.WriteString(cn);
                    writer.WriteComma();
                    writer.WritePropertyName("AlternativeNames");
                    writer.WriteStartArray();

                    var first = true;
                    foreach (var value in SetupManager.GetCertificateAlternativeNames(certificate))
                    {
                        if (first == false)
                            writer.WriteComma();
                        first = false;

                        writer.WriteString(value);
                    }

                    writer.WriteEndArray();

                    writer.WriteEndObject();
                }
            }

            return Task.CompletedTask;
        }

        [RavenAction("/setup/unsecured", "POST", AuthorizationStatus.UnauthenticatedClients)]
        public async Task SetupUnsecured()
        {
            AssertOnlyInSetupMode();

            using (ServerStore.ContextPool.AllocateOperationContext(out TransactionOperationContext context))
            using (var setupInfoJson = context.ReadForMemory(RequestBodyStream(), "setup-unsecured"))
            {
                // Making sure we don't have leftovers from previous setup
                try
                {
                    using (var tx = context.OpenWriteTransaction())
                    {
                        ServerStore.Engine.DeleteTopology(context);
                        tx.Commit();
                    }
                }
                catch (Exception)
                {
                    // ignored
                }

                var setupInfo = JsonDeserializationServer.UnsecuredSetupInfo(setupInfoJson);

                BlittableJsonReaderObject settingsJson;
                using (var fs = new FileStream(ServerStore.Configuration.ConfigPath, FileMode.Open, FileAccess.Read))
                {
                    settingsJson = context.ReadForMemory(fs, "settings-json");
                }

                settingsJson.Modifications = new DynamicJsonValue(settingsJson)
                {
                    [RavenConfiguration.GetKey(x => x.Licensing.EulaAccepted)] = true,
                    [RavenConfiguration.GetKey(x => x.Core.SetupMode)] = nameof(SetupMode.Unsecured),
                    [RavenConfiguration.GetKey(x => x.Security.UnsecuredAccessAllowed)] = nameof(UnsecuredAccessAddressRange.PublicNetwork)
                };

                if (setupInfo.Port == 0)
                    setupInfo.Port = 8080;

                settingsJson.Modifications[RavenConfiguration.GetKey(x => x.Core.ServerUrls)] = string.Join(";", setupInfo.Addresses.Select(ip => IpAddressToUrl(ip, setupInfo.Port)));

                if (setupInfo.TcpPort == 0)
                    setupInfo.TcpPort = 38888;

                settingsJson.Modifications[RavenConfiguration.GetKey(x => x.Core.TcpServerUrls)] = string.Join(";", setupInfo.Addresses.Select(ip => IpAddressToUrl(ip, setupInfo.TcpPort, "tcp")));

                if (setupInfo.EnableExperimentalFeatures)
                {
                    settingsJson.Modifications[RavenConfiguration.GetKey(x => x.Core.FeaturesAvailability)] = FeaturesAvailability.Experimental;
                }

                if (!string.IsNullOrEmpty(setupInfo.LocalNodeTag))
                {
                    ServerStore.EnsureNotPassive(nodeTag: setupInfo.LocalNodeTag);    
                }
                
                if (setupInfo.Environment != StudioConfiguration.StudioEnvironment.None)
                {
                    var res = await ServerStore.PutValueInClusterAsync(new PutServerWideStudioConfigurationCommand(new ServerWideStudioConfiguration
                    {
                        Disabled = false,
                        Environment = setupInfo.Environment
                    }));
                    await ServerStore.Cluster.WaitForIndexNotification(res.Index);
                }
                
                var modifiedJsonObj = context.ReadObject(settingsJson, "modified-settings-json");

                var indentedJson = SetupManager.IndentJsonString(modifiedJsonObj.ToString());
                SetupManager.WriteSettingsJsonLocally(ServerStore.Configuration.ConfigPath, indentedJson);
            }

            NoContentStatus();
        }

        [RavenAction("/setup/secured", "POST", AuthorizationStatus.UnauthenticatedClients)]
        public async Task SetupSecured()
        {
            AssertOnlyInSetupMode();

            var stream = TryGetRequestFromStream("Options") ?? RequestBodyStream();
            var operationCancelToken = new OperationCancelToken(ServerStore.ServerShutdown);
            var operationId = GetLongQueryString("operationId", false);

            if (operationId.HasValue == false)
                operationId = ServerStore.Operations.GetNextOperationId();

            using (ServerStore.ContextPool.AllocateOperationContext(out JsonOperationContext context))
            using (var setupInfoJson = context.ReadForMemory(stream, "setup-secured"))
            {
                var setupInfo = JsonDeserializationServer.SetupInfo(setupInfoJson);

                var operationResult = await ServerStore.Operations.AddOperation(
                    null,
                    "Setting up RavenDB in secured mode.",
                    Documents.Operations.Operations.OperationType.Setup,
                    progress => SetupManager.SetupSecuredTask(progress, setupInfo, ServerStore, operationCancelToken.Token),
                    operationId.Value, token: operationCancelToken);

                var zip = ((SetupProgressAndResult)operationResult).SettingsZipFile;

                var nodeCert = setupInfo.Password == null
                    ? new X509Certificate2(Convert.FromBase64String(setupInfo.Certificate), (string)null, X509KeyStorageFlags.MachineKeySet)
                    : new X509Certificate2(Convert.FromBase64String(setupInfo.Certificate), setupInfo.Password, X509KeyStorageFlags.MachineKeySet);

                var cn = nodeCert.GetNameInfo(X509NameType.SimpleName, false);

                var contentDisposition = $"attachment; filename={cn}.Cluster.Settings.zip";
                HttpContext.Response.Headers["Content-Disposition"] = contentDisposition;
                HttpContext.Response.ContentType = "application/octet-stream";

                HttpContext.Response.Body.Write(zip, 0, zip.Length);
            }
        }

        [RavenAction("/setup/letsencrypt/agreement", "GET", AuthorizationStatus.UnauthenticatedClients)]
        public async Task SetupAgreement()
        {
            AssertOnlyInSetupMode();

            var email = GetQueryStringValueAndAssertIfSingleAndNotEmpty("email");

            using (ServerStore.ContextPool.AllocateOperationContext(out JsonOperationContext context))
            {
                var baseUri = new Uri("https://letsencrypt.org/");
                var uri = new Uri(baseUri, await SetupManager.LetsEncryptAgreement(email, ServerStore));

                using (var writer = new BlittableJsonTextWriter(context, ResponseBodyStream()))
                {
                    writer.WriteStartObject();
                    writer.WritePropertyName("Uri");
                    writer.WriteString(uri.AbsoluteUri);
                    writer.WriteEndObject();
                }
            }
        }

        [RavenAction("/setup/letsencrypt", "POST", AuthorizationStatus.UnauthenticatedClients)]
        public async Task SetupLetsEncrypt()
        {
            AssertOnlyInSetupMode();

            var stream = TryGetRequestFromStream("Options") ?? RequestBodyStream();

            var operationCancelToken = new OperationCancelToken(ServerStore.ServerShutdown);
            var operationId = GetLongQueryString("operationId", false);

            if (operationId.HasValue == false)
                operationId = ServerStore.Operations.GetNextOperationId();

            using (ServerStore.ContextPool.AllocateOperationContext(out JsonOperationContext context))
            using (var setupInfoJson = context.ReadForMemory(stream, "setup-lets-encrypt"))
            {
                var setupInfo = JsonDeserializationServer.SetupInfo(setupInfoJson);

                var operationResult = await ServerStore.Operations.AddOperation(
                    null, "Setting up RavenDB with a Let's Encrypt certificate",
                    Documents.Operations.Operations.OperationType.Setup,
                    progress => SetupManager.SetupLetsEncryptTask(progress, setupInfo, ServerStore, operationCancelToken.Token),
                    operationId.Value, token: operationCancelToken);

                var zip = ((SetupProgressAndResult)operationResult).SettingsZipFile;

                var contentDisposition = $"attachment; filename={setupInfo.Domain}.Cluster.Settings.zip";
                HttpContext.Response.Headers["Content-Disposition"] = contentDisposition;
                HttpContext.Response.ContentType = "application/octet-stream";

                HttpContext.Response.Body.Write(zip, 0, zip.Length);
            }
        }

        [RavenAction("/setup/continue/extract", "POST", AuthorizationStatus.UnauthenticatedClients)]
        public Task ExtractInfoFromZip()
        {
            AssertOnlyInSetupMode();

            using (ServerStore.ContextPool.AllocateOperationContext(out JsonOperationContext context))
            using (var continueSetupInfoJson = context.ReadForMemory(RequestBodyStream(), "continue-setup-info"))
            {                
                var continueSetupInfo = JsonDeserializationServer.ContinueSetupInfo(continueSetupInfoJson);
                byte[] zipBytes;
                try
                {
                    zipBytes = Convert.FromBase64String(continueSetupInfo.Zip);
                }
                catch (Exception e)
                {
                    throw new ArgumentException($"Unable to parse the {nameof(continueSetupInfo.Zip)} property, expected a Base64 value", e);
                }

                try
                {
                    var urlByTag = new Dictionary<string, string>();

                    using (var ms = new MemoryStream(zipBytes))
                    using (var archive = new ZipArchive(ms, ZipArchiveMode.Read, false))
                    {
                        foreach (var entry in archive.Entries)
                        {
                            if (entry.Name.Equals("settings.json") == false)
                                continue;

                            var tag = entry.FullName.Substring(0, entry.FullName.Length - "/settings.json".Length);

                            using (var settingsJson = context.ReadForMemory(entry.Open(), "settings-json"))
                                if (settingsJson.TryGet(nameof(ConfigurationNodeInfo.PublicServerUrl), out string publicServerUrl))
                                    urlByTag[tag] = publicServerUrl;
                            
                        }
                    }

                    using (var writer = new BlittableJsonTextWriter(context, ResponseBodyStream()))
                    {
                        writer.WriteStartArray();
                        var first = true;

                        foreach (var node in urlByTag)
                        {
                            if (first == false)
                                writer.WriteComma();

                            writer.WriteStartObject();
                            writer.WritePropertyName(nameof(ConfigurationNodeInfo.Tag));
                            writer.WriteString(node.Key);
                            writer.WriteComma();
                            writer.WritePropertyName(nameof(ConfigurationNodeInfo.PublicServerUrl));
                            writer.WriteString(node.Value);
                            writer.WriteEndObject();

                            first = false;
                        }
                        
                        writer.WriteEndArray();
                    }

                }
                catch (Exception e)
                {
                    throw new InvalidOperationException("Unable to extract setup information from the zip file.", e);
                }
            }

            return Task.CompletedTask;
        }

        [RavenAction("/setup/continue", "POST", AuthorizationStatus.UnauthenticatedClients)]
        public async Task ContinueClusterSetup()
        {
            AssertOnlyInSetupMode();
            
            var operationCancelToken = new OperationCancelToken(ServerStore.ServerShutdown);
            var operationId = GetLongQueryString("operationId", false);

            if (operationId.HasValue == false)
                operationId = ServerStore.Operations.GetNextOperationId();

            using (ServerStore.ContextPool.AllocateOperationContext(out JsonOperationContext context))
            using (var continueSetupInfoJson = context.ReadForMemory(RequestBodyStream(), "continue-cluster-setup"))
            {
                var continueSetupInfo = JsonDeserializationServer.ContinueSetupInfo(continueSetupInfoJson);

                await ServerStore.Operations.AddOperation(
                    null, "Continue Cluster Setup.",
                    Documents.Operations.Operations.OperationType.Setup,
                    progress => SetupManager.ContinueClusterSetupTask(progress, continueSetupInfo, ServerStore, operationCancelToken.Token),
                    operationId.Value, token: operationCancelToken);
            }
            
            NoContentStatus();
        }

        [RavenAction("/setup/finish", "POST", AuthorizationStatus.UnauthenticatedClients)]
        public Task SetupFinish()
        {
            AssertOnlyInSetupMode();

            Task.Run(async () =>
            {
                // we want to give the studio enough time to actually
                // get a valid response from the server before we reset
                await Task.Delay(250);

                Program.RestartServer();
            });

            return NoContent();
        }

        private void AssertOnlyInSetupMode()
        {
            if (ServerStore.Configuration.Core.SetupMode == SetupMode.Initial)
                return;

            throw new AuthorizationException("RavenDB has already been setup. Cannot use the /setup endpoints any longer.");
        }

        private static string IpAddressToUrl(string address, int port, string scheme = "http")
        {
            var url = scheme + "://" + address;
            if (port != 80)
                url += ":" + port;
            return url;
        }

        private static string GeneralDomainRegistrationError = "Registration error.";
        private static string DomainRegistrationServiceUnreachableError = $"Failed to contact {ApiHttpClient.ApiRavenDbNet}. Please try again later."; 
    }

    public class LicenseInfo
    {
        public License License { get; set; }
    }
    
    public class ConfigurationNodeInfo
    {
        public string Tag { get; set; }
        public string PublicServerUrl { get; set; }
    }
}<|MERGE_RESOLUTION|>--- conflicted
+++ resolved
@@ -312,7 +312,6 @@
                 writer.WritePropertyName(nameof(SetupParameters.IsDocker));
                 writer.WriteBool(setupParameters.IsDocker);
                 writer.WriteComma();
-<<<<<<< HEAD
 
                 writer.WritePropertyName(nameof(SetupParameters.IsAzure));
                 writer.WriteBool(setupParameters.IsAzure);
@@ -324,11 +323,10 @@
                 
                 writer.WritePropertyName(nameof(SetupParameters.RunningOnPosix));
                 writer.WriteBool(setupParameters.RunningOnPosix);
-=======
-                
+                writer.WriteComma();
+
                 writer.WritePropertyName(nameof(SetupParameters.RunningOnMacOsx));
                 writer.WriteBool(setupParameters.RunningOnMacOsx);
->>>>>>> 5066734e
 
                 writer.WriteEndObject();
             }
