--- conflicted
+++ resolved
@@ -170,10 +170,8 @@
 
                     clusterTopology.ReplaceCurrentNodeUrlWithClientRequestedNodeUrlIfNecessary(ServerStore, HttpContext);
 
-                    var dbNodes = GetNodes(rawRecord.Topology.Members, ServerNode.Role.Member).Concat(GetNodes(rawRecord.Topology.Rehabs, ServerNode.Role.Rehab));
                     await using (var writer = new AsyncBlittableJsonTextWriter(context, ResponseBodyStream()))
                     {
-<<<<<<< HEAD
                         long stampIndex;
                         DatabaseTopology topology;
                         IEnumerable<DynamicJsonValue> dbNodes;
@@ -189,14 +187,10 @@
                             stampIndex = topology.Stamp?.Index ?? -1;
                         }
 
-                        dbNodes = topology.Members.Select(x =>
-                                TopologyNodeToJson(x, GetUrl(x, clusterTopology, usePrivate), name, ServerNode.Role.Member))
-                            .Concat(topology.Rehabs.Select(x =>
-                                TopologyNodeToJson(x, GetUrl(x, clusterTopology, usePrivate), name, ServerNode.Role.Rehab)));
+                        dbNodes = GetNodes(topology.Members, ServerNode.Role.Member).Concat(GetNodes(topology.Rehabs, ServerNode.Role.Rehab));
 
                         if (includePromotables)
-                            promotables = topology.Promotables.Select(x =>
-                                TopologyNodeToJson(x, GetUrl(x, clusterTopology, usePrivate), name, ServerNode.Role.Promotable));
+                            promotables = GetNodes(topology.Promotables, ServerNode.Role.Promotable);
 
                         context.Write(writer, new DynamicJsonValue
                         {
@@ -204,26 +198,18 @@
                             [nameof(Topology.Nodes)] = new DynamicJsonArray(dbNodes),
                             [nameof(Topology.Etag)] = stampIndex
                         });
-=======
-                        context.Write(writer,
-                            new DynamicJsonValue
+
+                        IEnumerable<DynamicJsonValue> GetNodes(List<string> nodes, ServerNode.Role serverRole)
+                        {
+                            foreach (var node in nodes)
                             {
-                                [nameof(Topology.Nodes)] = new DynamicJsonArray(dbNodes),
-                                [nameof(Topology.Etag)] = rawRecord.Topology.Stamp?.Index ?? -1
-                            });
-                    }
-
-                    IEnumerable<DynamicJsonValue> GetNodes(List<string> nodes, ServerNode.Role serverRole)
-                    {
-                        foreach (var node in nodes)
-                        {
-                            var url = GetUrl(node, clusterTopology);
-                            if (url == null)
-                                continue;
-
-                            yield return TopologyNodeToJson(node, url, name, serverRole);
-                        }
->>>>>>> 5cedbcc9
+                                var url = GetUrl(node, clusterTopology, usePrivate);
+                                if (url == null)
+                                    continue;
+
+                                yield return TopologyNodeToJson(node, url, name, serverRole);
+                            }
+                        }
                     }
                 }
             }
