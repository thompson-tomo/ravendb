﻿// -----------------------------------------------------------------------
//  <copyright file="AdminDatabasesHandler.cs" company="Hibernating Rhinos LTD">
//      Copyright (c) Hibernating Rhinos LTD. All rights reserved.
//  </copyright>
// -----------------------------------------------------------------------

using System;
using System.Collections.Generic;
using System.Diagnostics;
using System.IO;
using System.IO.Compression;
using System.Linq;
using System.Net;
using System.Security.Cryptography.X509Certificates;
using System.Threading;
using System.Threading.Tasks;
using Microsoft.AspNetCore.Http.Features.Authentication;
using Raven.Client;
using Raven.Client.Documents.Conventions;
using Raven.Client.Documents.Indexes;
using Raven.Client.Documents.Operations;
using Raven.Client.Documents.Smuggler;
using Raven.Client.Exceptions;
using Raven.Client.Exceptions.Database;
using Raven.Client.Exceptions.Sharding;
using Raven.Client.Extensions;
using Raven.Client.Http;
using Raven.Client.ServerWide;
using Raven.Client.ServerWide.Operations;
using Raven.Client.ServerWide.Operations.Migration;
using Raven.Client.ServerWide.Sharding;
using Raven.Client.Util;
using Raven.Server.Config;
using Raven.Server.Config.Settings;
using Raven.Server.Documents;
using Raven.Server.Documents.Indexes.Auto;
using Raven.Server.Documents.Operations;
using Raven.Server.Documents.Patch;
using Raven.Server.Documents.PeriodicBackup.Restore;
using Raven.Server.Json;
using Raven.Server.Rachis;
using Raven.Server.Routing;
using Raven.Server.ServerWide;
using Raven.Server.ServerWide.Commands;
using Raven.Server.ServerWide.Commands.Indexes;
using Raven.Server.ServerWide.Context;
using Raven.Server.Smuggler.Documents;
using Raven.Server.Smuggler.Migration;
using Raven.Server.Utils;
using Raven.Server.Web.Studio;
using Raven.Server.Web.System.Processors.Databases;
using Sparrow;
using Sparrow.Json;
using Sparrow.Json.Parsing;
using Sparrow.Logging;
using Sparrow.Server;
using Sparrow.Utils;
using Voron.Util.Settings;
using BackupUtils = Raven.Server.Utils.BackupUtils;
using Index = Raven.Server.Documents.Indexes.Index;
using Size = Sparrow.Size;

namespace Raven.Server.Web.System
{
    public sealed class AdminDatabasesHandler : ServerRequestHandler
    {
        private static readonly Logger Logger = LoggingSource.Instance.GetLogger<AdminDatabasesHandler>("Server");

        [RavenAction("/admin/databases", "GET", AuthorizationStatus.Operator)]
        public async Task Get()
        {
            using (var processor = new AdminDatabasesHandlerProcessorForGetDatabaseRecord(this))
                await processor.ExecuteAsync();
        }

        // add database to already existing database group
        [RavenAction("/admin/databases/node", "PUT", AuthorizationStatus.Operator)]
        public async Task AddDatabaseNode()
        {
            var name = GetQueryStringValueAndAssertIfSingleAndNotEmpty("name").Trim();
            var node = GetStringQueryString("node", false);
            var mentor = GetStringQueryString("mentor", false);
            var raftRequestId = GetRaftRequestIdFromQuery();

            await ServerStore.EnsureNotPassiveAsync();

            using (ServerStore.ContextPool.AllocateOperationContext(out TransactionOperationContext context))
            using (context.OpenReadTransaction())
            {
                var databaseRecord = ServerStore.Cluster.ReadDatabase(context, name, out var index);
                if (databaseRecord == null)
                {
                    throw new DatabaseDoesNotExistException("Database Record not found when trying to add a node to the database topology");
                }

                if (databaseRecord.IsSharded)
                    throw new InvalidOperationException($"Can't add database {name} to node because it is a sharded database.");

                var clusterTopology = ServerStore.GetClusterTopology(context);

                if (databaseRecord.Encrypted)
                    ServerStore.LicenseManager.AssertCanCreateEncryptedDatabase();

                Server.ServerStore.LicenseManager.AssertCanUseDocumentsCompression(databaseRecord.DocumentsCompression);

                // the case where an explicit node was requested
                if (string.IsNullOrEmpty(node) == false)
                {
                    if (databaseRecord.Topology.RelevantFor(node))
                        throw new InvalidOperationException($"Can't add node {node} to {name} topology because it is already part of it");

                    ValidateNodeForAddingToDb(name, node, databaseRecord, clusterTopology, Server, baseMessage: $"Can't add node {node} to database '{name}' topology");
                }

                //The case were we don't care where the database will be added to
                else
                {
                    var allNodes = clusterTopology.Members.Keys
                        .Concat(clusterTopology.Promotables.Keys)
                        .Concat(clusterTopology.Watchers.Keys)
                        .ToList();

                    if (Server.AllowEncryptedDatabasesOverHttp == false)
                    {
                        allNodes.RemoveAll(n => databaseRecord.Topology.AllNodes.Contains(n) || (databaseRecord.Encrypted && NotUsingHttps(clusterTopology.GetUrlFromTag(n))));

                        if (databaseRecord.Encrypted && allNodes.Count == 0)
                            throw new InvalidOperationException($"Database {name} is encrypted and requires a node which supports SSL. There is no such node available in the cluster.");
                    }

                    if (allNodes.Count == 0)
                        throw new InvalidOperationException($"Database {name} already exists on all the nodes of the cluster");

                    var rand = new Random().Next();
                    node = allNodes[rand % allNodes.Count];
                }

                databaseRecord.Topology.Promotables.Add(node);
                databaseRecord.Topology.DemotionReasons[node] = "Joined the DB-Group as a new promotable node";
                databaseRecord.Topology.PromotablesStatus[node] = DatabasePromotionStatus.WaitingForFirstPromotion;

                if (mentor != null)
                {
                    if (databaseRecord.Topology.RelevantFor(mentor) == false)
                        throw new ArgumentException($"The node {mentor} is not part of the database group");
                    if (databaseRecord.Topology.Members.Contains(mentor) == false)
                        throw new ArgumentException($"The node {mentor} is not valid for the operation because it is not a member");
                    databaseRecord.Topology.PredefinedMentors.Add(node, mentor);
                }

                databaseRecord.Topology.ReplicationFactor++;

                var update = new UpdateTopologyCommand(name, SystemTime.UtcNow, raftRequestId)
                {
                    Topology = databaseRecord.Topology
                };

                var (newIndex, _) = await ServerStore.SendToLeaderAsync(update);

                try
                {
                    await WaitForExecutionOnSpecificNode(context, clusterTopology, node, newIndex);
                }
                catch (DatabaseLoadFailureException e)
                {
                    // the node was added successfully, but failed to start
                    // in this case we don't want the request executor of the client to fail-over (so we wouldn't create an additional node)
                    throw new InvalidOperationException(e.Message, e);
                }

                HttpContext.Response.StatusCode = (int)HttpStatusCode.Created;

                await using (var writer = new AsyncBlittableJsonTextWriter(context, ResponseBodyStream()))
                {
                    context.Write(writer, new DynamicJsonValue
                    {
                        [nameof(DatabasePutResult.RaftCommandIndex)] = newIndex,
                        [nameof(DatabasePutResult.Name)] = name,
                        [nameof(DatabasePutResult.Topology)] = databaseRecord.Topology.ToJson()
                    });
                }
            }
        }

        public static bool NotUsingHttps(string url)
        {
            return url.StartsWith("https:", StringComparison.OrdinalIgnoreCase) == false;
        }

        [RavenAction("/admin/databases", "PUT", AuthorizationStatus.Operator)]
        public async Task Put()
        {
            var raftRequestId = GetRaftRequestIdFromQuery();

            await ServerStore.EnsureNotPassiveAsync();
            using (ServerStore.Engine.ContextPool.AllocateOperationContext(out ClusterOperationContext context))
            using (context.OpenReadTransaction())
            {
                var index = GetLongFromHeaders("ETag");
                var replicationFactor = GetIntValueQueryString("replicationFactor", required: false) ?? 1;
                var json = await context.ReadForDiskAsync(RequestBodyStream(), "Database Record");
                var databaseRecord = JsonDeserializationCluster.DatabaseRecord(json);

                if (LoggingSource.AuditLog.IsInfoEnabled)
                {
                    var clientCert = GetCurrentCertificate();

                    var auditLog = LoggingSource.AuditLog.GetLogger("DbMgmt", "Audit");
                    auditLog.Info($"Database {databaseRecord.DatabaseName} PUT by {clientCert?.Subject} ({clientCert?.Thumbprint})");
                }

                if (ServerStore.LicenseManager.LicenseStatus.HasDocumentsCompression && databaseRecord.DocumentsCompression == null)
                {
                    databaseRecord.DocumentsCompression = new DocumentsCompressionConfiguration(
                        Server.Configuration.Databases.CompressRevisionsDefault, Server.Configuration.Databases.CompressAllCollectionsDefault);
                }

                if (databaseRecord.Encrypted)
                    ServerStore.LicenseManager.AssertCanCreateEncryptedDatabase();

                ServerStore.LicenseManager.AssertCanUseDocumentsCompression(databaseRecord.DocumentsCompression);

                // Validate Directory
                var dataDirectoryThatWillBeUsed = databaseRecord.Settings.TryGetValue(RavenConfiguration.GetKey(x => x.Core.DataDirectory), out var dir) == false ?
                                                  ServerStore.Configuration.Core.DataDirectory.FullPath :
                                                  new PathSetting(dir, ServerStore.Configuration.Core.DataDirectory.FullPath).FullPath;

                if (string.IsNullOrWhiteSpace(dir) == false)
                {
                    if (ServerStore.Configuration.Core.EnforceDataDirectoryPath)
                    {
                        if (PathUtil.IsSubDirectory(dataDirectoryThatWillBeUsed, ServerStore.Configuration.Core.DataDirectory.FullPath) == false)
                        {
                            throw new ArgumentException($"The administrator has restricted databases to be created only under the DataDir '{ServerStore.Configuration.Core.DataDirectory.FullPath}'" +
                                                        $" but the actual requested path is '{dataDirectoryThatWillBeUsed}'.");
                        }
                    }

                    if (DataDirectoryInfo.CanAccessPath(dataDirectoryThatWillBeUsed, out var error) == false)
                    {
                        throw new InvalidOperationException($"Cannot access path '{dataDirectoryThatWillBeUsed}'. {error}");
                    }
                }

                // Validate Name
                databaseRecord.DatabaseName = databaseRecord.DatabaseName.Trim();
                if (ResourceNameValidator.IsValidResourceName(databaseRecord.DatabaseName, dataDirectoryThatWillBeUsed, out string errorMessage) == false)
                    throw new BadRequestException(errorMessage);

                Server.ServerStore.LicenseManager.AssertCanUseDocumentsCompression(databaseRecord.DocumentsCompression);

                if ((databaseRecord.Topology?.DynamicNodesDistribution ?? false) &&
                    Server.ServerStore.LicenseManager.CanDynamicallyDistributeNodes(withNotification: false, out var licenseLimit) == false)
                {
                    throw licenseLimit;
                }

                if (databaseRecord.Encrypted && databaseRecord.Topology?.DynamicNodesDistribution == true && Server.AllowEncryptedDatabasesOverHttp == false)
                {
                    throw new InvalidOperationException($"Cannot enable '{nameof(DatabaseTopology.DynamicNodesDistribution)}' for encrypted database: " + databaseRecord.DatabaseName);
                }

                if (databaseRecord.Indexes != null && databaseRecord.Indexes.Count > 0)
                {
                    foreach (var kvp in databaseRecord.Indexes)
                    {
                        var indexDefinition = kvp.Value;
                        Server.ServerStore.LicenseManager.AssertCanAddAdditionalAssembliesFromNuGet(indexDefinition);
                    }
                }

                using (var raw = new RawDatabaseRecord(context, json))
                {
                    foreach (var rawDatabaseRecord in raw.AsShardsOrNormal())
                    {
                        if (ServerStore.DatabasesLandlord.IsDatabaseLoaded(rawDatabaseRecord.DatabaseName) == false)
                        {
                            using (await ServerStore.DatabasesLandlord.UnloadAndLockDatabase(rawDatabaseRecord.DatabaseName, "Checking if we need to recreate indexes"))
                                RecreateIndexes(rawDatabaseRecord.DatabaseName, databaseRecord);
                        }
                    }
                }

                var (newIndex, topology, nodeUrlsAddedTo) = await CreateDatabase(databaseRecord.DatabaseName, databaseRecord, context, replicationFactor, index, raftRequestId);

                HttpContext.Response.StatusCode = (int)HttpStatusCode.Created;

                await using (var writer = new AsyncBlittableJsonTextWriter(context, ResponseBodyStream()))
                {
                    context.Write(writer, new DynamicJsonValue
                    {
                        [nameof(DatabasePutResult.RaftCommandIndex)] = newIndex,
                        [nameof(DatabasePutResult.Name)] = databaseRecord.DatabaseName,
                        [nameof(DatabasePutResult.Topology)] = topology.ToJson(),
                        [nameof(DatabasePutResult.NodesAddedTo)] = nodeUrlsAddedTo,
                        [nameof(DatabasePutResult.ShardsDefined)] = databaseRecord.IsSharded
                    });
                }
            }
        }

        private void RecreateIndexes(string databaseName, DatabaseRecord databaseRecord)
        {
            var databaseConfiguration = ServerStore.DatabasesLandlord.CreateDatabaseConfiguration(databaseName, true, true, true, databaseRecord);
            if (databaseConfiguration.Indexing.RunInMemory ||
                Directory.Exists(databaseConfiguration.Indexing.StoragePath.FullPath) == false)
            {
                return;
            }

            var addToInitLog = new Action<string>(txt =>
            {
                var msg = $"[Recreating indexes] {DateTime.UtcNow} :: Database '{databaseName}' : {txt}";
                if (Logger.IsInfoEnabled)
                    Logger.Info(msg);
            });

            using (var documentDatabase = DatabasesLandlord.CreateDocumentDatabase(databaseName, databaseConfiguration, ServerStore, addToInitLog))
            {
                var options = InitializeOptions.SkipLoadingDatabaseRecord;
                documentDatabase.Initialize(options);

                var indexesPath = databaseConfiguration.Indexing.StoragePath.FullPath;
                var sideBySideIndexes = new Dictionary<string, IndexDefinition>();

                foreach (var indexPath in Directory.GetDirectories(indexesPath))
                {
                    Index index = null;
                    try
                    {
                        if (documentDatabase.DatabaseShutdown.IsCancellationRequested)
                            return;

                        index = Index.Open(indexPath, documentDatabase, generateNewDatabaseId: false, out var _);
                        if (index == null)
                            continue;

                        var definition = index.Definition;
                        switch (index.Type)
                        {
                            case IndexType.AutoMap:
                            case IndexType.AutoMapReduce:
                                var autoIndexDefinition = PutAutoIndexCommand.GetAutoIndexDefinition((AutoIndexDefinitionBaseServerSide)definition, index.Type);
                                databaseRecord.AutoIndexes.Add(autoIndexDefinition.Name, autoIndexDefinition);
                                break;

                            case IndexType.Map:
                            case IndexType.MapReduce:
                            case IndexType.JavaScriptMap:
                            case IndexType.JavaScriptMapReduce:
                                var indexDefinition = index.GetIndexDefinition();
                                if (indexDefinition.Name.StartsWith(Constants.Documents.Indexing.SideBySideIndexNamePrefix, StringComparison.OrdinalIgnoreCase))
                                {
                                    // the side by side index is the last version of this index
                                    // and it's the one that should be stored in the database record
                                    indexDefinition.Name = indexDefinition.Name[Constants.Documents.Indexing.SideBySideIndexNamePrefix.Length..];
                                    sideBySideIndexes[indexDefinition.Name] = indexDefinition;
                                    continue;
                                }

                                databaseRecord.Indexes[indexDefinition.Name] = indexDefinition;
                                break;

                            default:
                                throw new NotSupportedException(index.Type.ToString());
                        }
                    }
                    catch (Exception e)
                    {
                        if (Logger.IsInfoEnabled)
                            Logger.Info($"Could not open index {Path.GetFileName(indexPath)}", e);
                    }
                    finally
                    {
                        index?.Dispose();
                    }
                }

                foreach ((string key, IndexDefinition value) in sideBySideIndexes)
                {
                    databaseRecord.Indexes[key] = value;
                }
            }
        }

        private async Task<(long Index, DatabaseTopology Topology, List<string> Urls)> CreateDatabase(string name, DatabaseRecord databaseRecord, ClusterOperationContext context, int replicationFactor, long? index, string raftRequestId)
        {
            var dbRecordExist = ServerStore.Cluster.DatabaseExists(context, name);
            if (index.HasValue && dbRecordExist == false)
                throw new BadRequestException($"Attempted to modify non-existing database: '{name}'");

            if (dbRecordExist && index.HasValue == false)
                throw new ConcurrencyException($"Database '{name}' already exists!");

            if (replicationFactor <= 0)
                throw new ArgumentException("Replication factor must be greater than 0.");

            try
            {
                DatabaseHelper.Validate(name, databaseRecord, Server.Configuration);
            }
            catch (Exception e)
            {
                throw new BadRequestException("Database document validation failed.", e);
            }
            var clusterTopology = ServerStore.GetClusterTopology(context);
            ValidateClusterMembers(clusterTopology, databaseRecord);
            UpdateDatabaseTopology(databaseRecord, clusterTopology, replicationFactor);

            if (dbRecordExist && databaseRecord.IsSharded)
            {
                DevelopmentHelper.ShardingToDo(DevelopmentHelper.TeamMember.Aviv, DevelopmentHelper.Severity.Normal,
                    "remove this and introduce a dedicated command for updating Sharding.Prefixed");
                await ServerStore.Sharding.UpdatePrefixedShardingIfNeeded(context, databaseRecord, clusterTopology);
            }

            var (newIndex, result) = await ServerStore.WriteDatabaseRecordAsync(name, databaseRecord, index, raftRequestId);
            await ServerStore.WaitForCommitIndexChange(RachisConsensus.CommitIndexModification.GreaterOrEqual, newIndex);

            var members = (List<string>)result;
            await WaitForExecutionOnRelevantNodes(context, name, clusterTopology, members, newIndex);

            var nodeUrlsAddedTo = new List<string>();
            foreach (var member in members)
            {
                nodeUrlsAddedTo.Add(clusterTopology.GetUrlFromTag(member));
            }

            using (ServerStore.ContextPool.AllocateOperationContext(out TransactionOperationContext ctx))
            using (ctx.OpenReadTransaction())
            {
                DatabaseTopology topology;
                if (databaseRecord.IsSharded)
                {
                    topology = new DatabaseTopology
                    {
                        Members = members
                    };
                }
                else
                {
                    topology = ServerStore.Cluster.ReadDatabaseTopology(ctx, name);
                }
                return (newIndex, topology, nodeUrlsAddedTo);
            }
        }

        private static void UpdateDatabaseTopology(DatabaseRecord databaseRecord, ClusterTopology clusterTopology, int replicationFactor)
        {
            var clusterTransactionId = Guid.NewGuid().ToBase64Unpadded();

            if (databaseRecord.IsSharded)
            {
                databaseRecord.Sharding.Orchestrator ??= new OrchestratorConfiguration();
                databaseRecord.Sharding.Orchestrator.Topology ??= new OrchestratorTopology();
                UpdateDatabaseTopology(databaseRecord.Sharding.Orchestrator.Topology, clusterTopology, replicationFactor, clusterTransactionId);

                foreach (var (shardNumber, databaseTopology) in databaseRecord.Sharding.Shards)
                    UpdateDatabaseTopology(databaseTopology, clusterTopology, replicationFactor, clusterTransactionId);
            }
            else
            {
                databaseRecord.Topology ??= new DatabaseTopology();
                UpdateDatabaseTopology(databaseRecord.Topology, clusterTopology, replicationFactor, clusterTransactionId);
            }
        }

        private static void SetReplicationFactor(DatabaseTopology databaseTopology, ClusterTopology clusterTopology, int replicationFactor)
        {
            databaseTopology.ReplicationFactor = Math.Max(databaseTopology.ReplicationFactor, replicationFactor);
            databaseTopology.ReplicationFactor = Math.Min(databaseTopology.ReplicationFactor, clusterTopology.AllNodes.Count);
        }

        private static void UpdateDatabaseTopology(DatabaseTopology databaseTopology, ClusterTopology clusterTopology, int replicationFactor, string clusterTransactionId)
        {
            if (databaseTopology.Members?.Count > 0)
            {
                foreach (var member in databaseTopology.Members)
                {
                    if (clusterTopology.Contains(member) == false)
                        throw new ArgumentException($"Failed to add node {member}, because we don't have it in the cluster.");
                }

                replicationFactor = databaseTopology.Count;
            }

            SetReplicationFactor(databaseTopology, clusterTopology, replicationFactor);

            databaseTopology.ClusterTransactionIdBase64 ??= clusterTransactionId;
            databaseTopology.DatabaseTopologyIdBase64 ??= Guid.NewGuid().ToBase64Unpadded();
        }


        [RavenAction("/admin/databases/reorder", "POST", AuthorizationStatus.Operator)]
        public async Task Reorder()
        {
            var name = GetStringQueryString("name");
            using (ServerStore.ContextPool.AllocateOperationContext(out TransactionOperationContext context))
            {
                DatabaseTopology topology;
                using (context.OpenReadTransaction())
                using (var rawRecord = ServerStore.Cluster.ReadRawDatabaseRecord(context, name))
                {
                    if (rawRecord == null)
                        DatabaseDoesNotExistException.Throw(name);

                    topology = rawRecord.IsSharded ? rawRecord.Sharding.Orchestrator.Topology : rawRecord.Topology;
                }

                var json = await context.ReadForMemoryAsync(RequestBodyStream(), "nodes");
                var parameters = JsonDeserializationServer.Parameters.MembersOrder(json);
                var reorderedTopology = DatabaseTopology.Reorder(topology, parameters.MembersOrder);

                topology.Members = reorderedTopology.Members;
                topology.Promotables = reorderedTopology.Promotables;
                topology.Rehabs = reorderedTopology.Rehabs;
                topology.PriorityOrder = parameters.Fixed ? parameters.MembersOrder : null;

                var reorder = new UpdateTopologyCommand(name, SystemTime.UtcNow, GetRaftRequestIdFromQuery())
                {
                    Topology = topology
                };

                var res = await ServerStore.SendToLeaderAsync(reorder);
                await ServerStore.Cluster.WaitForIndexNotification(res.Index);

                NoContentStatus();
            }
        }

        private void ValidateClusterMembers(ClusterTopology clusterTopology, DatabaseRecord databaseRecord)
        {
            var topology = databaseRecord.Topology;

            if (topology == null)
                return;

            if (topology.Members?.Count == 1 && topology.Members[0] == "?")
            {
                // this is a special case where we pass '?' as member.
                topology.Members.Clear();
            }

            var unique = new HashSet<string>();
            foreach (var node in topology.AllNodes)
            {
                if (unique.Add(node) == false)
                    throw new InvalidOperationException($"node '{node}' already exists. This is not allowed. Database Topology : {topology}");

                var url = clusterTopology.GetUrlFromTag(node);
                if (databaseRecord.Encrypted && NotUsingHttps(url) && Server.AllowEncryptedDatabasesOverHttp == false)
                    throw new InvalidOperationException($"{databaseRecord.DatabaseName} is encrypted but node {node} with url {url} doesn't use HTTPS. This is not allowed.");
            }
        }

        [RavenAction("/admin/restore/points", "POST", AuthorizationStatus.Operator)]
        public async Task GetRestorePoints()
        {
            using (var processor = new DatabasesHandlerProcessorForGetRestorePoints(this))
                await processor.ExecuteAsync();
        }

        [RavenAction("/admin/restore/database", "POST", AuthorizationStatus.Operator)]
        public async Task RestoreDatabase()
        {
            using (ServerStore.ContextPool.AllocateOperationContext(out TransactionOperationContext context))
            {
                var configuration = await context.ReadForMemoryAsync(RequestBodyStream(), "database-restore");
                var restoreConfiguration = RestoreUtils.GetRestoreConfigurationAndSource(ServerStore, configuration, out var restoreSource);

                await ServerStore.EnsureNotPassiveAsync();

                var cancelToken =  CreateBackgroundOperationToken();

                var operationId = ServerStore.Operations.GetNextOperationId();

                _ = ServerStore.Operations.AddLocalOperation(
                    operationId,
                    OperationType.DatabaseRestore,
                    $"Database restore: {restoreConfiguration.DatabaseName}",
                    detailedDescription: null,
                    taskFactory: async onProgress =>
                    {
                        var restoreBackupTask = await RestoreUtils.CreateBackupTaskAsync(ServerStore, restoreConfiguration, restoreSource, operationId, cancelToken);
                        return await restoreBackupTask.ExecuteAsync(onProgress);
                    },
                    token: cancelToken);

                await using (var writer = new AsyncBlittableJsonTextWriter(context, ResponseBodyStream()))
                {
                    writer.WriteOperationIdAndNodeTag(context, operationId, ServerStore.NodeTag);
                }
            }
        }

        [RavenAction("/admin/backup-task/delay", "POST", AuthorizationStatus.Operator)]
        public async Task DelayBackupTask()
        {
            var id = GetLongQueryString("taskId");
            var delay = GetTimeSpanQueryString("duration");
            if (delay <= TimeSpan.Zero)
                throw new ArgumentOutOfRangeException(nameof(delay));

            var databaseName = GetStringQueryString("database");
            var database = await ServerStore.DatabasesLandlord.TryGetOrCreateResourceStore(databaseName).ConfigureAwait(false);
            if (database == null)
                DatabaseDoesNotExistException.Throw(databaseName);

            using (var token = CreateHttpRequestBoundOperationToken())
            {
                await database.PeriodicBackupRunner.DelayAsync(id, delay.Value, GetCurrentCertificate(), token.Token);
            }

            NoContentStatus();
        }

        [RavenAction("/admin/databases", "DELETE", AuthorizationStatus.Operator)]
        public async Task Delete()
        {
            await ServerStore.EnsureNotPassiveAsync();

            var waitOnDeletion = new List<string>();
            var pendingDeletes = new HashSet<string>(StringComparer.OrdinalIgnoreCase);
            var databasesToDelete = new HashSet<string>(StringComparer.OrdinalIgnoreCase);

            using (ServerStore.ContextPool.AllocateOperationContext(out TransactionOperationContext context))
            {
                var json = await context.ReadForMemoryAsync(RequestBodyStream(), "docs");
                var parameters = JsonDeserializationServer.Parameters.DeleteDatabasesParameters(json);

                X509Certificate2 clientCertificate = null;

                if (LoggingSource.AuditLog.IsInfoEnabled)
                {
                    clientCertificate = GetCurrentCertificate();

                    var auditLog = LoggingSource.AuditLog.GetLogger("DbMgmt", "Audit");
                    auditLog.Info($"Attempt to delete [{string.Join(", ", parameters.DatabaseNames)}] database(s) from ({string.Join(", ", parameters.FromNodes ?? Enumerable.Empty<string>())}) by {clientCertificate?.Subject} ({clientCertificate?.Thumbprint})");
                }

                using (context.OpenReadTransaction())
                {
                    var fromNodes = parameters.FromNodes != null && parameters.FromNodes.Length > 0;

                    foreach (var databaseName in parameters.DatabaseNames)
                    {
                        DatabaseTopology topology = null;
                        var isShard = ShardHelper.TryGetShardNumberAndDatabaseName(databaseName, out string shardedDatabaseName, out int shardNumber);
                        var dbRecordName = isShard ? shardedDatabaseName : databaseName;

                        using (var rawRecord = ServerStore.Cluster.ReadRawDatabaseRecord(context, dbRecordName))
                        {
                            if (rawRecord == null)
                                continue;

                            if (rawRecord.DatabaseState == DatabaseStateStatus.RestoreInProgress)
                                throw new InvalidOperationException($"Can't delete database '{databaseName}' while the restore " +
                                                                    $"process is in progress. In order to delete the database, " +
                                                                    $"you can cancel the restore task from node {rawRecord.Topology.Members[0]}");

                            if (isShard && rawRecord.Sharding.Shards.ContainsKey(shardNumber) == false)
                            {
                                throw new InvalidOperationException(
                                    $"Attempting to delete shard database {databaseName} but shard {shardNumber} doesn't exist for database {shardedDatabaseName}.");
                            }

                            switch (rawRecord.LockMode)
                            {
                                case DatabaseLockMode.Unlock:
                                    databasesToDelete.Add(databaseName);
                                    break;
                                case DatabaseLockMode.PreventDeletesIgnore:
                                    if (Logger.IsOperationsEnabled)
                                    {
                                        clientCertificate ??= GetCurrentCertificate();

                                        Logger.Operations($"Attempt to delete '{databaseName}' database was prevented due to lock mode set to '{rawRecord.LockMode}'. IP: '{HttpContext.Connection.RemoteIpAddress}'. Certificate: {clientCertificate?.Subject} ({clientCertificate?.Thumbprint})");
                                    }

                                    continue;
                                case DatabaseLockMode.PreventDeletesError:
                                    throw new InvalidOperationException($"Database '{databaseName}' cannot be deleted because of the set lock mode ('{rawRecord.LockMode}'). Please consider changing the lock mode before deleting the database.");
                                default:
                                    throw new ArgumentOutOfRangeException(nameof(rawRecord.LockMode));
                            }

                            if (fromNodes)
                            {
                                if(rawRecord.IsSharded && isShard == false)
                                    throw new InvalidOperationException($"Deleting entire sharded database {rawRecord.DatabaseName} from a specific node is not allowed.");

                                topology = isShard ? rawRecord.Sharding.Shards[shardNumber] : rawRecord.Topology;

                                foreach (var node in parameters.FromNodes)
                                {
                                    if (topology.RelevantFor(node) == false)
                                    {
                                        throw new InvalidOperationException($"Database '{databaseName}' doesn't reside on node '{node}' so it can't be deleted from it");
                                    }

                                    if (isShard && topology.ReplicationFactor == 1 && rawRecord.Sharding.DoesShardHaveBuckets(shardNumber))
                                    {
                                        throw new InvalidOperationException(
                                            $"Database {databaseName} cannot be deleted because it is the last copy of shard {shardNumber} and it contains data that has not been migrated.");
                                    }

                                    pendingDeletes.Add(node);
                                    topology.RemoveFromTopology(node);
                                }
<<<<<<< HEAD

                                if (topology.Count == 0)
                                    waitOnRecordDeletion.Add(databaseName);

                                continue;
                            }

                            waitOnRecordDeletion.Add(databaseName);
                        }
=======
                                pendingDeletes.Add(node);
                                topology.RemoveFromTopology(node);
                            }
                        }

                        waitOnDeletion.Add(databaseName);
>>>>>>> bd905976
                    }
                }

                if (LoggingSource.AuditLog.IsInfoEnabled)
                {
                    var clientCert = GetCurrentCertificate();

                    var auditLog = LoggingSource.AuditLog.GetLogger("DbMgmt", "Audit");
                    auditLog.Info($"Delete [{string.Join(", ", databasesToDelete)}] database(s) from ({string.Join(", ", parameters.FromNodes ?? Enumerable.Empty<string>())}) by {clientCert?.Subject} ({clientCert?.Thumbprint})");
                }

                long index = -1;
                foreach (var databaseName in databasesToDelete)
                {
                    var (newIndex, _) = await ServerStore.DeleteDatabaseAsync(databaseName, parameters.HardDelete, parameters.FromNodes, $"{GetRaftRequestIdFromQuery()}/{databaseName}");
                    index = newIndex;
                }

<<<<<<< HEAD
                var timeToWaitForConfirmation = parameters.TimeToWaitForConfirmation ?? TimeSpan.FromSeconds(15);

                await ServerStore.Cluster.WaitForIndexNotification(index, timeToWaitForConfirmation);
=======
                await ServerStore.Cluster.WaitForIndexNotification(index);
                long actualDeletionIndex = index;
>>>>>>> bd905976

                long actualDeletionIndex = index;

                var sp = Stopwatch.StartNew();
                int databaseIndex = 0;
                
               
                while (waitOnDeletion.Count > databaseIndex)
                {
                    var databaseName = waitOnDeletion[databaseIndex];
                    using (context.OpenReadTransaction())
                    using (var raw = ServerStore.Cluster.ReadRawDatabaseRecord(context, databaseName))
                    {
                        if (raw == null)
                        {
                            waitOnDeletion.RemoveAt(databaseIndex);
                            continue;
                        }

                        if (parameters.FromNodes != null && parameters.FromNodes.Length > 0)
                        {
                            {
                                var allNodesDeleted = true;
                                foreach (var node in parameters.FromNodes)
                                {
                                    if (raw.DeletionInProgress.ContainsKey(node) == false)
                                        continue;

                                    allNodesDeleted = false;
                                    break;
                                }

                                if (allNodesDeleted)
                                {
                                    waitOnDeletion.RemoveAt(databaseIndex);
                                    continue;
                                }
                            }
                        }
                    }
                    // we'll now wait for the _next_ operation in the cluster
                    // since deletion involve multiple operations in the cluster
                    // we'll now wait for the next command to be applied and check
                    // whatever that removed the db in question
                    index++;
                    var remaining = timeToWaitForConfirmation - sp.Elapsed;
                    try
                    {
                        if (remaining < TimeSpan.Zero)
                        {
                            databaseIndex++;
                            continue; // we are done waiting, but still want to locally check the rest of the dbs
                        }

                        await ServerStore.Cluster.WaitForIndexNotification(index, remaining);
                        actualDeletionIndex = index;
                    }
                    catch (TimeoutException)
                    {
                        databaseIndex++;
                    }
                }

                if (parameters.FromNodes != null && parameters.FromNodes.Length > 0)
                {
                    await WaitForExecutionOnRelevantNodes(context, "server", ServerStore.GetClusterTopology(), parameters.FromNodes.ToList(), actualDeletionIndex);
                }

                await using (var writer = new AsyncBlittableJsonTextWriter(context, ResponseBodyStream()))
                {
                    context.Write(writer, new DynamicJsonValue
                    {
                        // we only send the successful index here, we might fail to delete the index
                        // because a node is down, and we don't want to cause the client to wait on an
                        // index that doesn't exists in the Raft log
                        [nameof(DeleteDatabaseResult.RaftCommandIndex)] = actualDeletionIndex, 
                        [nameof(DeleteDatabaseResult.PendingDeletes)] = new DynamicJsonArray(pendingDeletes)
                    });
                }
            }
        }

        [RavenAction("/admin/databases/disable", "POST", AuthorizationStatus.Operator)]
        public async Task DisableDatabases()
        {
            await ToggleDisableDatabases(disable: true);
        }

        [RavenAction("/admin/databases/enable", "POST", AuthorizationStatus.Operator)]
        public async Task EnableDatabases()
        {
            await ToggleDisableDatabases(disable: false);
        }

        [RavenAction("/admin/databases/indexing", "POST", AuthorizationStatus.Operator)]
        public async Task ToggleIndexing()
        {
            var raftRequestId = GetRaftRequestIdFromQuery();
            var enable = GetBoolValueQueryString("enable") ?? true;

            using (ServerStore.ContextPool.AllocateOperationContext(out TransactionOperationContext context))
            {
                var json = await context.ReadForMemoryAsync(RequestBodyStream(), "indexes/toggle");
                var parameters = JsonDeserializationServer.Parameters.DisableDatabaseToggleParameters(json);

                var (index, _) = await ServerStore.ToggleDatabasesStateAsync(ToggleDatabasesStateCommand.Parameters.ToggleType.Indexes, parameters.DatabaseNames, enable == false, $"{raftRequestId}");
                await ServerStore.Cluster.WaitForIndexNotification(index);

                NoContentStatus();
            }
        }

        [RavenAction("/admin/databases/dynamic-node-distribution", "POST", AuthorizationStatus.Operator)]
        public async Task ToggleDynamicDatabaseDistribution()
        {
            var name = GetQueryStringValueAndAssertIfSingleAndNotEmpty("name");
            var enable = GetBoolValueQueryString("enable") ?? true;
            var raftRequestId = GetRaftRequestIdFromQuery();

            if (enable &&
                Server.ServerStore.LicenseManager.CanDynamicallyDistributeNodes(withNotification: false, out var licenseLimit) == false)
            {
                throw licenseLimit;
            }

            var (index, _) = await ServerStore.ToggleDatabasesStateAsync(ToggleDatabasesStateCommand.Parameters.ToggleType.DynamicDatabaseDistribution, new[] { name }, enable == false, $"{raftRequestId}");
            await ServerStore.Cluster.WaitForIndexNotification(index);

            NoContentStatus();
        }

        private async Task ToggleDisableDatabases(bool disable)
        {
            using (ServerStore.ContextPool.AllocateOperationContext(out TransactionOperationContext context))
            {
                var json = await context.ReadForMemoryAsync(RequestBodyStream(), "databases/toggle");
                var parameters = JsonDeserializationServer.Parameters.DisableDatabaseToggleParameters(json);

                var resultList = new List<DynamicJsonValue>();
                var raftRequestId = GetRaftRequestIdFromQuery();

                foreach (var name in parameters.DatabaseNames)
                {
                    using (context.OpenReadTransaction())
                    {
                        var databaseExists = ServerStore.Cluster.DatabaseExists(context, name);
                        if (databaseExists == false)
                        {
                            resultList.Add(new DynamicJsonValue
                            {
                                ["Name"] = name,
                                ["Success"] = false,
                                ["Reason"] = "database not found"
                            });
                            continue;
                        }
                    }

                    resultList.Add(new DynamicJsonValue
                    {
                        ["Name"] = name,
                        ["Success"] = true,
                        ["Disabled"] = disable,
                        ["Reason"] = $"Database state={disable} was propagated on the cluster"
                    });
                }

                var (index, _) = await ServerStore.ToggleDatabasesStateAsync(ToggleDatabasesStateCommand.Parameters.ToggleType.Databases, parameters.DatabaseNames, disable, $"{raftRequestId}");
                await ServerStore.Cluster.WaitForIndexNotification(index);

                await using (var writer = new AsyncBlittableJsonTextWriter(context, ResponseBodyStream()))
                {
                    writer.WriteStartObject();
                    writer.WritePropertyName("Status");

                    writer.WriteStartArray();
                    var first = true;
                    foreach (var result in resultList)
                    {
                        if (first == false)
                            writer.WriteComma();
                        first = false;

                        context.Write(writer, result);
                    }

                    writer.WriteEndArray();

                    writer.WriteEndObject();
                }
            }
        }

        [RavenAction("/admin/databases/promote", "POST", AuthorizationStatus.Operator)]
        public async Task PromoteImmediately()
        {
            var name = GetStringQueryString("name");
            var nodeTag = GetStringQueryString("node");

            using (ServerStore.ContextPool.AllocateOperationContext(out TransactionOperationContext context))
            {
                var (index, _) = await ServerStore.PromoteDatabaseNode(name, nodeTag, GetRaftRequestIdFromQuery());
                await ServerStore.Cluster.WaitForIndexNotification(index);

                HttpContext.Response.StatusCode = (int)HttpStatusCode.OK;

                await using (var writer = new AsyncBlittableJsonTextWriter(context, ResponseBodyStream()))
                {
                    context.Write(writer, new DynamicJsonValue
                    {
                        [nameof(DatabasePutResult.Name)] = name,
                        [nameof(DatabasePutResult.RaftCommandIndex)] = index
                    });
                }
            }
        }

        [RavenAction("/admin/console", "POST", AuthorizationStatus.ClusterAdmin)]
        public async Task AdminConsole()
        {
            var name = GetStringQueryString("database", false);
            var isServerScript = GetBoolValueQueryString("serverScript", false) ?? false;
            var feature = HttpContext.Features.Get<IHttpAuthenticationFeature>() as RavenServer.AuthenticateConnection;
            var clientCert = feature?.Certificate?.FriendlyName;

            using (ServerStore.ContextPool.AllocateOperationContext(out TransactionOperationContext context))
            {
                var content = await context.ReadForMemoryAsync(RequestBodyStream(), "read-admin-script");
                if (content.TryGet(nameof(AdminJsScript.Script), out string _) == false)
                {
                    throw new InvalidDataException("Field " + nameof(AdminJsScript.Script) + " was not found.");
                }

                var adminJsScript = JsonDeserializationCluster.AdminJsScript(content);
                string result;

                if (isServerScript)
                {
                    var console = new AdminJsConsole(Server, null);
                    if (console.Log.IsOperationsEnabled)
                    {
                        console.Log.Operations($"The certificate that was used to initiate the operation: {clientCert ?? "None"}");
                    }

                    result = console.ApplyScript(adminJsScript);
                }
                else if (string.IsNullOrWhiteSpace(name) == false)
                {
                    //database script
                    var database = await ServerStore.DatabasesLandlord.TryGetOrCreateResourceStore(name);
                    if (database == null)
                    {
                        DatabaseDoesNotExistException.Throw(name);
                    }

                    var console = new AdminJsConsole(Server, database);
                    if (console.Log.IsOperationsEnabled)
                    {
                        console.Log.Operations($"The certificate that was used to initiate the operation: {clientCert ?? "None"}");
                    }
                    result = console.ApplyScript(adminJsScript);
                }
                else
                {
                    throw new InvalidOperationException("'database' query string parameter not found, and 'serverScript' query string is not found. Don't know what to apply this script on");
                }

                HttpContext.Response.StatusCode = (int)HttpStatusCode.OK;
                await using (var textWriter = new StreamWriter(ResponseBodyStream()))
                {
                    await textWriter.WriteAsync(result);
                    await textWriter.FlushAsync();
                }
            }
        }

        [RavenAction("/admin/replication/conflicts/solver", "POST", AuthorizationStatus.ValidUser, EndpointType.Write)]
        public async Task UpdateConflictSolver()
        {
            var name = GetQueryStringValueAndAssertIfSingleAndNotEmpty("name");

            if (await CanAccessDatabaseAsync(name, requireAdmin: true, requireWrite: true) == false)
                return;

            await ServerStore.EnsureNotPassiveAsync();
            using (ServerStore.ContextPool.AllocateOperationContext(out TransactionOperationContext context))
            {
                var json = await context.ReadForMemoryAsync(RequestBodyStream(), "read-conflict-resolver");
                var conflictResolver = DocumentConventions.DefaultForServer.Serialization.DefaultConverter.FromBlittable<ConflictSolver>(json, "convert-conflict-resolver");

                var (index, _) = await ServerStore.ModifyConflictSolverAsync(name, conflictResolver, GetRaftRequestIdFromQuery());
                await ServerStore.Cluster.WaitForIndexNotification(index);

                using (context.OpenReadTransaction())
                using (var rawRecord = ServerStore.Cluster.ReadRawDatabaseRecord(context, name))
                {
                    HttpContext.Response.StatusCode = (int)HttpStatusCode.Created;
                    var conflictSolverConfig = rawRecord.ConflictSolverConfiguration;
                    if (conflictSolverConfig == null)
                        throw new InvalidOperationException($"Database record doesn't have {nameof(DatabaseRecord.ConflictSolverConfig)} property.");

                    await using (var writer = new AsyncBlittableJsonTextWriter(context, ResponseBodyStream()))
                    {
                        context.Write(writer, new DynamicJsonValue
                        {
                            ["RaftCommandIndex"] = index,
                            ["Key"] = name,
                            [nameof(DatabaseRecord.ConflictSolverConfig)] = conflictSolverConfig.ToJson()
                        });
                    }
                }
            }
        }

        [RavenAction("/admin/compact", "POST", AuthorizationStatus.Operator, DisableOnCpuCreditsExhaustion = true)]
        public async Task CompactDatabase()
        {
            using (ServerStore.ContextPool.AllocateOperationContext(out TransactionOperationContext context))
            {
                var compactSettingsJson = await context.ReadForMemoryAsync(RequestBodyStream(), string.Empty);

                var compactSettings = JsonDeserializationServer.CompactSettings(compactSettingsJson);

                if (string.IsNullOrEmpty(compactSettings.DatabaseName))
                    throw new InvalidOperationException($"{nameof(compactSettings.DatabaseName)} is a required field when compacting a database.");

                if (compactSettings.Documents == false && (compactSettings.Indexes == null || compactSettings.Indexes.Length == 0))
                    throw new InvalidOperationException($"{nameof(compactSettings.Documents)} is false in compact settings and no indexes were supplied. Nothing to compact.");

                using (context.OpenReadTransaction())
                using (var rawRecord = ServerStore.Cluster.ReadRawDatabaseRecord(context, compactSettings.DatabaseName))
                {
                    if (rawRecord == null)
                        throw new InvalidOperationException($"Cannot compact database {compactSettings.DatabaseName}, it doesn't exist.");

                    if (rawRecord.IsSharded)
                        throw new NotSupportedInShardingException($"Cannot compact database {compactSettings.DatabaseName} directly, it is a sharded database. Please compact each shard individually.");

                    if (rawRecord.Topology.RelevantFor(ServerStore.NodeTag) == false)
                        throw new InvalidOperationException($"Cannot compact database {compactSettings.DatabaseName} on node {ServerStore.NodeTag}, because it doesn't reside on this node.");
                }

                var database = await ServerStore.DatabasesLandlord.TryGetOrCreateResourceStore(compactSettings.DatabaseName).ConfigureAwait(false);
                var token = CreateBackgroundOperationToken();
                var compactDatabaseTask = new CompactDatabaseTask(
                    ServerStore,
                    compactSettings.DatabaseName,
                    token.Token);

                var operationId = ServerStore.Operations.GetNextOperationId();

                var t = ServerStore.Operations.AddLocalOperation(
                    operationId,
                    OperationType.DatabaseCompact,
                    "Compacting database: " + compactSettings.DatabaseName,
                    detailedDescription: null,
                    taskFactory: onProgress => Task.Run(async () =>
                    {
                        try
                        {
                            using (token)
                            {
                                var storageSize = await CalculateStorageSize(compactSettings.DatabaseName);
                                var before = storageSize.GetValue(SizeUnit.Megabytes);
                                var overallResult = new CompactionResult(compactSettings.DatabaseName);

                                if (compactSettings.Indexes != null && compactSettings.Indexes.Length > 0)
                                {
                                    using (database.PreventFromUnloadingByIdleOperations())
                                    using (var indexCts = CancellationTokenSource.CreateLinkedTokenSource(token.Token, database.DatabaseShutdown))
                                    {
                                        // first fill in data 
                                        foreach (var indexName in compactSettings.Indexes)
                                        {
                                            var indexCompactionResult = new CompactionResult(indexName);
                                            overallResult.IndexesResults.Add(indexName, indexCompactionResult);
                                        }

                                        // then do actual compaction
                                        foreach (var indexName in compactSettings.Indexes)
                                        {
                                            indexCts.Token.ThrowIfCancellationRequested();

                                            var index = database.IndexStore.GetIndex(indexName);
                                            var indexCompactionResult = (CompactionResult)overallResult.IndexesResults[indexName];

                                            if (index == null)
                                            {
                                                indexCompactionResult.Skipped = true;
                                                indexCompactionResult.Processed = true;

                                                indexCompactionResult.AddInfo($"Index '{indexName}' does not exist.");
                                                continue;
                                            }

                                            // we want to send progress of entire operation (indexes and documents), but we should update stats only for index compaction
                                            index.Compact(progress => onProgress(overallResult.Progress), indexCompactionResult, compactSettings.SkipOptimizeIndexes, indexCts.Token);
                                            indexCompactionResult.Processed = true;
                                        }
                                    }
                                }

                                if (compactSettings.Documents == false)
                                {
                                    overallResult.Skipped = true;
                                    overallResult.Processed = true;
                                    return overallResult;
                                }

                                await compactDatabaseTask.Execute(onProgress, overallResult);
                                overallResult.Processed = true;

                                storageSize = await CalculateStorageSize(compactSettings.DatabaseName);
                                overallResult.SizeAfterCompactionInMb = storageSize.GetValue(SizeUnit.Megabytes);
                                overallResult.SizeBeforeCompactionInMb = before;

                                return (IOperationResult)overallResult;
                            }
                        }
                        catch (Exception e)
                        {
                            if (Logger.IsOperationsEnabled)
                                Logger.Operations("Compaction process failed", e);

                            throw;
                        }
                    }, token.Token),
                    token: token);

                await using (var writer = new AsyncBlittableJsonTextWriter(context, ResponseBodyStream()))
                {
                    writer.WriteOperationIdAndNodeTag(context, operationId, ServerStore.NodeTag);
                }
            }
        }

        private async Task<Size> CalculateStorageSize(string databaseName)
        {
            var database = await ServerStore.DatabasesLandlord.TryGetOrCreateResourceStore(databaseName);
            if (database == null)
                throw new InvalidOperationException($"Could not load database '{databaseName}'.");

            using (database.PreventFromUnloadingByIdleOperations())
                return new Size(database.GetSizeOnDisk().Data.SizeInBytes, SizeUnit.Bytes);
        }

        [RavenAction("/admin/databases/unused-ids", "POST", AuthorizationStatus.Operator)]
        public async Task SetUnusedDatabaseIds()
        {
            var database = GetStringQueryString("name");
            await ServerStore.EnsureNotPassiveAsync();

            using (ServerStore.ContextPool.AllocateOperationContext(out TransactionOperationContext context))
            using (var json = await context.ReadForDiskAsync(RequestBodyStream(), "unused-databases-ids"))
            {
                var parameters = JsonDeserializationServer.Parameters.UnusedDatabaseParameters(json);
                var command = new UpdateUnusedDatabaseIdsCommand(database, parameters.DatabaseIds, GetRaftRequestIdFromQuery());
                await ServerStore.SendToLeaderAsync(command);
            }

            NoContentStatus();
        }

        [RavenAction("/admin/migrate", "POST", AuthorizationStatus.Operator, DisableOnCpuCreditsExhaustion = true)]
        public async Task MigrateDatabases()
        {
            using (ServerStore.ContextPool.AllocateOperationContext(out TransactionOperationContext context))
            {
                var migrationConfiguration = await context.ReadForMemoryAsync(RequestBodyStream(), "migration-configuration");
                var migrationConfigurationJson = JsonDeserializationServer.DatabasesMigrationConfiguration(migrationConfiguration);

                if (string.IsNullOrWhiteSpace(migrationConfigurationJson.ServerUrl))
                    throw new ArgumentException("Url cannot be null or empty");

                var migrator = new Migrator(migrationConfigurationJson, ServerStore);
                await migrator.MigrateDatabases(migrationConfigurationJson.Databases);

                NoContentStatus();
            }
        }

        [RavenAction("/admin/migrate/offline", "POST", AuthorizationStatus.Operator, DisableOnCpuCreditsExhaustion = true)]
        public async Task MigrateDatabaseOffline()
        {
            await ServerStore.EnsureNotPassiveAsync();

            OfflineMigrationConfiguration configuration;
            using (ServerStore.ContextPool.AllocateOperationContext(out TransactionOperationContext context))
            {
                var migrationConfiguration = await context.ReadForMemoryAsync(RequestBodyStream(), "migration-configuration");
                configuration = JsonDeserializationServer.OfflineMigrationConfiguration(migrationConfiguration);
            }

            var dataDir = configuration.DataDirectory;
            var dataDirectoryThatWillBeUsed = string.IsNullOrWhiteSpace(dataDir) ?
                                               ServerStore.Configuration.Core.DataDirectory.FullPath :
                                               new PathSetting(dataDir, ServerStore.Configuration.Core.DataDirectory.FullPath).FullPath;

            OfflineMigrationConfiguration.ValidateDataDirectory(dataDirectoryThatWillBeUsed);

            var dataExporter = OfflineMigrationConfiguration.EffectiveDataExporterFullPath(configuration.DataExporterFullPath);
            OfflineMigrationConfiguration.ValidateExporterPath(dataExporter);

            if (IOExtensions.EnsureReadWritePermissionForDirectory(dataDirectoryThatWillBeUsed) == false)
                throw new IOException($"Could not access {dataDirectoryThatWillBeUsed}");

            var databaseName = configuration.DatabaseRecord.DatabaseName;
            if (ResourceNameValidator.IsValidResourceName(databaseName, dataDirectoryThatWillBeUsed, out string errorMessage) == false)
                throw new BadRequestException(errorMessage);

            using (ServerStore.Engine.ContextPool.AllocateOperationContext(out ClusterOperationContext context))
            {
                context.OpenReadTransaction();
                await CreateDatabase(databaseName, configuration.DatabaseRecord, context, 1, null, RaftIdGenerator.NewId());
            }

            var database = await ServerStore.DatabasesLandlord.TryGetOrCreateResourceStore(databaseName, ignoreDisabledDatabase: true);
            if (database == null)
            {
                throw new DatabaseDoesNotExistException($"Can't import into database {databaseName} because it doesn't exist.");
            }
            var (commandline, tmpFile) = configuration.GenerateExporterCommandLine();
            var processStartInfo = new ProcessStartInfo(dataExporter, commandline);

            var token = new OperationCancelToken(database.DatabaseShutdown);

            Task timeout = null;
            if (configuration.Timeout.HasValue)
            {
                timeout = Task.Delay((int)configuration.Timeout.Value.TotalMilliseconds, token.Token);
            }
            processStartInfo.RedirectStandardOutput = true;
            processStartInfo.RedirectStandardInput = true;
            var process = new Process
            {
                StartInfo = processStartInfo,
                EnableRaisingEvents = true
            };

            var processDone = new AsyncManualResetEvent(token.Token);
            process.Exited += (sender, e) =>
            {
                try
                {
                    processDone.Set();
                }
                catch (OperationCanceledException)
                {
                    // This is an expected exception during manually started operation cancellation
                }
            };

            process.Start();
            var result = new OfflineMigrationResult();
            var overallProgress = result.Progress as SmugglerResult.SmugglerProgress;
            var operationId = ServerStore.Operations.GetNextOperationId();

            // send new line to avoid issue with read key
            await process.StandardInput.WriteLineAsync();

            // don't await here - this operation is async - all we return is operation id
            var t = ServerStore.Operations.AddLocalOperation(
                operationId,
                OperationType.MigrationFromLegacyData,
                $"Migration of {dataDir} to {databaseName}",
                detailedDescription: null,
                onProgress =>
                {
                    return Task.Run(async () =>
                    {
                        try
                        {
                            using (database.PreventFromUnloadingByIdleOperations())
                            {
                                // send some initial progress so studio can open details
                                result.AddInfo("Starting migration");
                                result.AddInfo($"Path of temporary export file: {tmpFile}");
                                onProgress(overallProgress);
                                while (true)
                                {
                                    var (hasTimeout, readMessage) = await ReadLineOrTimeout(process, timeout, configuration, token.Token);
                                    if (readMessage == null)
                                    {
                                        // reached end of stream
                                        break;
                                    }

                                    if (token.Token.IsCancellationRequested)
                                        throw new TaskCanceledException("Was requested to cancel the offline migration task");
                                    if (hasTimeout)
                                    {
                                        //renewing the timeout so not to spam timeouts once the timeout is reached
                                        timeout = Task.Delay(configuration.Timeout.Value, token.Token);
                                    }

                                    result.AddInfo(readMessage);
                                    onProgress(overallProgress);
                                }

                                var ended = await processDone.WaitAsync(configuration.Timeout ?? TimeSpan.MaxValue);
                                if (ended == false)
                                {
                                    if (token.Token.IsCancellationRequested)
                                        throw new TaskCanceledException("Was requested to cancel the offline migration process midway");
                                    token.Cancel(); //To release the MRE
                                    throw new TimeoutException($"After waiting for {configuration.Timeout.HasValue} the export tool didn't exit, aborting.");
                                }

                                if (process.ExitCode != 0)
                                    throw new ApplicationException($"The data export tool have exited with code {process.ExitCode}.");

                                result.DataExporter.Processed = true;

                                if (File.Exists(configuration.OutputFilePath) == false)
                                    throw new FileNotFoundException($"Was expecting the output file to be located at {configuration.OutputFilePath}, but it is not there.");

                                result.AddInfo("Starting the import phase of the migration");
                                onProgress(overallProgress);
                                using (database.DocumentsStorage.ContextPool.AllocateOperationContext(out DocumentsOperationContext context))
                                await using (var reader = File.OpenRead(configuration.OutputFilePath))
                                await using (var stream = await BackupUtils.GetDecompressionStreamAsync(reader))
                                using (var source = new StreamSource(stream, context, database.Name))
                                {
                                    var destination = database.Smuggler.CreateDestination();
                                    var smuggler = database.Smuggler.Create(source, destination, context, result: result, onProgress: onProgress, token: token.Token);

                                    await smuggler.ExecuteAsync();
                                }
                            }
                        }
                        catch (Exception e)
                        {
                            if (e is OperationCanceledException || e is ObjectDisposedException)
                            {
                                var killed = ProcessExtensions.TryKill(process);
                                result.AddError($"Exception: {e}, process pid: {process.Id}, killed: {killed}");
                                throw;
                            }
                            else
                            {
                                string errorString;
                                try
                                {
                                    var processErrorString = await ProcessExtensions.ReadOutput(process.StandardError).ConfigureAwait(false);
                                    errorString = $"Error occurred during migration. Process error: {processErrorString}, exception: {e}";
                                }
                                catch
                                {
                                    errorString = $"Error occurred during migration. Exception: {e}.";
                                }
                                result.AddError($"{errorString}");
                                onProgress.Invoke(result.Progress);

                                var killed = ProcessExtensions.TryKill(process);
                                throw new InvalidOperationException($"{errorString} Process pid: {process.Id}, killed: {killed}");
                            }
                        }
                        finally
                        {
                            if (process.HasExited && string.IsNullOrEmpty(tmpFile) == false)
                                IOExtensions.DeleteFile(tmpFile);
                            else if (process.HasExited == false && string.IsNullOrEmpty(tmpFile) == false)
                            {
                                if (ProcessExtensions.TryKill(process))
                                    IOExtensions.DeleteFile(tmpFile);
                                else
                                {
                                    var errorString = $"Error occurred during closing the tool. Process pid: {process.Id}, please close manually.";
                                    result.AddError($"{errorString}");
                                    throw new InvalidOperationException($"{errorString}");
                                }
                            }
                        }
                        return (IOperationResult)result;
                    });
                },
                token: token);

            using (ServerStore.ContextPool.AllocateOperationContext(out TransactionOperationContext context))
            await using (var writer = new AsyncBlittableJsonTextWriter(context, ResponseBodyStream()))
            {
                writer.WriteOperationIdAndNodeTag(context, operationId, ServerStore.NodeTag);
            }
        }

        [RavenAction("/admin/databases/set-lock", "POST", AuthorizationStatus.Operator)]
        public async Task SetLockMode()
        {
            var raftRequestId = GetRaftRequestIdFromQuery();
            using (ServerStore.ContextPool.AllocateOperationContext(out TransactionOperationContext context))
            {
                var json = await context.ReadForMemoryAsync(RequestBodyStream(), "index/set-lock");
                var parameters = JsonDeserializationServer.Parameters.SetDatabaseLockParameters(json);

                if (parameters.DatabaseNames == null || parameters.DatabaseNames.Length == 0)
                    throw new ArgumentNullException(nameof(parameters.DatabaseNames));

                var databasesToUpdate = new HashSet<string>(StringComparer.OrdinalIgnoreCase);
                using (context.OpenReadTransaction())
                {
                    foreach (var databaseName in parameters.DatabaseNames)
                    {
                        var record = ServerStore.Cluster.ReadRawDatabaseRecord(context, databaseName, out long index);
                        if (record == null)
                            DatabaseDoesNotExistException.Throw(databaseName);

                        if (record.LockMode == parameters.Mode)
                            continue;

                        databasesToUpdate.Add(databaseName);
                    }
                }

                if (databasesToUpdate.Count > 0)
                {
                    long index = 0;
                    foreach (var databaseName in databasesToUpdate)
                    {
                        var result = await ServerStore.SendToLeaderAsync(new EditLockModeCommand(databaseName, parameters.Mode, $"{databaseName}/{raftRequestId}"));
                        index = result.Index;
                    }

                    await ServerStore.Cluster.WaitForIndexNotification(index);
                }
            }

            NoContentStatus();
        }

        private static async Task<(bool HasTimeout, string Line)> ReadLineOrTimeout(Process process, Task timeout, OfflineMigrationConfiguration configuration, CancellationToken token)
        {
            var readline = process.StandardOutput.ReadLineAsync();
            string progressLine = null;
            if (timeout != null)
            {
                var finishedTask = await Task.WhenAny(readline, timeout);
                if (finishedTask == timeout)
                {
                    return (true, $"Export is taking more than the configured timeout {configuration.Timeout.Value}");
                }
            }
            else
            {
                progressLine = await readline.WithCancellation(token);
            }
            return (false, progressLine);
        }
    }
}<|MERGE_RESOLUTION|>--- conflicted
+++ resolved
@@ -707,24 +707,10 @@
                                     pendingDeletes.Add(node);
                                     topology.RemoveFromTopology(node);
                                 }
-<<<<<<< HEAD
-
-                                if (topology.Count == 0)
-                                    waitOnRecordDeletion.Add(databaseName);
-
-                                continue;
                             }
 
-                            waitOnRecordDeletion.Add(databaseName);
+                            waitOnDeletion.Add(databaseName);
                         }
-=======
-                                pendingDeletes.Add(node);
-                                topology.RemoveFromTopology(node);
-                            }
-                        }
-
-                        waitOnDeletion.Add(databaseName);
->>>>>>> bd905976
                     }
                 }
 
@@ -743,21 +729,14 @@
                     index = newIndex;
                 }
 
-<<<<<<< HEAD
                 var timeToWaitForConfirmation = parameters.TimeToWaitForConfirmation ?? TimeSpan.FromSeconds(15);
 
                 await ServerStore.Cluster.WaitForIndexNotification(index, timeToWaitForConfirmation);
-=======
-                await ServerStore.Cluster.WaitForIndexNotification(index);
-                long actualDeletionIndex = index;
->>>>>>> bd905976
 
                 long actualDeletionIndex = index;
 
                 var sp = Stopwatch.StartNew();
                 int databaseIndex = 0;
-                
-               
                 while (waitOnDeletion.Count > databaseIndex)
                 {
                     var databaseName = waitOnDeletion[databaseIndex];
@@ -791,6 +770,7 @@
                             }
                         }
                     }
+
                     // we'll now wait for the _next_ operation in the cluster
                     // since deletion involve multiple operations in the cluster
                     // we'll now wait for the next command to be applied and check
