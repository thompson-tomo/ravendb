--- conflicted
+++ resolved
@@ -81,21 +81,21 @@
 
         static LicenseManager()
         {
-            string publicKeyString;
-            const string publicKeyPath = "Raven.Server.Commercial.RavenDB.public.json";
-            using (var stream = typeof(LicenseManager).GetTypeInfo().Assembly.GetManifestResourceStream(publicKeyPath))
-            {
-                if (stream == null)
-                    throw new InvalidOperationException("Could not find public key for the license");
-                publicKeyString = new StreamReader(stream).ReadToEnd();
-            }
-
-            var rsaPublicParameters = JsonConvert.DeserializeObject<RSAPublicParameters>(publicKeyString);
-            _rsaParameters = new RSAParameters
-            {
-                Modulus = rsaPublicParameters.RsaKeyValue.Modulus,
-                Exponent = rsaPublicParameters.RsaKeyValue.Exponent
-            };
+                string publicKeyString;
+                const string publicKeyPath = "Raven.Server.Commercial.RavenDB.public.json";
+                using (var stream = typeof(LicenseManager).Assembly.GetManifestResourceStream(publicKeyPath))
+                {
+                    if (stream == null)
+                        throw new InvalidOperationException("Could not find public key for the license");
+                    publicKeyString = new StreamReader(stream).ReadToEnd();
+                }
+
+                var rsaPublicParameters = JsonConvert.DeserializeObject<RSAPublicParameters>(publicKeyString);
+                _rsaParameters = new RSAParameters
+                {
+                    Modulus = rsaPublicParameters.RsaKeyValue.Modulus,
+                    Exponent = rsaPublicParameters.RsaKeyValue.Exponent
+                };
         }
 
         public LicenseManager(ServerStore serverStore)
@@ -103,40 +103,10 @@
             _serverStore = serverStore;
             _licenseHelper = new LicenseHelper(serverStore);
             _skipLeasingErrorsLogging = serverStore.Configuration.Licensing.SkipLeasingErrorsLogging;
-        }
+            }
 
         public bool IsEulaAccepted => _eulaAcceptedButHasPendingRestart || _serverStore.Configuration.Licensing.EulaAccepted;
 
-<<<<<<< HEAD
-        private RSAParameters RSAParameters
-        {
-            get
-            {
-                if (_rsaParameters != null)
-                    return _rsaParameters.Value;
-
-                string publicKeyString;
-                const string publicKeyPath = "Raven.Server.Commercial.RavenDB.public.json";
-                using (var stream = typeof(LicenseManager).Assembly.GetManifestResourceStream(publicKeyPath))
-                {
-                    if (stream == null)
-                        throw new InvalidOperationException("Could not find public key for the license");
-                    publicKeyString = new StreamReader(stream).ReadToEnd();
-                }
-
-                var rsaPublicParameters = JsonConvert.DeserializeObject<RSAPublicParameters>(publicKeyString);
-                _rsaParameters = new RSAParameters
-                {
-                    Modulus = rsaPublicParameters.RsaKeyValue.Modulus,
-                    Exponent = rsaPublicParameters.RsaKeyValue.Exponent
-                };
-
-                return _rsaParameters.Value;
-            }
-        }
-
-=======
->>>>>>> 007d7617
         public void Initialize(StorageEnvironment environment, TransactionContextPool contextPool)
         {
             try
@@ -408,7 +378,7 @@
 
                     await Activate(updatedLicense, raftRequestId, skipGettingUpdatedLicense: true);
                     return;
-                }
+            }
                 catch (Exception e)
                 {
                     if (e is HttpRequestException)
@@ -673,7 +643,7 @@
 
                 try
                 {
-                    // we'll activate the license from the license server
+                // we'll activate the license from the license server
                     await _serverStore.PutLicenseAsync(updatedLicense, raftRequestId).ConfigureAwait(false);
                 }
                 catch
