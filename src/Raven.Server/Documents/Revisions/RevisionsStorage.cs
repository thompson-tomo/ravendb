using System;
using System.Collections;
using System.Collections.Generic;
using System.Diagnostics;
using System.Linq;
using System.Runtime.CompilerServices;
using System.Threading;
using System.Threading.Tasks;
<<<<<<< HEAD
using JetBrains.Annotations;
=======
>>>>>>> b729d33d
using Raven.Client.Documents.Operations;
using Raven.Client.Documents.Operations.Revisions;
using Raven.Client.ServerWide;
using Raven.Client.Util;
using Raven.Server.Documents.TransactionMerger.Commands;
using Raven.Server.NotificationCenter.Notifications;
using Raven.Server.NotificationCenter.Notifications.Details;
using Raven.Server.ServerWide;
using Raven.Server.ServerWide.Context;
using Raven.Server.Utils;
using Sparrow;
using Sparrow.Binary;
using Sparrow.Json;
using Sparrow.Json.Parsing;
using Sparrow.Logging;
using Sparrow.Platform;
using Sparrow.Server;
using Sparrow.Server.Utils;
using Voron;
using Voron.Data.Tables;
using Voron.Exceptions;
using Voron.Impl;
using static Raven.Server.Documents.DocumentsStorage;
using static Raven.Server.Documents.Schemas.Revisions;
using Constants = Raven.Client.Constants;
using Size = Sparrow.Size;

namespace Raven.Server.Documents.Revisions
{
    public partial class RevisionsStorage
    {
        public readonly TableSchema RevisionsSchema;
        public readonly TableSchema CompressedRevisionsSchema;
        public long SizeLimitInBytes = new Size(PlatformDetails.Is32Bits == false ? 32 : 2, SizeUnit.Megabytes).GetValue(SizeUnit.Bytes);

        public RevisionsConfiguration ConflictConfiguration;
        public const long NotDeletedRevisionMarker = 0;
        public readonly RevisionsOperations Operations;

        public RevisionsConfiguration Configuration { get; private set; }

        private readonly DocumentDatabase _database;
        private readonly DocumentsStorage _documentsStorage;
        private HashSet<string> _tableCreated = new HashSet<string>(StringComparer.OrdinalIgnoreCase);
        private readonly Logger _logger;
        private static readonly TimeSpan MaxEnforceConfigurationSingleBatchTime = TimeSpan.FromSeconds(30);
        private readonly RevisionsCollectionConfiguration _emptyConfiguration = new RevisionsCollectionConfiguration { Disabled = true };

        public RevisionsStorage([NotNull] DocumentDatabase database, [NotNull] Transaction tx, [NotNull] TableSchema revisionsSchema, [NotNull] TableSchema compressedRevisionsSchema)
        {
            if (tx == null)
                throw new ArgumentNullException(nameof(tx));

            _database = database ?? throw new ArgumentNullException(nameof(database));
            _documentsStorage = _database.DocumentsStorage;

            RevisionsSchema = revisionsSchema ?? throw new ArgumentNullException(nameof(revisionsSchema));
            CompressedRevisionsSchema = compressedRevisionsSchema ?? throw new ArgumentNullException(nameof(compressedRevisionsSchema));

            _logger = LoggingSource.Instance.GetLogger<RevisionsStorage>(database.Name);
            Operations = new RevisionsOperations(_database);
            ConflictConfiguration = new RevisionsConfiguration
            {
                Default = new RevisionsCollectionConfiguration
                {
                    MinimumRevisionAgeToKeep = TimeSpan.FromDays(45),
                    Disabled = false
                }
            };
            CreateTrees(tx);
        }

        public Table EnsureRevisionTableCreated(Transaction tx, CollectionName collection)
        {
            var revisionsSchema = _database.DocumentsCompression.CompressRevisions ?
                CompressedRevisionsSchema :
                RevisionsSchema;

            return EnsureRevisionTableCreated(tx, collection, revisionsSchema);
        }

        internal Table EnsureRevisionTableCreated(Transaction tx, CollectionName collection, TableSchema schema)
        {
            var tableName = collection.GetTableName(CollectionTableType.Revisions);

            if (_tableCreated.Contains(collection.Name) == false)
            {
                // RavenDB-11705: It is possible that this will revert if the transaction
                // aborts, so we must record this only after the transaction has been committed
                // note that calling the Create() method multiple times is a noop
                schema.Create(tx, tableName, 16);
                tx.LowLevelTransaction.OnDispose += _ =>
                {
                    if (tx.LowLevelTransaction.Committed == false)
                        return;

                    // not sure if we can _rely_ on the tx write lock here, so let's be safe and create
                    // a new instance, just in case
                    _tableCreated = new HashSet<string>(_tableCreated, StringComparer.OrdinalIgnoreCase)
                    {
                        collection.Name
                    };
                };
            }

            return tx.OpenTable(schema, tableName);
        }

        public void InitializeFromDatabaseRecord(DatabaseRecord dbRecord)
        {
            try
            {
                if (dbRecord.RevisionsForConflicts != null)
                    ConflictConfiguration.Default = dbRecord.RevisionsForConflicts;

                var revisions = dbRecord.Revisions;
                if (revisions == null ||
                    (revisions.Default == null && revisions.Collections.Count == 0))
                {
                    Configuration = null;
                    return;
                }

                if (revisions.Equals(Configuration))
                    return;

                Configuration = revisions;

                if (_logger.IsInfoEnabled)
                    _logger.Info("Revisions configuration changed");
            }
            catch (Exception e)
            {
                const string message = "Failed to enable revisions for documents as the revisions configuration " +
                          "in the database record is missing or not valid.";

                _database.NotificationCenter.Add(AlertRaised.Create(
                    _database.Name,
                    $"Revisions error in {_database.Name}", message,
                    AlertType.RevisionsConfigurationNotValid,
                    NotificationSeverity.Error,
                    _database.Name,
                    details: new ExceptionDetails(e)));

                if (_logger.IsOperationsEnabled)
                    _logger.Operations(message, e);
            }
        }

        private void CreateTrees(Transaction tx)
        {
            tx.CreateTree(RevisionsCountSlice);
            _documentsStorage.TombstonesSchema.Create(tx, RevisionsTombstonesSlice, 16);
        }

        public RevisionsCollectionConfiguration GetRevisionsConfiguration(string collection, DocumentFlags flags = DocumentFlags.None, bool deleteRevisionsWhenNoCofiguration = false)
        {
            if (Configuration != null)
            {
                if (Configuration.Collections != null &&
                    Configuration.Collections.TryGetValue(collection, out RevisionsCollectionConfiguration configuration))
                    return configuration;

                if (Configuration.Default != null)
                    return Configuration.Default;
            }

            if (flags.Contain(DocumentFlags.Resolved) || flags.Contain(DocumentFlags.Conflicted))
            {
                return ConflictConfiguration.Default;
            }

            return deleteRevisionsWhenNoCofiguration ? ZeroConfiguration : _emptyConfiguration;
        }

        public bool ShouldVersionDocument(CollectionName collectionName, NonPersistentDocumentFlags nonPersistentFlags,
            BlittableJsonReaderObject existingDocument, BlittableJsonReaderObject document,
            DocumentsOperationContext context, string id,
            long? lastModifiedTicks,
            ref DocumentFlags documentFlags, out RevisionsCollectionConfiguration docConfiguration)
        {
            docConfiguration = GetRevisionsConfiguration(collectionName.Name, documentFlags);

            if (nonPersistentFlags.Contain(NonPersistentDocumentFlags.FromReplication))
                return false;

            if (nonPersistentFlags.Contain(NonPersistentDocumentFlags.SkipRevisionCreation))
                return false;

            if (nonPersistentFlags.Contain(NonPersistentDocumentFlags.FromSmuggler))
            {
                if (nonPersistentFlags.Contain(NonPersistentDocumentFlags.ByCountersUpdate))
                    return false;

                if (nonPersistentFlags.Contain(NonPersistentDocumentFlags.ByAttachmentUpdate))
                    return false;

                if (nonPersistentFlags.Contain(NonPersistentDocumentFlags.ByTimeSeriesUpdate))
                    return false;

                if (docConfiguration == ConflictConfiguration.Default || docConfiguration.Disabled)
                    return false;
            }

            if (nonPersistentFlags.Contain(NonPersistentDocumentFlags.Resolved))
                return true;

            if(docConfiguration == ConflictConfiguration.Default || docConfiguration==_emptyConfiguration)
            {
                // If comes from resolver (creating conflicted/resolved revision when resolving a conflict), and doc has no config, do not touch the revisions.
                if (nonPersistentFlags.Contain(NonPersistentDocumentFlags.FromResolver))
                    return false;
            
                if (documentFlags.Contain(DocumentFlags.HasRevisions) == false) // If the doc has revisions but no config, do not touch the revisions
                    return false;
            }

            if (docConfiguration.Disabled)
                return false;

            if (docConfiguration.MinimumRevisionsToKeep == 0)
                return true;

            if (docConfiguration.MinimumRevisionAgeToKeep.HasValue && lastModifiedTicks.HasValue)
                return true;

            if (existingDocument == null)
            {
                if (nonPersistentFlags.Contain(NonPersistentDocumentFlags.SkipRevisionCreationForSmuggler))
                {
                    // Smuggler is configured to avoid creating new revisions during import
                    return false;
                }

                // we are not going to create a revision if it's an import from v3
                // (since this import is going to import revisions as well)
                if (nonPersistentFlags.Contain(NonPersistentDocumentFlags.LegacyHasRevisions))
                {
                    documentFlags |= DocumentFlags.HasRevisions;
                    return false;
                }

                return true;
            }

            if (documentFlags.Contain(DocumentFlags.Reverted))
                return true; // we always want to create a new version for a reverted document

            // compare the contents of the existing and the new document
            if (DocumentCompare.IsEqualTo(existingDocument, document, DocumentCompare.DocumentCompareOptions.Default) != DocumentCompareResult.NotEqual)
            {
                // no need to create a new revision, both documents have identical content
                return false;
            }

            return true;
        }

        public bool ShouldVersionOldDocument(DocumentsOperationContext context, DocumentFlags flags, BlittableJsonReaderObject oldDoc, ChangeVector changeVector, CollectionName collectionName)
        {
            if (oldDoc == null)
                return false; // no document to version

            if (flags.Contain(DocumentFlags.HasRevisions))
                return false; // version already exists

            if (flags.Contain(DocumentFlags.Resolved))
            {
                if (Configuration == null)
                    return false;
                var configuration = GetRevisionsConfiguration(collectionName.Name);

                if (configuration.Disabled)
                    return false;

                if (configuration.MinimumRevisionsToKeep == 0)
                    return false;

                using (Slice.From(context.Allocator, changeVector.Version, out Slice changeVectorSlice))
                {
                    var table = EnsureRevisionTableCreated(context.Transaction.InnerTransaction, collectionName);
                    // True if we already versioned it with the a conflicted flag
                    // False if we didn't resolved the conflict locally

                    return (table.ReadByKey(changeVectorSlice, out var tvr) == false);
                }
            }

            return true;
        }

        public unsafe bool Put(DocumentsOperationContext context, string id, BlittableJsonReaderObject document,
            DocumentFlags flags, NonPersistentDocumentFlags nonPersistentFlags, ChangeVector changeVector, long lastModifiedTicks,
            RevisionsCollectionConfiguration configuration = null, CollectionName collectionName = null)
        {
            Debug.Assert(changeVector != null, "Change vector must be set");
            Debug.Assert(lastModifiedTicks != DateTime.MinValue.Ticks, "last modified ticks must be set");

            BlittableJsonReaderObject.AssertNoModifications(document, id, assertChildren: true);

            if (collectionName == null)
                collectionName = _database.DocumentsStorage.ExtractCollectionName(context, document);
            if (configuration == null)
                configuration = GetRevisionsConfiguration(collectionName.Name, flags);

            if (configuration.Disabled &&
                nonPersistentFlags.Contain(NonPersistentDocumentFlags.FromReplication) == false &&
                nonPersistentFlags.Contain(NonPersistentDocumentFlags.ForceRevisionCreation) == false &&
                nonPersistentFlags.Contain(NonPersistentDocumentFlags.FromSmuggler) == false)
                return false;

            using (DocumentIdWorker.GetLowerIdSliceAndStorageKey(context, id, out Slice lowerId, out Slice idSlice))
            using (Slice.From(context.Allocator, changeVector.Version, out Slice changeVectorSlice))
            {
                var table = EnsureRevisionTableCreated(context.Transaction.InnerTransaction, collectionName);
                var revisionExists = table.ReadByKey(changeVectorSlice, out var tvr);

                if (revisionExists)
                {
                    MarkRevisionsAsConflictedIfNeeded(context, lowerId, idSlice, flags, tvr, table, changeVectorSlice);
                    return false;
                }

                // We want the revision's attachments to have a lower etag than the revision itself
                if (flags.Contain(DocumentFlags.HasAttachments) &&
                    flags.Contain(DocumentFlags.Revision) == false)
                {
                    _documentsStorage.AttachmentsStorage.RevisionAttachments(context, document, lowerId, changeVectorSlice);
                }

                document = AddCounterAndTimeSeriesSnapshotsIfNeeded(context, id, document);

                document = PutFromRevisionIfChangeVectorIsGreater(context, document, id, changeVector, lastModifiedTicks, flags, nonPersistentFlags);

                if (table.VerifyKeyExists(changeVectorSlice)) // we might create
                    return true;

                flags |= DocumentFlags.Revision;
                if (nonPersistentFlags.Contain(NonPersistentDocumentFlags.ForceRevisionCreation))
                    flags |= DocumentFlags.ForceCreated;

                var etag = _database.DocumentsStorage.GenerateNextEtag();
                var newEtagSwapBytes = Bits.SwapBytes(etag);

                using (table.Allocate(out TableValueBuilder tvb))
                {
                    tvb.Add(changeVectorSlice.Content.Ptr, changeVectorSlice.Size);
                    tvb.Add(lowerId);
                    tvb.Add(SpecialChars.RecordSeparator);
                    tvb.Add(newEtagSwapBytes);
                    tvb.Add(idSlice);
                    tvb.Add(document.BasePointer, document.Size);
                    tvb.Add((int)flags);
                    tvb.Add(NotDeletedRevisionMarker);
                    tvb.Add(lastModifiedTicks);
                    tvb.Add(context.GetTransactionMarker());
                    if (flags.Contain(DocumentFlags.Resolved))
                    {
                        tvb.Add((int)DocumentFlags.Resolved);
                    }
                    else
                    {
                        tvb.Add(0);
                    }
                    tvb.Add(Bits.SwapBytes(lastModifiedTicks));
                    table.Insert(tvb);
                }

                using (GetKeyPrefix(context, lowerId, out Slice prefixSlice))
                {
                    IncrementCountOfRevisions(context, prefixSlice, 1);
                    DeleteOldRevisions(context, table, prefixSlice, collectionName, configuration, nonPersistentFlags, changeVector, lastModifiedTicks, documentDeleted: false, skipForceCreated: false);
                }
            }

            return true;
        }

        private BlittableJsonReaderObject AddCounterAndTimeSeriesSnapshotsIfNeeded(DocumentsOperationContext context, string id, BlittableJsonReaderObject document)
        {
            if (document.TryGet(Constants.Documents.Metadata.Key, out BlittableJsonReaderObject metadata) == false)
                return document;

            if (metadata.TryGet(Constants.Documents.Metadata.Counters, out BlittableJsonReaderArray counterNames))
            {
                var dvj = new DynamicJsonValue();
                for (var i = 0; i < counterNames.Length; i++)
                {
                    var counter = counterNames[i].ToString();
                    var val = _documentsStorage.CountersStorage.GetCounterValue(context, id, counter, capOnOverflow: true)?.Value;
                    if (val == null)
                        continue;
                    dvj[counter] = val.Value;
                }

                metadata.Modifications = new DynamicJsonValue(metadata)
                {
                    [Constants.Documents.Metadata.RevisionCounters] = dvj
                };

                metadata.Modifications.Remove(Constants.Documents.Metadata.Counters);
            }

            if (metadata.TryGet(Constants.Documents.Metadata.TimeSeries, out BlittableJsonReaderArray timeSeriesNames))
            {
                var dvj = new DynamicJsonValue();
                for (var i = 0; i < timeSeriesNames.Length; i++)
                {
                    var name = timeSeriesNames[i].ToString();
                    var (count, start, end) = _documentsStorage.TimeSeriesStorage.Stats.GetStats(context, id, name);
                    Debug.Assert(start == default || start.Kind == DateTimeKind.Utc);

                    dvj[name] = new DynamicJsonValue
                    {
                        ["Count"] = count,
                        ["Start"] = start,
                        ["End"] = end
                    };
                }

                metadata.Modifications ??= new DynamicJsonValue(metadata);

                metadata.Modifications[Constants.Documents.Metadata.RevisionTimeSeries] = dvj;

                metadata.Modifications.Remove(Constants.Documents.Metadata.TimeSeries);
            }

            if (metadata.Modifications != null)
            {
                document.Modifications = new DynamicJsonValue(document)
                {
                    [Constants.Documents.Metadata.Key] = metadata
                };

                document = context.ReadObject(document, id, BlittableJsonDocumentBuilder.UsageMode.ToDisk);
            }

            return document;
        }

        private BlittableJsonReaderObject PutFromRevisionIfChangeVectorIsGreater(
            DocumentsOperationContext context,
            BlittableJsonReaderObject document,
            string id,
            ChangeVector changeVector,
            long lastModifiedTicks,
            DocumentFlags flags,
            NonPersistentDocumentFlags nonPersistentFlags,
            CollectionName collectionName = null)
        {
            if (nonPersistentFlags.Contain(NonPersistentDocumentFlags.FromReplication) == false)
                return document;

            if ((flags.Contain(DocumentFlags.Revision) || flags.Contain(DocumentFlags.DeleteRevision)) == false)
                return document; // only revision can overwrite the document

            if (flags.Contain(DocumentFlags.Conflicted))
                return document; // but, conflicted revision can't

            using (DocumentIdWorker.GetLowerIdSliceAndStorageKey(context, id, out var lowerId, out _))
            {
                var conflictStatus = ConflictsStorage.GetConflictStatusForDocument(context, id, changeVector, out _);
                if (conflictStatus != ConflictStatus.Update)
                    return document; // Do not modify the document.

                if (flags.Contain(DocumentFlags.Resolved))
                {
                    _database.ReplicationLoader.ConflictResolver.SaveLocalAsRevision(context, id);
                }

                nonPersistentFlags |= NonPersistentDocumentFlags.SkipRevisionCreation;
                flags = flags.Strip(DocumentFlags.Revision | DocumentFlags.DeleteRevision) | DocumentFlags.HasRevisions;

                if (document == null)
                {
                    _documentsStorage.Delete(context, lowerId, id, null, lastModifiedTicks, changeVector, collectionName,
                        nonPersistentFlags, flags);
                    return null;
                }

                document = RevertSnapshotFlags(context, document, id);

                _documentsStorage.Put(context, id, null, document, lastModifiedTicks, changeVector,
                    null, flags, nonPersistentFlags);
            }

            return document;
        }

        private static bool RevertSnapshotFlag(BlittableJsonReaderObject metadata, string snapshotFlag, string flag)
        {
            if (metadata.TryGet(snapshotFlag, out BlittableJsonReaderObject bjro) == false)
                return false;

            var names = bjro.GetPropertyNames();

            metadata.Modifications ??= new DynamicJsonValue(metadata);
            metadata.Modifications.Remove(snapshotFlag);
            var arr = new DynamicJsonArray();
            foreach (var name in names)
            {
                arr.Add(name);
            }

            metadata.Modifications[flag] = arr;

            return true;
        }

        private static BlittableJsonReaderObject RevertSnapshotFlags(DocumentsOperationContext context, BlittableJsonReaderObject document, string documentId)
        {
            if (document.TryGet(Constants.Documents.Metadata.Key, out BlittableJsonReaderObject metadata) == false)
                return document;

            var metadataModified = RevertSnapshotFlag(metadata, Constants.Documents.Metadata.RevisionCounters, Constants.Documents.Metadata.Counters);
            metadataModified |= RevertSnapshotFlag(metadata, Constants.Documents.Metadata.RevisionTimeSeries, Constants.Documents.Metadata.TimeSeries);

            if (metadataModified)
            {
                document.Modifications = new DynamicJsonValue(document) { [Constants.Documents.Metadata.Key] = metadata };

                using (var old = document)
                    document = context.ReadObject(document, documentId, BlittableJsonDocumentBuilder.UsageMode.ToDisk);
            }

            return document;
        }

<<<<<<< HEAD
        [MethodImpl(MethodImplOptions.AggressiveInlining)]
        private void DeleteOldRevisions(DocumentsOperationContext context, Table table, Slice lowerId, CollectionName collectionName,
            RevisionsCollectionConfiguration configuration, NonPersistentDocumentFlags nonPersistentFlags, ChangeVector changeVector, long lastModifiedTicks)
=======
        public class DeleteOldRevisionsResult
>>>>>>> b729d33d
        {
            public bool HasMore;
            public long PreviousCount;
            public long Remaining;
        }

<<<<<<< HEAD
        private bool DeleteOldRevisions(DocumentsOperationContext context, Table table, Slice prefixSlice, CollectionName collectionName,
            RevisionsCollectionConfiguration configuration, long revisionsCount, NonPersistentDocumentFlags nonPersistentFlags, ChangeVector changeVector, long lastModifiedTicks)
=======
        private DeleteOldRevisionsResult DeleteOldRevisions(DocumentsOperationContext context, Table table, Slice prefixSlice, CollectionName collectionName,
            RevisionsCollectionConfiguration configuration, NonPersistentDocumentFlags nonPersistentFlags, string changeVector, long lastModifiedTicks,
            bool documentDeleted, bool skipForceCreated)
>>>>>>> b729d33d
        {
            var result = new DeleteOldRevisionsResult();
            result.PreviousCount = GetRevisionsCount(context, prefixSlice);

            if (nonPersistentFlags.Contain(NonPersistentDocumentFlags.FromSmuggler))
                return result;

            if (nonPersistentFlags.Contain(NonPersistentDocumentFlags.FromReplication))
                return result;


            IEnumerable<Document> revisionsToDelete;

            if (configuration == ConflictConfiguration.Default
                     || configuration == ZeroConfiguration) // conflict revisions config
            {
                revisionsToDelete = GetRevisionsForConflict(context, table, prefixSlice,
                    nonPersistentFlags, skipForceCreated, result.PreviousCount, documentDeleted, result);
            }
            else if (documentDeleted && configuration.PurgeOnDelete) // doc is deleted or came from delete *and* configuration.PurgeOnDelete is true
            {
                revisionsToDelete = GetAllRevisions(context, table, prefixSlice,
                    maxDeletesUponUpdate: null, skipForceCreated: false, result);
            }
            else
            {
                revisionsToDelete = GetRevisionsForCollectionOrDefault(context, table, prefixSlice,
                    configuration, result.PreviousCount, result);
            }

            var deleted = DeleteRevisionsInternal(context, table, collectionName, changeVector, lastModifiedTicks, revisionsToDelete);

            IncrementCountOfRevisions(context, prefixSlice, -deleted);
            result.Remaining = result.PreviousCount - deleted;
            return result;
        }

<<<<<<< HEAD
        public void DeleteRevisionsFor(DocumentsOperationContext context, string id, long? maximumRevisionsToDeleteUponDocumentUpdate = long.MaxValue, DocumentFlags flags = DocumentFlags.None)
=======
        public void DeleteAllRevisionsFor(DocumentsOperationContext context, string id, bool skipForceCreated, ref bool moreWork)
>>>>>>> b729d33d
        {
            using (DocumentIdWorker.GetSliceFromId(context, id, out Slice lowerId))
            using (GetKeyPrefix(context, lowerId, out Slice prefixSlice))
            {
                var collectionName = GetCollectionFor(context, prefixSlice);
                if (collectionName == null)
                {
                    if (_logger.IsInfoEnabled)
                        _logger.Info($"Tried to delete all revisions for '{id}' but no revisions found.");
                    return;
                }

                var table = EnsureRevisionTableCreated(context.Transaction.InnerTransaction, collectionName);
                var newEtag = _documentsStorage.GenerateNextEtag();
                var changeVector = _documentsStorage.GetNewChangeVector(context, newEtag);

                var configuration = GetRevisionsConfiguration(collectionName.Name, deleteRevisionsWhenNoCofiguration: true);

                var maxDeletesUponUpdate = configuration.MaximumRevisionsToDeleteUponDocumentUpdate;

                var lastModifiedTicks = _database.Time.GetUtcNow().Ticks;
<<<<<<< HEAD
                DeleteRevisions(context, table, prefixSlice, collectionName, maximumRevisionsToDeleteUponDocumentUpdate ?? long.MaxValue, null, changeVector, lastModifiedTicks, flags);
                DeleteCountOfRevisions(context, prefixSlice);
=======
                var result = new DeleteOldRevisionsResult();
                var revisionsToDelete = GetAllRevisions(context, table, prefixSlice, maxDeletesUponUpdate, skipForceCreated, result);
                var deleted = DeleteRevisionsInternal(context, table, collectionName, changeVector, lastModifiedTicks, revisionsToDelete);
                moreWork |= result.HasMore;
                IncrementCountOfRevisions(context, prefixSlice, -deleted);
            }
        }

        public long DeleteRevisionsFor(DocumentsOperationContext context, string id, bool fromDelete = false)
        {
            using (DocumentIdWorker.GetSliceFromId(context, id, out Slice lowerId))
            using (GetKeyPrefix(context, lowerId, out Slice prefixSlice))
            {
                var collectionName = GetCollectionFor(context, prefixSlice);
                if (collectionName == null)
                {
                    if (_logger.IsInfoEnabled)
                        _logger.Info($"Tried to delete all revisions for '{id}' but no revisions found.");
                    return 0;
                }

                var table = EnsureRevisionTableCreated(context.Transaction.InnerTransaction, collectionName);
                var newEtag = _documentsStorage.GenerateNextEtag();
                var changeVector = _documentsStorage.GetNewChangeVector(context, newEtag);

                var lastModifiedTicks = _database.Time.GetUtcNow().Ticks;
                var configuration = GetRevisionsConfiguration(collectionName.Name, deleteRevisionsWhenNoCofiguration: true);

                if (fromDelete == false)
                {
                    var local = _documentsStorage.GetDocumentOrTombstone(context, lowerId, throwOnConflict: false);
                    fromDelete = local.Document == null && local.Tombstone != null;
                    Debug.Assert(local.Document != null || local.Tombstone != null);
                }

                var result = DeleteOldRevisions(context, table, prefixSlice, collectionName, configuration, 
                    NonPersistentDocumentFlags.None,
                    changeVector, lastModifiedTicks, fromDelete, skipForceCreated: false);

                return result.Remaining;
>>>>>>> b729d33d
            }
        }

        public void DeleteRevisionsBefore(DocumentsOperationContext context, string collection, DateTime time)
        {
            var collectionName = new CollectionName(collection);
            var table = EnsureRevisionTableCreated(context.Transaction.InnerTransaction, collectionName);
            table.DeleteByPrimaryKey(Slices.BeforeAllKeys, deleted =>
            {
                var lastModified = TableValueToDateTime((int)RevisionsTable.LastModified, ref deleted.Reader);
                if (lastModified >= time)
                    return false;

                // We won't create tombstones here as it might create LOTS of tombstones
                // with the same transaction marker and the same change vector.

                using (TableValueToSlice(context, (int)RevisionsTable.LowerId, ref deleted.Reader, out Slice lowerId))
                using (GetKeyPrefix(context, lowerId, out Slice prefixSlice))
                {
                    IncrementCountOfRevisions(context, prefixSlice, -1);
                }

                return true;
            });
        }

        private unsafe CollectionName GetCollectionFor(DocumentsOperationContext context, Slice prefixSlice)
        {
            var table = new Table(RevisionsSchema, context.Transaction.InnerTransaction);
            var tvr = table.SeekOneForwardFromPrefix(RevisionsSchema.Indexes[IdAndEtagSlice], prefixSlice);
            if (tvr == null)
                return null;

            var ptr = tvr.Reader.Read((int)RevisionsTable.Document, out int size);
            var data = new BlittableJsonReaderObject(ptr, size, context);

            return _documentsStorage.ExtractCollectionName(context, data);
        }

        public IEnumerable<string> GetCollections(Transaction transaction)
        {
            using (var it = transaction.LowLevelTransaction.RootObjects.Iterate(false))
            {
                it.SetRequiredPrefix(RevisionsPrefix);

                if (it.Seek(RevisionsPrefix) == false)
                    yield break;

                do
                {
                    var collection = it.CurrentKey.ToString();
                    yield return collection.Substring(RevisionsPrefix.Size);
                }
                while (it.MoveNext());
            }
        }

<<<<<<< HEAD
        private long DeleteRevisions(DocumentsOperationContext context, Table table, Slice prefixSlice, CollectionName collectionName,
            long numberOfRevisionsToDelete, TimeSpan? minimumTimeToKeep, ChangeVector changeVector, long lastModifiedTicks, DocumentFlags flags = DocumentFlags.None)
=======
        private IEnumerable<Document> GetRevisionsForCollectionOrDefault(
            DocumentsOperationContext context, Table table,
            Slice prefixSlice,
            RevisionsCollectionConfiguration configuration,
            long revisionsCount,
            DeleteOldRevisionsResult result)
>>>>>>> b729d33d
        {
            result.HasMore = false;
            var deleted = 0L;

            long numberOfRevisionsToDelete;
            var hasMaxUponUpdate = false;

            if (configuration.MinimumRevisionsToKeep.HasValue == false
                && configuration.MinimumRevisionAgeToKeep.HasValue == false) // doc isn't deleted and there's no limmit in the config except PurgeOnDelete
            {
                yield break;
            }

            if
                (configuration.MinimumRevisionsToKeep.HasValue) // obey the configuration.MinimumRevisionsToKeep (and the configuration.MaximumRevisionsToDeleteUponDocumentUpdate)
            {
                numberOfRevisionsToDelete = revisionsCount - configuration.MinimumRevisionsToKeep.Value;
                if (numberOfRevisionsToDelete > 0 && configuration.MaximumRevisionsToDeleteUponDocumentUpdate.HasValue &&
                    configuration.MaximumRevisionsToDeleteUponDocumentUpdate.Value < numberOfRevisionsToDelete)
                {
                    numberOfRevisionsToDelete = configuration.MaximumRevisionsToDeleteUponDocumentUpdate.Value;
                    hasMaxUponUpdate = true;
                }

                if (numberOfRevisionsToDelete <= 0)
                    yield break;
            }
            else //  obey the configuration.MinimumRevisionAgeToKeep
            {
                hasMaxUponUpdate = configuration.MaximumRevisionsToDeleteUponDocumentUpdate.HasValue;
                // delete all revisions which age has passed
                numberOfRevisionsToDelete = configuration.MaximumRevisionsToDeleteUponDocumentUpdate ?? long.MaxValue;
            }


            while (true)
            {
                var ended = true;
                foreach (var read in table.SeekForwardFrom(RevisionsSchema.Indexes[IdAndEtagSlice], prefixSlice, skip: 0, startsWith: true))
                {
                    if (numberOfRevisionsToDelete <= deleted)
                        break;

                    var tvr = read.Result.Reader;
                    var revision = TableValueToRevision(context, ref tvr, DocumentFields.ChangeVector | DocumentFields.LowerId);

                    if (configuration.MinimumRevisionAgeToKeep.HasValue &&
                        _database.Time.GetUtcNow() - revision.LastModified <= configuration.MinimumRevisionAgeToKeep.Value)
                    {
                        revision.Dispose();
                        break;
                    }

                    yield return revision;
                    deleted++;

<<<<<<< HEAD
                        using (CreateRevisionTombstoneKeySlice(context, prefixSlice, revision.ChangeVector, out var changeVectorSlice, out var keySlice))
                        {
                            CreateTombstone(context, keySlice, revision.Etag, collectionName, changeVector.Version, lastModifiedTicks, flags);

                            maxEtagDeleted = Math.Max(maxEtagDeleted, revision.Etag);
                            if ((revision.Flags & DocumentFlags.HasAttachments) == DocumentFlags.HasAttachments)
                            {
                                _documentsStorage.AttachmentsStorage.DeleteRevisionAttachments(context, revision, changeVector, lastModifiedTicks, flags);
                            }
=======
                    ended = false;
                    break;
                }

                if (ended)
                    break;
            }
>>>>>>> b729d33d

            Debug.Assert(numberOfRevisionsToDelete >= deleted);
            result.HasMore = hasMaxUponUpdate && deleted == numberOfRevisionsToDelete; // we use maxUponUpdate and we are not in the last delete
                                                                                       // (in the last delete we probably deletes the initialRevisionsCount%maxUponUpdate, which is probably less then maxUponUpdate).
        }

<<<<<<< HEAD
                            writeTable.DeleteByKey(changeVectorSlice);
=======
        private long DeleteRevisionsInternal(DocumentsOperationContext context, Table table, CollectionName collectionName,
            string changeVector, long lastModifiedTicks, 
            IEnumerable<Document> revisionsToRemove)
        {
            var writeTables = new Dictionary<string, Table>();
            long maxEtagDeleted = 0;
            var deleted = 0L;

            foreach (var revision in revisionsToRemove)
            {
                using (Slice.From(context.Allocator, revision.ChangeVector, out var keySlice))
                {
                    CreateTombstone(context, keySlice, revision.Etag, collectionName, changeVector, lastModifiedTicks);

                    maxEtagDeleted = Math.Max(maxEtagDeleted, revision.Etag);
                    if (revision.Flags.Contain(DocumentFlags.HasAttachments))
                    {
                        _documentsStorage.AttachmentsStorage.DeleteRevisionAttachments(context, revision, changeVector, lastModifiedTicks);
                    }

                    Table writeTable = null;
                    if (table.ReadByKey(keySlice, out TableValueReader tvr) && table.IsOwned(tvr.Id))
                    {
                        writeTable = table;
                    }
                    else
                    {
                        // We request to delete revision with the wrong collection
                        var revisionData = TableValueToRevision(context, ref tvr, DocumentFields.Data);

                        var collection = _documentsStorage.ExtractCollectionName(context, revisionData.Data);
                        if (writeTables.TryGetValue(collection.Name, out writeTable) == false)
                        {
                            writeTable = EnsureRevisionTableCreated(context.Transaction.InnerTransaction, collection);
                            writeTables[collection.Name] = writeTable;
>>>>>>> b729d33d
                        }
                    }

                    writeTable.DeleteByKey(keySlice);
                }

                deleted++;
            }

            _database.DocumentsStorage.EnsureLastEtagIsPersisted(context, maxEtagDeleted);
            return deleted;
        }

        private class ConflictedRevisionsDeletionState
        {
            private readonly RevisionsCollectionConfiguration _config; // conflict revisions config
            private readonly long _conflictCount; // conflict revisions count before the delete
            private readonly long _regularCount;  // not-conflict revisions count before the delete

            private long _regularDeletedCount = 0; // count of not-conflict deleted revisions
            private long _conflictDeletedCount = 0; // count of conflict deleted revisions
            private long _skippedForceCreated = 0;
            public long DeletedCount => _regularDeletedCount + _conflictDeletedCount;
            public bool FinishedRegular { get; private set; }
            public bool FinishedConflicted { get; private set; }

            private readonly bool _skipForceCreated;
            private readonly DateTime _databaseTime;
            private readonly long? _minimumConflictRevisionsToKeep;

            public ConflictedRevisionsDeletionState(long allRevisionCount, long conflictRevisionsCount, 
                RevisionsCollectionConfiguration conflictConfig, HandleConflictRevisionsFlags handlingFlags,
                DateTime databaseTime, bool documentDeleted)
            {
                ValidateFlags(handlingFlags);

                _config = conflictConfig;
                _conflictCount = conflictRevisionsCount;
                _regularCount = allRevisionCount - conflictRevisionsCount;

                _databaseTime = databaseTime;
                _skipForceCreated = handlingFlags.HasFlag(HandleConflictRevisionsFlags.ForceCreated)==false;

                FinishedRegular = handlingFlags.HasFlag(HandleConflictRevisionsFlags.Regular) == false || AllRegularAreDeleted();

                if (documentDeleted && _config.PurgeOnDelete)
                {
                    _minimumConflictRevisionsToKeep = 0L;
                    FinishedConflicted = ConflictedReachedMinimumToKeep();
                }
                else if(_config.MinimumRevisionsToKeep.HasValue==false && _config.MinimumRevisionAgeToKeep.HasValue==false)
                {
                    FinishedConflicted = true;
                }
                else
                {
                    _minimumConflictRevisionsToKeep = _config.MinimumRevisionsToKeep;
                    FinishedConflicted = ConflictedReachedMinimumToKeep();
                }
            }

            void ValidateFlags(HandleConflictRevisionsFlags flags)
            {
                if (flags == HandleConflictRevisionsFlags.None)
                {
                    throw new InvalidOperationException($"Cannot delete conflict revisions without deleting.");
                }
                if (flags.HasFlag(HandleConflictRevisionsFlags.Conflicted) == false)
                {
                    throw new InvalidOperationException($"Cannot delete conflict revisions without deleting conflict revisions.");
                }
                if (flags.HasFlag(HandleConflictRevisionsFlags.Regular) == false && flags.HasFlag(HandleConflictRevisionsFlags.ForceCreated))
                {
                    throw new InvalidOperationException($"Cannot delete force-created revisions without deleting also regular revisions.");
                }
            }

            public bool ReachedMaximumRevisionsToDeleteUponDocumentUpdate() => 
                    _config.MaximumRevisionsToDeleteUponDocumentUpdate.HasValue &&
                        _config.MaximumRevisionsToDeleteUponDocumentUpdate.Value <= DeletedCount;

            public bool ShouldDelete(Document revision)
            {
                if (revision.Flags.Contain(DocumentFlags.Conflicted) || revision.Flags.Contain(DocumentFlags.Resolved))
                {
                    if (ShouldDeleteConflicted(revision.LastModified, revision.Flags) == false)
                    {
                        return false;
                    }
                }
                else
                {
                    if (ShouldDeleteNonConflicted(revision.Flags) == false)
                    {
                        return false;
                    }
                }

                return true;
            }

            private bool ShouldDeleteConflicted(DateTime revisionLastModified, DocumentFlags revisionFlags)
            {

                if (FinishedConflicted)
                    return false;

                if (ConflictedReachedAge(revisionLastModified))
                {
                    FinishedConflicted = true;
                    return false;
                }

                _conflictDeletedCount++;
                FinishedConflicted |= ConflictedReachedMinimumToKeep();
                return true;
            }

            private bool ShouldDeleteNonConflicted( DocumentFlags revisionFlags)
            {

                if (FinishedRegular)
                {
                    return false;
                }
                if (_skipForceCreated && revisionFlags.Contain(DocumentFlags.ForceCreated))
                {
                    _skippedForceCreated++;
                    FinishedRegular |= AllRegularAreDeleted();
                    return false;
                }

                _regularDeletedCount++;
                FinishedRegular |= AllRegularAreDeleted();
                return true;
            }

            private bool AllRegularAreDeleted() => _regularCount - (_regularDeletedCount + _skippedForceCreated) == 0;

            private bool ConflictedReachedMinimumToKeep() => _minimumConflictRevisionsToKeep.HasValue && _conflictCount - _conflictDeletedCount <= _minimumConflictRevisionsToKeep.Value;

            private bool ConflictedReachedAge(DateTime revLastModify)
            {
                if (_config.MinimumRevisionAgeToKeep.HasValue)
                {
                    var diff = _databaseTime - revLastModify;
                    if (diff <= _config.MinimumRevisionAgeToKeep.Value) // reached not out of date
                    {
                        return true;
                    }
                }
                return false;
            }
        }

        [Flags]
        private enum HandleConflictRevisionsFlags
        {
            None = 0,
            Conflicted = 1,
            Regular = 1 << 1,
            ForceCreated = 1 << 2
        }


        private IEnumerable<Document> GetRevisionsForConflict(
            DocumentsOperationContext context, Table table, Slice prefixSlice,
            NonPersistentDocumentFlags nonPersistentFlags, bool skipForceCreated, long revisionCount, bool documentDeleted,
            DeleteOldRevisionsResult result)
        {
            var handlingFlags = HandleConflictRevisionsFlags.Conflicted;
            if (nonPersistentFlags.Contain(NonPersistentDocumentFlags.ByEnforceRevisionConfiguration))
            {
                handlingFlags |= HandleConflictRevisionsFlags.Regular;
                if (skipForceCreated == false)
                    handlingFlags |= HandleConflictRevisionsFlags.ForceCreated;
            }

            var databaseTime = _database.Time.GetUtcNow();


            var conflictRevisionsCount = GetConflictRevisionsCount(context, table, prefixSlice);

            var state = new ConflictedRevisionsDeletionState(revisionCount, conflictRevisionsCount, ConflictConfiguration.Default,
                handlingFlags, databaseTime, documentDeleted);

            result.HasMore = false;
            var skip = 0;

            while (true)
            {
                var ended = true;
                foreach (var read in table.SeekForwardFrom(RevisionsSchema.Indexes[IdAndEtagSlice], prefixSlice, skip, startsWith: true))
                {
                    if (state.ReachedMaximumRevisionsToDeleteUponDocumentUpdate())
                    {
                        result.HasMore = true;
                        yield break;
                    }

                    if (state.FinishedRegular && state.FinishedConflicted)
                    {
                        yield break;
                    }

                    var tvr = read.Result.Reader;
                    var revision = TableValueToRevision(context, ref tvr, DocumentFields.ChangeVector | DocumentFields.LowerId);

                    if (state.ShouldDelete(revision) == false)
                    {
                        revision.Dispose();
                        skip++;
                        continue;
                    }

                    yield return revision;
                    ended = false;
                    break;
                }

                if (ended)
                {
                    yield break;
                }
            }
        }

        private long GetConflictRevisionsCount(
            DocumentsOperationContext context, Table table, Slice prefixSlice)
        {
            long conflictCount = 0;
            foreach (var read in table.SeekForwardFrom(RevisionsSchema.Indexes[IdAndEtagSlice], prefixSlice, skip: 0, startsWith: true))
            {
                var tvr = read.Result.Reader;
                using (var revision = TableValueToRevision(context, ref tvr, DocumentFields.Default))
                {
                    if (revision.Flags.Contain(DocumentFlags.Conflicted) || revision.Flags.Contain(DocumentFlags.Resolved))
                        conflictCount++;
                }
            }
        
            return conflictCount;
        }


        private IEnumerable<Document> GetAllRevisions(DocumentsOperationContext context, Table table, Slice prefixSlice,
            long? maxDeletesUponUpdate, bool skipForceCreated, DeleteOldRevisionsResult result)
        {
            var deleted = 0L;
            var skip = 0;
            while (true)
            {
                var ended = true;

                foreach (var read in table.SeekForwardFrom(RevisionsSchema.Indexes[IdAndEtagSlice], prefixSlice, skip, startsWith: true))
                {
                    if (maxDeletesUponUpdate.HasValue && deleted >= maxDeletesUponUpdate.Value)
                    {
                        result.HasMore = true;
                        yield break;
                    }

                    var tvr = read.Result.Reader;
                    var revision = TableValueToRevision(context, ref tvr, DocumentFields.ChangeVector | DocumentFields.LowerId);

                    if (skipForceCreated && revision.Flags.Contain(DocumentFlags.ForceCreated))
                    {
                        revision.Dispose();
                        skip++;
                        continue;
                    }

                    yield return revision;
                    deleted++;

                    ended = false;
                    break;
                }

                if (ended)
                    break;
            }
        }

        internal static void CreateRevisionTombstoneKeySlice(DocumentsOperationContext context, string documentId, string changeVector, out Slice changeVectorSlice, out Slice keySlice, List<IDisposable> toDispose)
        {
            toDispose.Add(Slice.From(context.Allocator, documentId, out var documentIdSlice));
            toDispose.Add(CreateRevisionTombstoneKeySlice(context, documentIdSlice, changeVector, out changeVectorSlice, out keySlice));
        }

        private static unsafe IDisposable CreateRevisionTombstoneKeySlice(DocumentsOperationContext context, Slice documentIdSlice, string changeVector, out Slice changeVectorSlice, out Slice keySlice)
        {
            var toDispose = new List<IDisposable>
            {
                Slice.From(context.Allocator, changeVector, out changeVectorSlice),
                context.Allocator.Allocate(documentIdSlice.Size + changeVectorSlice.Size, out var keyBuffer),
                Slice.External(context.Allocator, keyBuffer.Ptr, keyBuffer.Length, out keySlice)
            };

            documentIdSlice.CopyTo(keyBuffer.Ptr);
            int pos = documentIdSlice.Size;
            keyBuffer.Ptr[pos - 1] = SpecialChars.RecordSeparator;
            changeVectorSlice.CopyTo(keyBuffer.Ptr + pos);

            return new DisposableAction(() =>
            {
                foreach (var item in toDispose)
                {
                    item.Dispose();
                }
            });
        }

        public void DeleteRevision(DocumentsOperationContext context, Slice key, string collection, string changeVector, long lastModifiedTicks, Slice changeVectorSlice)
        {
            var collectionName = _documentsStorage.ExtractCollectionName(context, collection);
            var table = EnsureRevisionTableCreated(context.Transaction.InnerTransaction, collectionName);

            long revisionEtag;

            if (table.ReadByKey(changeVectorSlice, out TableValueReader tvr))
            {
                EnsureValidRevisionTable(context, changeVectorSlice, ref table, ref tvr);

                using (TableValueToSlice(context, (int)RevisionsTable.LowerId, ref tvr, out Slice lowerId))
                using (GetKeyPrefix(context, lowerId, out Slice prefixSlice))
                {
                    IncrementCountOfRevisions(context, prefixSlice, -1);
                }

                revisionEtag = TableValueToEtag((int)RevisionsTable.Etag, ref tvr);

                table.Delete(tvr.Id);
            }
            else
            {
                var tombstoneTable = context.Transaction.InnerTransaction.OpenTable(_documentsStorage.TombstonesSchema, RevisionsTombstonesSlice);
                if (tombstoneTable.VerifyKeyExists(key))
                    return;

                // we need to generate a unique etag if we got a tombstone revisions from replication,
                // but we don't want to mess up the order of events so the delete revision etag we use is negative
                revisionEtag = _documentsStorage.GenerateNextEtagForReplicatedTombstoneMissingDocument(context);
            }
            CreateTombstone(context, key, revisionEtag, collectionName, changeVector, lastModifiedTicks);
        }

        private unsafe void CreateTombstone(DocumentsOperationContext context, Slice keySlice, long revisionEtag,
            CollectionName collectionName, string changeVector, long lastModifiedTicks, DocumentFlags flags = DocumentFlags.None)
        {
            var table = context.Transaction.InnerTransaction.OpenTable(_documentsStorage.TombstonesSchema, RevisionsTombstonesSlice);
            if (table.VerifyKeyExists(keySlice))
                return; // revisions (and revisions tombstones) are immutable, we can safely ignore this

            var newEtag = _documentsStorage.GenerateNextEtag();

            using (DocumentIdWorker.GetStringPreserveCase(context, collectionName.Name, out Slice collectionSlice))
            using (Slice.From(context.Allocator, changeVector, out var cv))
            using (table.Allocate(out TableValueBuilder tvb))
            {
                tvb.Add(keySlice.Content.Ptr, keySlice.Size);
                tvb.Add(Bits.SwapBytes(newEtag));
                tvb.Add(Bits.SwapBytes(revisionEtag));
                tvb.Add(context.GetTransactionMarker());
                tvb.Add((byte)Tombstone.TombstoneType.Revision);
                tvb.Add(collectionSlice);
                tvb.Add((int)flags);
                tvb.Add(cv.Content.Ptr, cv.Size);
                tvb.Add(lastModifiedTicks);
                table.Set(tvb);
            }
        }

        internal static long IncrementCountOfRevisions(DocumentsOperationContext context, Slice prefixedLowerId, long delta)
        {
            var numbers = context.Transaction.InnerTransaction.ReadTree(RevisionsCountSlice);
            return numbers.Increment(prefixedLowerId, delta);
        }

        private static void DeleteCountOfRevisions(DocumentsOperationContext context, Slice prefixedLowerId)
        {
            var numbers = context.Transaction.InnerTransaction.ReadTree(RevisionsCountSlice);
            numbers.Delete(prefixedLowerId);
        }

        public void Delete(DocumentsOperationContext context, string id, Slice lowerId, CollectionName collectionName, ChangeVector changeVector,
            long lastModifiedTicks, NonPersistentDocumentFlags nonPersistentFlags, DocumentFlags flags)
        {
            using (DocumentIdWorker.GetStringPreserveCase(context, id, out Slice idPtr))
            {
                var deleteRevisionDocument = context.ReadObject(new DynamicJsonValue
                {
                    [Constants.Documents.Metadata.Key] = new DynamicJsonValue
                    {
                        [Constants.Documents.Metadata.Collection] = collectionName.Name
                    }
                }, "RevisionsBin");
                Delete(context, lowerId, idPtr, id, collectionName, deleteRevisionDocument, changeVector, lastModifiedTicks, nonPersistentFlags, flags);
            }
        }

        public void Delete(DocumentsOperationContext context, string id, BlittableJsonReaderObject deleteRevisionDocument,
            DocumentFlags flags, NonPersistentDocumentFlags nonPersistentFlags, ChangeVector changeVector, long lastModifiedTicks)
        {
            BlittableJsonReaderObject.AssertNoModifications(deleteRevisionDocument, id, assertChildren: true);

            using (DocumentIdWorker.GetLowerIdSliceAndStorageKey(context, id, out Slice lowerId, out Slice idPtr))
            {
                var collectionName = _documentsStorage.ExtractCollectionName(context, deleteRevisionDocument);
                Delete(context, lowerId, idPtr, id, collectionName, deleteRevisionDocument, changeVector, lastModifiedTicks, nonPersistentFlags, flags);
            }
        }

        private unsafe void Delete(DocumentsOperationContext context, Slice lowerId, Slice idSlice, string id, CollectionName collectionName,
            BlittableJsonReaderObject deleteRevisionDocument, ChangeVector changeVector,
            long lastModifiedTicks, NonPersistentDocumentFlags nonPersistentFlags, DocumentFlags flags)
        {
            if (nonPersistentFlags.Contain(NonPersistentDocumentFlags.SkipRevisionCreation))
                return;

            Debug.Assert(changeVector != null, "Change vector must be set");
            var hadRevisions = flags.Contain(DocumentFlags.HasRevisions);
            flags = flags.Strip(DocumentFlags.HasAttachments);
            flags |= DocumentFlags.HasRevisions;

            var fromReplication = nonPersistentFlags.Contain(NonPersistentDocumentFlags.FromReplication);

            var configuration = GetRevisionsConfiguration(collectionName.Name, flags);
            if (configuration.Disabled && hadRevisions==false && fromReplication == false)
                return;

            var table = EnsureRevisionTableCreated(context.Transaction.InnerTransaction, collectionName);

            using (Slice.From(context.Allocator, changeVector.Version, out var changeVectorSlice))
            {
                var revisionExists = table.ReadByKey(changeVectorSlice, out var tvr);
                if (revisionExists)
                {
                    MarkRevisionsAsConflictedIfNeeded(context, lowerId, idSlice, flags, tvr, table, changeVectorSlice);
                    return;
                }


                using var _ = GetKeyPrefix(context, lowerId, out Slice prefixSlice);

                if (configuration.PurgeOnDelete)
                {
                    DeleteOldRevisions(context, table, prefixSlice, collectionName, configuration,
                        NonPersistentDocumentFlags.None,
                        changeVector, lastModifiedTicks, documentDeleted: true, skipForceCreated: false);
                    return;
                }

                PutFromRevisionIfChangeVectorIsGreater(context, null, id, changeVector, lastModifiedTicks, flags, nonPersistentFlags, collectionName);

                var newEtag = _database.DocumentsStorage.GenerateNextEtag();
                var newEtagSwapBytes = Bits.SwapBytes(newEtag);

                using (table.Allocate(out TableValueBuilder tvb))
                {
                    tvb.Add(changeVectorSlice.Content.Ptr, changeVectorSlice.Size);
                    tvb.Add(lowerId);
                    tvb.Add(SpecialChars.RecordSeparator);
                    tvb.Add(newEtagSwapBytes);
                    tvb.Add(idSlice);
                    tvb.Add(deleteRevisionDocument.BasePointer, deleteRevisionDocument.Size);
                    tvb.Add((int)(DocumentFlags.DeleteRevision | flags));
                    tvb.Add(newEtagSwapBytes);
                    tvb.Add(lastModifiedTicks);
                    tvb.Add(context.GetTransactionMarker());
                    if (flags.Contain(DocumentFlags.Resolved))
                    {
                        tvb.Add((int)DocumentFlags.Resolved);
                    }
                    else
                    {
                        tvb.Add(0);
                    }

                    tvb.Add(Bits.SwapBytes(lastModifiedTicks));
                    table.Insert(tvb);
                }

                IncrementCountOfRevisions(context, prefixSlice, 1);
                DeleteOldRevisions(context, table, prefixSlice, collectionName, configuration, nonPersistentFlags, changeVector, lastModifiedTicks,
                    documentDeleted: true, skipForceCreated: false);
            }
        }

        private void MarkRevisionsAsConflictedIfNeeded(DocumentsOperationContext context, Slice lowerId, Slice idSlice, DocumentFlags flags, TableValueReader tvr, Table table,
            Slice changeVectorSlice)
        {
            // Revisions are immutable, but if there was a conflict we need to update the flags accordingly with the `Conflicted` flag.
            if (flags.Contain(DocumentFlags.Conflicted))
            {
                var currentFlags = TableValueToFlags((int)RevisionsTable.Flags, ref tvr);
                if (currentFlags.Contain(DocumentFlags.Conflicted) == false)
                {
                    MarkRevisionAsConflicted(context, tvr, table, changeVectorSlice, lowerId, idSlice);
                }
            }
        }

        private unsafe void MarkRevisionAsConflicted(DocumentsOperationContext context, TableValueReader tvr, Table table, Slice changeVectorSlice, Slice lowerId, Slice idSlice)
        {
            EnsureValidRevisionTable(context, changeVectorSlice, ref table, ref tvr);

            var revisionCopy = context.GetMemory(tvr.Size);
            // we have to copy it to the side because we might do a defrag during update, and that
            // can cause corruption if we read from the old value (which we just deleted)
            Memory.Copy(revisionCopy.Address, tvr.Pointer, tvr.Size);
            var copyTvr = new TableValueReader(revisionCopy.Address, tvr.Size);

            var revision = TableValueToRevision(context, ref copyTvr);
            var flags = revision.Flags | DocumentFlags.Conflicted;
            var newEtag = _database.DocumentsStorage.GenerateNextEtag();
            var deletedEtag = TableValueToEtag((int)RevisionsTable.DeletedEtag, ref tvr);
            var resolvedFlag = TableValueToFlags((int)RevisionsTable.Resolved, ref tvr);

            using (table.Allocate(out TableValueBuilder tvb))
            {
                tvb.Add(changeVectorSlice.Content.Ptr, changeVectorSlice.Size);
                tvb.Add(lowerId);
                tvb.Add(SpecialChars.RecordSeparator);
                tvb.Add(Bits.SwapBytes(newEtag));
                tvb.Add(idSlice);
                tvb.Add(revision.Data.BasePointer, revision.Data.Size);
                tvb.Add((int)flags);
                tvb.Add(Bits.SwapBytes(deletedEtag));
                tvb.Add(revision.LastModified.Ticks);
                tvb.Add(context.GetTransactionMarker());
                tvb.Add((int)resolvedFlag);
                tvb.Add(Bits.SwapBytes(revision.LastModified.Ticks));
                table.Set(tvb);
            }
        }

        private void EnsureValidRevisionTable(DocumentsOperationContext context, Slice changeVectorSlice, ref Table table, ref TableValueReader tvr)
        {
            if (table.IsOwned(tvr.Id) == false)
            {
                // We request to update/remove revision with the wrong collection
                var revision = TableValueToRevision(context, ref tvr);
                var currentCollection = _documentsStorage.ExtractCollectionName(context, revision.Data);

                if (_logger.IsInfoEnabled)
                    _logger.Info($"Expected revision '{revision.Id}' with change vector '{revision.ChangeVector}' from table '{table.Name}' but revision is of collection '{currentCollection.Name}'");

                table = EnsureRevisionTableCreated(context.Transaction.InnerTransaction, currentCollection);

                if (table.IsOwned(tvr.Id) == false || table.ReadByKey(changeVectorSlice, out tvr) == false) // this shouldn't happened
                    throw new VoronErrorException(
                        $"Failed to get revision '{revision.Id}' with change vector '{revision.ChangeVector}' of collection '{currentCollection}' from table '{table.Name}'. " +
                        "This should not happen and is likely a bug.");
            }
        }

        [MethodImpl(MethodImplOptions.AggressiveInlining)]
        private unsafe ByteStringContext.InternalScope GetKeyPrefix(DocumentsOperationContext context, Slice lowerId, out Slice prefixSlice)
        {
            return GetKeyPrefix(context, lowerId.Content.Ptr, lowerId.Size, out prefixSlice);
        }

        [MethodImpl(MethodImplOptions.AggressiveInlining)]
        private static unsafe ByteStringContext.InternalScope GetKeyPrefix(DocumentsOperationContext context, byte* lowerId, int lowerIdSize, out Slice prefixSlice)
        {
            var scope = context.Allocator.Allocate(lowerIdSize + 1, out ByteString keyMem);

            Memory.Copy(keyMem.Ptr, lowerId, lowerIdSize);
            keyMem.Ptr[lowerIdSize] = SpecialChars.RecordSeparator;

            prefixSlice = new Slice(SliceOptions.Key, keyMem);
            return scope;
        }

        private static ByteStringContext.InternalScope GetLastKey(DocumentsOperationContext context, Slice lowerId, out Slice prefixSlice)
        {
            return GetKeyWithEtag(context, lowerId, long.MaxValue, out prefixSlice);
        }

        [MethodImpl(MethodImplOptions.AggressiveInlining)]
        private static unsafe ByteStringContext<ByteStringMemoryCache>.InternalScope GetKeyWithEtag(DocumentsOperationContext context, Slice lowerId, long etag, out Slice prefixSlice)
        {
            var scope = context.Allocator.Allocate(lowerId.Size + 1 + sizeof(long), out ByteString keyMem);

            Memory.Copy(keyMem.Ptr, lowerId.Content.Ptr, lowerId.Size);
            keyMem.Ptr[lowerId.Size] = SpecialChars.RecordSeparator;

            var maxValue = Bits.SwapBytes(etag);
            Memory.Copy(keyMem.Ptr + lowerId.Size + 1, (byte*)&maxValue, sizeof(long));

            prefixSlice = new Slice(SliceOptions.Key, keyMem);
            return scope;
        }

        private static long CountOfRevisions(DocumentsOperationContext context, Slice prefix)
        {
            var numbers = context.Transaction.InnerTransaction.ReadTree(RevisionsCountSlice);
            return numbers.Read(prefix)?.Reader.ReadLittleEndianInt64() ?? 0;
        }

        public Document GetRevisionBefore(DocumentsOperationContext context, string id, DateTime max)
        {
            using (DocumentIdWorker.GetSliceFromId(context, id, out Slice lowerId))
            using (GetKeyPrefix(context, lowerId, out Slice prefixSlice))
            using (GetLastKey(context, lowerId, out Slice lastKey))
            {
                // Here we assume a reasonable number of revisions and scan the entire history
                // This is because we want to handle out of order revisions from multiple nodes so the local etag
                // order is different than the last modified order
                Document result = null;
                var table = new Table(RevisionsSchema, context.Transaction.InnerTransaction);
                foreach (var tvr in table.SeekBackwardFrom(RevisionsSchema.Indexes[IdAndEtagSlice], prefixSlice, lastKey, 0))
                {
                    var lastModified = TableValueToDateTime((int)RevisionsTable.LastModified, ref tvr.Result.Reader);
                    if (lastModified > max)
                        continue;

                    if (result == null ||
                        result.LastModified < lastModified)
                    {
                        result = TableValueToRevision(context, ref tvr.Result.Reader);
                    }
                }
                return result;
            }
        }

        private unsafe Document GetRevisionBefore(DocumentsOperationContext context,
            Parameters parameters,
            string id,
            RevertResult progressResult)
        {
            var foundAfter = false;

            using (DocumentIdWorker.GetSliceFromId(context, id, out Slice lowerId))
            using (GetKeyPrefix(context, lowerId, out Slice prefixSlice))
            using (GetLastKey(context, lowerId, out Slice lastKey))
            {
                // Here we assume a reasonable number of revisions and scan the entire history
                // This is because we want to handle out of order revisions from multiple nodes so the local etag
                // order is different than the last modified order
                Document result = null;
                Document prev = null;
                string collection = null;

                var table = new Table(RevisionsSchema, context.Transaction.InnerTransaction);
                foreach (var tvr in table.SeekBackwardFrom(RevisionsSchema.Indexes[IdAndEtagSlice], prefixSlice, lastKey, 0))
                {
                    if (collection == null)
                    {
                        var ptr = tvr.Result.Reader.Read((int)RevisionsTable.Document, out var size);
                        var data = new BlittableJsonReaderObject(ptr, size, context);
                        collection = _documentsStorage.ExtractCollectionName(context, data).Name;
                    }

                    var etag = TableValueToEtag((int)RevisionsTable.Etag, ref tvr.Result.Reader);
                    if (etag > parameters.EtagBarrier)
                    {
                        progressResult.Warn(id, "This document wouldn't be reverted, because it changed after the revert progress started.");
                        return null;
                    }

                    var lastModified = TableValueToDateTime((int)RevisionsTable.LastModified, ref tvr.Result.Reader);
                    if (lastModified > parameters.Before)
                    {
                        foundAfter = true;
                        continue;
                    }

                    if (lastModified < parameters.MinimalDate)
                    {
                        // this is a very old revision, and we should stop here
                        if (result == null)
                        {
                            // we will take this old revision if no other was found
                            result = TableValueToRevision(context, ref tvr.Result.Reader);
                            prev = result;
                        }
                        break;
                    }

                    if (result == null)
                    {
                        result = TableValueToRevision(context, ref tvr.Result.Reader);
                        prev = result;
                        continue;
                    }

                    if (result.LastModified < lastModified)
                    {
                        prev = result;
                        result = TableValueToRevision(context, ref tvr.Result.Reader);
                        continue;
                    }

                    if (prev.LastModified < lastModified)
                    {
                        prev = TableValueToRevision(context, ref tvr.Result.Reader);
                    }
                }

                if (prev != result)
                {
                    // put at 8:50
                    // conflict at 9:10
                    // resolved at 9:30

                    // revert to 9:00 should work
                    // revert to 9:20 should fail

                    if (prev.Flags.Contain(DocumentFlags.Conflicted) && result.Flags.Contain(DocumentFlags.Conflicted))
                    {
                        // found two successive conflicted revisions, which means we were in a conflicted state.
                        progressResult.Warn(id, $"Skip revert, since the document was conflicted during '{parameters.Before}'.");
                        return null;
                    }
                }

                if (foundAfter == false)
                    return null; // nothing do to, no changes were found

                if (result == null) // no revision before POT was found
                {
                    var count = CountOfRevisions(context, prefixSlice);
                    var revisionsToKeep = GetRevisionsConfiguration(collection).MinimumRevisionsToKeep;
                    if (revisionsToKeep == null || count < revisionsToKeep)
                    {
                        var copy = lowerId.Clone(context.Allocator);

                        // document was created after POT so we need to delete it.
                        return new Document
                        {
                            Flags = DocumentFlags.DeleteRevision,
                            LowerId = context.AllocateStringValue(null, copy.Content.Ptr, copy.Size),
                            Id = context.GetLazyString(id)
                        };
                    }

                    var first = table.SeekOneForwardFromPrefix(RevisionsSchema.Indexes[IdAndEtagSlice], prefixSlice);
                    if (first == null)
                        return null;

                    // document reached max number of revisions. So we take the oldest.
                    progressResult.Warn(id,
                        $"Reverted to oldest revision, since no revision prior to '{parameters.Before}' was found and you reached the maximum number of revisions ({count}).");
                    return TableValueToRevision(context, ref first.Reader);
                }

                return result;
            }
        }

        public Task<IOperationResult> EnforceConfigurationIncludeForceCreatedAsync(Action<IOperationProgress> onProgress, OperationCancelToken token)
        {
            return EnforceConfigurationAsync(onProgress, includeForceCreated: true, token);
        }

        public async Task<IOperationResult> EnforceConfigurationAsync(Action<IOperationProgress> onProgress, 
            bool includeForceCreated, // include ForceCreated revisions on deletion in case of no revisions configuration (only conflict revisions config is exist).
            OperationCancelToken token)
        {

            var parameters = new Parameters
            {
                Before = DateTime.MinValue,
                MinimalDate = DateTime.MinValue,
                EtagBarrier = _documentsStorage.GenerateNextEtag(),
                OnProgress = onProgress
            };

            parameters.LastScannedEtag = parameters.EtagBarrier;

            var result = new EnforceConfigurationResult();
            var ids = new List<string>();
            var sw = Stopwatch.StartNew();

            // send initial progress
            parameters.OnProgress?.Invoke(result);

            var hasMore = true;
            while (hasMore)
            {
                hasMore = false;
                ids.Clear();
                token.Delay();
                sw.Restart();

                using (_database.DocumentsStorage.ContextPool.AllocateOperationContext(out DocumentsOperationContext ctx))
                {
                    using (ctx.OpenReadTransaction())
                    {
                        var revisions = new Table(RevisionsSchema, ctx.Transaction.InnerTransaction);
                        foreach (var tvr in revisions.SeekBackwardFrom(RevisionsSchema.FixedSizeIndexes[AllRevisionsEtagsSlice],
                            parameters.LastScannedEtag))
                        {
                            token.ThrowIfCancellationRequested();

                            var state = ShouldProcessNextRevisionId(ctx, ref tvr.Reader, parameters, result, out var id);
                            if (state == NextRevisionIdResult.Break)
                                break;
                            if (state == NextRevisionIdResult.Continue)
                            {
                                if (CanContinueBatch(ids, sw.Elapsed, ctx) == false)
                                {
                                    hasMore = true;
                                    break;
                                }
                                else
                                    continue;
                            }

                            ids.Add(id);

                            if (CanContinueBatch(ids, sw.Elapsed, ctx) == false)
                            {
                                hasMore = true;
                                break;
                            }
                        }
                    }

                    EnforceRevisionConfigurationCommand cmd;
                    do
                    {
                        token.Delay();
                        cmd = new EnforceRevisionConfigurationCommand(this, ids, result, includeForceCreated, token);
                        await _database.TxMerger.Enqueue(cmd);
                    } while (cmd.MoreWork);
                }
            }

            return result;

            bool CanContinueBatch(List<string> idsToCheck, TimeSpan elapsed, JsonOperationContext context)
            {
                if (idsToCheck.Count > 1024)
                    return false;

                if (elapsed > MaxEnforceConfigurationSingleBatchTime)
                    return false;

                if (context.AllocatedMemory > SizeLimitInBytes)
                    return false;

                return true;
            }
        }

        private static readonly RevisionsCollectionConfiguration ZeroConfiguration = new RevisionsCollectionConfiguration
        {
            MinimumRevisionsToKeep = 0
        };

        private long EnforceConfigurationFor(DocumentsOperationContext context, string id, bool skipForceCreated, ref bool moreWork)
        {
            using (DocumentIdWorker.GetSliceFromId(context, id, out var lowerId))
            using (GetKeyPrefix(context, lowerId, out var prefixSlice))
            {
                var collectionName = GetCollectionFor(context, prefixSlice);
                if (collectionName == null)
                {
                    if (_logger.IsInfoEnabled)
                        _logger.Info($"Tried to delete revisions for '{id}' but no revisions found.");
                    return 0;
                }

                var table = EnsureRevisionTableCreated(context.Transaction.InnerTransaction, collectionName);
                var newEtag = _documentsStorage.GenerateNextEtag();
                var changeVector = _documentsStorage.GetNewChangeVector(context, newEtag);
                var lastModifiedTicks = _database.Time.GetUtcNow().Ticks;

                var local = _documentsStorage.GetDocumentOrTombstone(context, lowerId, throwOnConflict: false);
                var deletedDoc = local.Document == null && local.Tombstone != null;
                Debug.Assert(local.Document != null || local.Tombstone != null);

                var docFlags = deletedDoc ? local.Tombstone.Flags : local.Document.Flags;

                var configuration = GetRevisionsConfiguration(collectionName.Name, docFlags, deleteRevisionsWhenNoCofiguration: true);

                var result = DeleteOldRevisions(context, table, prefixSlice, collectionName, configuration, 
                    NonPersistentDocumentFlags.ByEnforceRevisionConfiguration,
                    changeVector, lastModifiedTicks, deletedDoc, skipForceCreated);

                var needToDeleteMore = result.HasMore;
                var prevRevisionsCount = result.PreviousCount;
                var currentRevisionsCount = result.Remaining;

                if (needToDeleteMore && currentRevisionsCount > 0)
                    moreWork = true;

                if (currentRevisionsCount == 0)
                {
                    var res = _documentsStorage.GetDocumentOrTombstone(context, lowerId, throwOnConflict: false);
                    // need to strip the HasRevisions flag from the document/tombstone
                    if (res.Tombstone != null)
                        _documentsStorage.Delete(context, lowerId, id, null, nonPersistentFlags: NonPersistentDocumentFlags.ByEnforceRevisionConfiguration);

                    if (res.Document != null)
                        _documentsStorage.Put(context, id, null, res.Document.Data.Clone(context),
                            nonPersistentFlags: NonPersistentDocumentFlags.ByEnforceRevisionConfiguration);
                }

                return prevRevisionsCount - currentRevisionsCount;
            }
        }

        private class EnforceRevisionConfigurationCommand : MergedTransactionCommand<DocumentsOperationContext, DocumentsTransaction>
        {
            private readonly RevisionsStorage _revisionsStorage;
            private readonly List<string> _ids;
            private readonly bool _includeForceCreatedRevisionsOnDeleteInCaseOfNoConfiguration;
            private readonly EnforceConfigurationResult _result;
            private readonly OperationCancelToken _token;

            public bool MoreWork;

            public EnforceRevisionConfigurationCommand(
                RevisionsStorage revisionsStorage,
                List<string> ids,
                EnforceConfigurationResult result,
                bool includeForceCreated,
                OperationCancelToken token)
            {
                _revisionsStorage = revisionsStorage;
                _ids = ids;
                _result = result;
                _token = token;
                _includeForceCreatedRevisionsOnDeleteInCaseOfNoConfiguration = includeForceCreated;
            }

            protected override long ExecuteCmd(DocumentsOperationContext context)
            {
                MoreWork = false;
                foreach (var id in _ids)
                {
                    _token.ThrowIfCancellationRequested();
                    _result.RemovedRevisions += (int)_revisionsStorage.EnforceConfigurationFor(context, id, _includeForceCreatedRevisionsOnDeleteInCaseOfNoConfiguration == false, ref MoreWork);
                }

                return _ids.Count;
            }

            public override IReplayableCommandDto<DocumentsOperationContext, DocumentsTransaction, MergedTransactionCommand<DocumentsOperationContext, DocumentsTransaction>> ToDto(DocumentsOperationContext context)
            {
                return new EnforceRevisionConfigurationCommandDto(_revisionsStorage, _ids, _includeForceCreatedRevisionsOnDeleteInCaseOfNoConfiguration);
            }

            private class EnforceRevisionConfigurationCommandDto : IReplayableCommandDto<DocumentsOperationContext, DocumentsTransaction, EnforceRevisionConfigurationCommand>
            {
                private readonly RevisionsStorage _revisionsStorage;
                private readonly List<string> _ids;
                private readonly bool _includeForceCreated;

                public EnforceRevisionConfigurationCommandDto(RevisionsStorage revisionsStorage, List<string> ids, bool includeForceCreated)
                {
                    _revisionsStorage = revisionsStorage;
                    _ids = ids;
                    _includeForceCreated = includeForceCreated;
                }

                public EnforceRevisionConfigurationCommand ToCommand(DocumentsOperationContext context, DocumentDatabase database)
                {
                    return new EnforceRevisionConfigurationCommand(_revisionsStorage, _ids,  new EnforceConfigurationResult(), _includeForceCreated, OperationCancelToken.None);
                }
            }
        }

        private class Parameters
        {
            public DateTime Before;
            public DateTime MinimalDate;
            public long EtagBarrier;
            public long LastScannedEtag;
            public readonly HashSet<string> ScannedIds = new HashSet<string>();
            public Action<IOperationProgress> OnProgress;
        }

        public async Task<IOperationResult> RevertRevisions(DateTime before, TimeSpan window, Action<IOperationProgress> onProgress, OperationCancelToken token)
        {
            return await RevertRevisions(before, window, onProgress, collections: null, token);
        }

        public async Task<IOperationResult> RevertRevisions(DateTime before, TimeSpan window, Action<IOperationProgress> onProgress, HashSet<string> collections, OperationCancelToken token)
        {
            var result = new RevertResult();
            var etagBarrier = _documentsStorage.GenerateNextEtag(); // every change after this etag, will _not_ be reverted.
            var minimalDate = before.Add(-window); // since the documents/revisions are not sorted by date, stop searching if we reached this date.

            if (collections == null) // revert all collections
            {
                var list = new List<Document>();
                await RevertRevisionsInternal(list, collection: null, before, minimalDate, etagBarrier, onProgress, result, token);
            }
            else
            {
                if (collections.Comparer != null && collections.Comparer.Equals(StringComparer.OrdinalIgnoreCase) == false)
                {
                    throw new InvalidOperationException("'collections' hashset must have an 'OrdinalIgnoreCase' comparer");
                }
                foreach (var collection in collections)
                {
                    var list = new List<Document>();
                    if (collection == null)
                    {
                        var msg = "Tried to revert revisions in collection that is null";
                        if (_logger.IsInfoEnabled)
                            _logger.Info(msg);
                        result.WarnAboutFailedCollection(msg);
                        continue;
                    }

                    await RevertRevisionsInternal(list, collection, before, minimalDate, etagBarrier, onProgress, result, token);
                }
            }

            return result;
        }

        private async Task RevertRevisionsInternal(List<Document> list, string collection, DateTime before, DateTime minimalDate, long etagBarrier, Action<IOperationProgress> onProgress, RevertResult result, OperationCancelToken token)
        {
            var parameters = new Parameters
            {
                Before = before,
                MinimalDate = minimalDate,
                EtagBarrier = etagBarrier,
                OnProgress = onProgress,
                LastScannedEtag = etagBarrier
            };

            // send initial progress
            parameters.OnProgress?.Invoke(result);

            var hasMore = true;
            while (hasMore)
            {
                token.Delay();

                using (_database.DocumentsStorage.ContextPool.AllocateOperationContext(out DocumentsOperationContext writeCtx))
                {
                    hasMore = PrepareRevertedRevisions(writeCtx, parameters, result, list, collection, token);
                    await WriteRevertedRevisions(list, token);
                }
            }
        }

        private async Task WriteRevertedRevisions(List<Document> list, OperationCancelToken token)
        {
            if (list.Count == 0)
                return;

            await _database.TxMerger.Enqueue(new RevertDocumentsCommand(list, token));

            list.Clear();
        }

        private bool PrepareRevertedRevisions(DocumentsOperationContext writeCtx, Parameters parameters, RevertResult result, List<Document> list, string collection, OperationCancelToken token)
        {
            using (_database.DocumentsStorage.ContextPool.AllocateOperationContext(out DocumentsOperationContext readCtx))
            using (readCtx.OpenReadTransaction())
            {
                IEnumerable<Table.TableValueHolder> tvrs = null;
                if (collection != null)
                {
                    var collectionName = _documentsStorage.GetCollection(collection, throwIfDoesNotExist: false);
                    if (collectionName == null)
                    {
                        var msg = $"Tried to revert revisions in the collection '{collection}' which does not exist";
                        if (_logger.IsInfoEnabled)
                            _logger.Info(msg);
                        result.WarnAboutFailedCollection(msg);
                        return false;
                    }
                    var tableName = collectionName.GetTableName(CollectionTableType.Revisions);
                    var revisions = readCtx.Transaction.InnerTransaction.OpenTable(RevisionsSchema, tableName);
                    if (revisions == null)
                    {
                        var msg = $"Collection '{collection}' doesn't have any revisions.";
                        if (_logger.IsInfoEnabled)
                            _logger.Info(msg);
                        result.WarnAboutFailedCollection(msg);
                        return false;
                    }

                    tvrs = revisions.SeekBackwardFrom(RevisionsSchema.FixedSizeIndexes[CollectionRevisionsEtagsSlice], parameters.LastScannedEtag);
                }
                else
                {
                    var revisions = new Table(RevisionsSchema, readCtx.Transaction.InnerTransaction);
                    tvrs = revisions.SeekBackwardFrom(RevisionsSchema.FixedSizeIndexes[AllRevisionsEtagsSlice], parameters.LastScannedEtag);
                }

                foreach (var tvr in tvrs)
                {
                    token.ThrowIfCancellationRequested();

                    var state = ShouldProcessNextRevisionId(readCtx, ref tvr.Reader, parameters, result, out var id);
                    if (state == NextRevisionIdResult.Break)
                        break;
                    if (state == NextRevisionIdResult.Continue)
                        continue;

                    RestoreRevision(readCtx, writeCtx, parameters, id, result, list);

                    if (readCtx.AllocatedMemory + writeCtx.AllocatedMemory > SizeLimitInBytes)
                    {
                        return true;
                    }
                }

                return false;
            }
        }

        private enum NextRevisionIdResult
        {
            Break,
            Continue,
            Found
        }

        private NextRevisionIdResult ShouldProcessNextRevisionId(DocumentsOperationContext context, ref TableValueReader reader, Parameters parameters, OperationResult result, out LazyStringValue id)
        {
            result.ScannedRevisions++;

            if (result.ScannedRevisions % 1024 == 0)
                parameters.OnProgress?.Invoke(result);

            id = TableValueToId(context, (int)RevisionsTable.Id, ref reader);
            var etag = TableValueToEtag((int)RevisionsTable.Etag, ref reader);
            parameters.LastScannedEtag = etag;

            if (parameters.ScannedIds.Add(id) == false)
                return NextRevisionIdResult.Continue;

            result.ScannedDocuments++;

            if (etag > parameters.EtagBarrier)
            {
                result.Warn(id, "This document wouldn't be processed, because it changed after the process started.");
                return NextRevisionIdResult.Continue;
            }

            if (_documentsStorage.ConflictsStorage.HasConflictsFor(context, id))
            {
                result.Warn(id, "The document is conflicted and wouldn't be processed.");
                return NextRevisionIdResult.Continue;
            }

            var date = TableValueToDateTime((int)RevisionsTable.LastModified, ref reader);
            if (date < parameters.MinimalDate)
                return NextRevisionIdResult.Break;

            if (result.ScannedDocuments % 1024 == 0)
                parameters.OnProgress?.Invoke(result);

            return NextRevisionIdResult.Found;
        }

        private void RestoreRevision(DocumentsOperationContext readCtx,
            DocumentsOperationContext writeCtx,
            Parameters parameters,
            LazyStringValue id,
            RevertResult result,
            List<Document> list)
        {
            var revision = GetRevisionBefore(readCtx, parameters, id, result);
            if (revision == null)
                return;

            result.RevertedDocuments++;

            revision.Data = revision.Flags.Contain(DocumentFlags.DeleteRevision) ? null : revision.Data?.Clone(writeCtx);
            revision.LowerId = writeCtx.GetLazyString(revision.LowerId);
            revision.Id = writeCtx.GetLazyString(revision.Id);

            list.Add(revision);
        }

        internal class RevertDocumentsCommand : MergedTransactionCommand<DocumentsOperationContext, DocumentsTransaction>
        {
            private readonly List<Document> _list;
            private readonly CancellationToken _token;

            public RevertDocumentsCommand(List<Document> list, OperationCancelToken token)
            {
                _list = list;
                _token = token.Token;
            }

            protected override long ExecuteCmd(DocumentsOperationContext context)
            {
                var documentsStorage = context.DocumentDatabase.DocumentsStorage;
                foreach (var document in _list)
                {
                    _token.ThrowIfCancellationRequested();
                    var flags = document.Flags.Strip(DocumentFlags.Revision | DocumentFlags.Conflicted | DocumentFlags.Resolved | DocumentFlags.FromClusterTransaction | DocumentFlags.FromReplication) | DocumentFlags.Reverted;

                    if (document.Data != null)
                    {
                        CollectionName collectionName = RemoveOldMetadataInfo(context, documentsStorage, document);
                        InsertNewMetadataInfo(context, documentsStorage, document, collectionName);

                        documentsStorage.Put(context, document.Id, null, document.Data, flags: flags);
                    }
                    else
                    {
                        using (DocumentIdWorker.GetSliceFromId(context, document.Id, out Slice lowerId))
                        {
                            documentsStorage.Delete(context, lowerId, document.Id, null, changeVector: documentsStorage.GetNewChangeVector(context).ChangeVector, newFlags: flags);
                        }
                    }
                }

                return _list.Count;
            }

            private static void InsertNewMetadataInfo(DocumentsOperationContext context, DocumentsStorage documentsStorage, Document document, CollectionName collectionName)
            {
                documentsStorage.AttachmentsStorage.PutAttachmentRevert(context, document.Id, document.Data, out bool has);
                RevertCounters(context, documentsStorage, document, collectionName);

                document.Data = RevertSnapshotFlags(context, document.Data, document.Id);
            }

            private static void RevertCounters(DocumentsOperationContext context, DocumentsStorage documentsStorage, Document document, CollectionName collectionName)
            {
                if (document.TryGetMetadata(out BlittableJsonReaderObject metadata) &&
                    metadata.TryGet(Constants.Documents.Metadata.RevisionCounters, out BlittableJsonReaderObject counters))
                {
                    var counterNames = counters.GetPropertyNames();

                    foreach (var cn in counterNames)
                    {
                        var val = counters.TryGetMember(cn, out object value);
                        documentsStorage.CountersStorage.PutCounter(context, document.Id, collectionName.Name, cn, (long)value);
                    }
                }
            }

            private static CollectionName RemoveOldMetadataInfo(DocumentsOperationContext context, DocumentsStorage documentsStorage, Document document)
            {
                documentsStorage.AttachmentsStorage.DeleteAttachmentBeforeRevert(context, document.LowerId);
                var collectionName = documentsStorage.ExtractCollectionName(context, document.Data);
                documentsStorage.CountersStorage.DeleteCountersForDocument(context, document.Id, collectionName);

                return collectionName;
            }

            public override IReplayableCommandDto<DocumentsOperationContext, DocumentsTransaction, MergedTransactionCommand<DocumentsOperationContext, DocumentsTransaction>> ToDto(DocumentsOperationContext context)
            {
                return new RevertDocumentsCommandDto(_list);
            }
        }

        internal class RevertDocumentsCommandDto : IReplayableCommandDto<DocumentsOperationContext, DocumentsTransaction, RevertDocumentsCommand>
        {
            public readonly List<Document> List;

            public RevertDocumentsCommandDto(List<Document> list)
            {
                List = list;
            }

            public RevertDocumentsCommand ToCommand(DocumentsOperationContext context, DocumentDatabase database)
            {
                return new RevertDocumentsCommand(List, OperationCancelToken.None);
            }
        }

        public long GetRevisionsCount(DocumentsOperationContext context, string id)
        {
            using (DocumentIdWorker.GetSliceFromId(context, id, out Slice lowerId))
            using (GetKeyPrefix(context, lowerId, out Slice prefixSlice))
            {
                return GetRevisionsCount(context, prefixSlice);
            }
        }

        public long GetRevisionsCount(DocumentsOperationContext context, Slice id)
        {
            var count = CountOfRevisions(context, id);
            return count;
        }

        public (Document[] Revisions, long Count) GetRevisions(DocumentsOperationContext context, string id, long start, long take)
        {
            using (DocumentIdWorker.GetSliceFromId(context, id, out Slice lowerId))
            using (GetKeyPrefix(context, lowerId, out Slice prefixSlice))
            using (GetLastKey(context, lowerId, out Slice lastKey))
            {
                var revisions = GetRevisions(context, prefixSlice, lastKey, start, take).ToArray();
                var count = CountOfRevisions(context, prefixSlice);
                return (revisions, count);
            }
        }

        private IEnumerable<Document> GetRevisions(DocumentsOperationContext context, Slice prefixSlice, Slice lastKey, long start, long take)
        {
            var table = new Table(RevisionsSchema, context.Transaction.InnerTransaction);
            foreach (var tvr in table.SeekBackwardFrom(RevisionsSchema.Indexes[IdAndEtagSlice], prefixSlice, lastKey, start))
            {
                if (take-- <= 0)
                    yield break;

                var document = TableValueToRevision(context, ref tvr.Result.Reader);
                yield return document;
            }
        }

        public void GetLatestRevisionsBinEntry(DocumentsOperationContext context, long startEtag, out string latestChangeVector)
        {
            latestChangeVector = null;
            foreach (var entry in GetRevisionsBinEntries(context, startEtag, 1))
            {
                latestChangeVector = entry.ChangeVector;
            }
        }

        public IEnumerable<Document> GetRevisionsBinEntries(DocumentsOperationContext context, long skip, long take)
        {
            var table = new Table(RevisionsSchema, context.Transaction.InnerTransaction);

            foreach (var tvr in table.SeekBackwardFrom(RevisionsSchema.Indexes[DeleteRevisionEtagSlice], null, Slices.AfterAllKeys, skip))
            {
                if (take-- <= 0)
                    yield break;

                var etag = TableValueToEtag((int)RevisionsTable.DeletedEtag, ref tvr.Result.Reader);
                if (etag == NotDeletedRevisionMarker)
                    yield break;

                using (TableValueToSlice(context, (int)RevisionsTable.LowerId, ref tvr.Result.Reader, out Slice lowerId))
                {
                    if (IsRevisionsBinEntry(context, table, lowerId, etag) == false)
                        continue;
                }

                yield return TableValueToRevision(context, ref tvr.Result.Reader);
            }
        }

        private bool IsRevisionsBinEntry(DocumentsOperationContext context, Table table, Slice lowerId, long revisionsBinEntryEtag)
        {
            using (GetKeyPrefix(context, lowerId, out Slice prefixSlice))
            using (GetLastKey(context, lowerId, out Slice lastKey))
            {
                var tvr = table.SeekOneBackwardFrom(RevisionsSchema.Indexes[IdAndEtagSlice], prefixSlice, lastKey);
                if (tvr == null)
                {
                    Debug.Assert(false, "Cannot happen.");
                    return true;
                }

                var etag = TableValueToEtag((int)RevisionsTable.Etag, ref tvr.Reader);
                var flags = TableValueToFlags((int)RevisionsTable.Flags, ref tvr.Reader);
                Debug.Assert(revisionsBinEntryEtag <= etag, $"Revisions bin entry for '{lowerId}' etag candidate ({etag}) cannot meet a bigger etag ({revisionsBinEntryEtag}).");
                return (flags & DocumentFlags.DeleteRevision) == DocumentFlags.DeleteRevision && revisionsBinEntryEtag >= etag;
            }
        }

        public Document GetRevision(DocumentsOperationContext context, string changeVector)
        {
            var table = new Table(RevisionsSchema, context.Transaction.InnerTransaction);

            using (Slice.From(context.Allocator, changeVector, out var cv))
            {
                if (table.ReadByKey(cv, out TableValueReader tvr) == false)
                    return null;
                return TableValueToRevision(context, ref tvr);
            }
        }

        public IEnumerable<Document> GetRevisionsFrom(DocumentsOperationContext context, long etag, long take, DocumentFields fields = DocumentFields.All)
        {
            var table = new Table(RevisionsSchema, context.Transaction.InnerTransaction);

            foreach (var tvr in table.SeekForwardFrom(RevisionsSchema.FixedSizeIndexes[AllRevisionsEtagsSlice], etag, 0))
            {
                if (take-- <= 0)
                    yield break;

                var document = TableValueToRevision(context, ref tvr.Reader, fields);
                yield return document;
            }
        }

        public IEnumerable<Document> GetRevisionsFrom(DocumentsOperationContext context, string collection, long etag, long take, DocumentFields fields = DocumentFields.All)
        {
            var collectionName = _documentsStorage.GetCollection(collection, throwIfDoesNotExist: false);
            if (collectionName == null)
                yield break;

            var tableName = collectionName.GetTableName(CollectionTableType.Revisions);
            var table = context.Transaction.InnerTransaction.OpenTable(RevisionsSchema, tableName);
            if (table == null)
                yield break;

            foreach (var tvr in table.SeekForwardFrom(RevisionsSchema.FixedSizeIndexes[CollectionRevisionsEtagsSlice], etag, 0))
            {
                if (take-- <= 0)
                    yield break;

                var document = TableValueToRevision(context, ref tvr.Reader, fields);
                yield return document;
            }
        }

        public long GetLastRevisionEtag(DocumentsOperationContext context, string collection)
        {
            Table.TableValueHolder result = null;
            if (LastRevision(context, collection, ref result) == false)
                return 0;

            return TableValueToEtag((int)RevisionsTable.Etag, ref result.Reader);
        }

        private bool LastRevision(DocumentsOperationContext context, string collection, ref Table.TableValueHolder result)
        {
            var collectionName = _documentsStorage.GetCollection(collection, throwIfDoesNotExist: false);
            if (collectionName == null)
                return false;

            var tableName = collectionName.GetTableName(CollectionTableType.Revisions);
            var table = context.Transaction.InnerTransaction.OpenTable(RevisionsSchema, tableName);
            // ReSharper disable once UseNullPropagation
            if (table == null)
                return false;

            result = table.ReadLast(RevisionsSchema.FixedSizeIndexes[CollectionRevisionsEtagsSlice]);
            if (result == null)
                return false;

            return true;
        }

        public IEnumerable<(Document Previous, Document Current)> GetCurrentAndPreviousRevisionsForSubscriptionsFrom(
            DocumentsOperationContext context,
            long etag,
            long start,
            long take)
        {
            var table = new Table(RevisionsSchema, context.Transaction.InnerTransaction);

            var iterator = table.SeekForwardFrom(RevisionsSchema.FixedSizeIndexes[AllRevisionsEtagsSlice], etag, start);

            return GetCurrentAndPreviousRevisionsFrom(context, iterator, table, take);
        }

        public IEnumerable<(Document Previous, Document Current)> GetCurrentAndPreviousRevisionsForSubscriptionsFrom(
            DocumentsOperationContext context,
            CollectionName collectionName,
            long etag,
            long take)
        {
            var tableName = collectionName.GetTableName(CollectionTableType.Revisions);
            var table = context.Transaction.InnerTransaction.OpenTable(RevisionsSchema, tableName);

            var iterator = table?.SeekForwardFrom(RevisionsSchema.FixedSizeIndexes[CollectionRevisionsEtagsSlice], etag, 0);

            return GetCurrentAndPreviousRevisionsFrom(context, iterator, table, take);
        }

        private IEnumerable<(Document Previous, Document Current)> GetCurrentAndPreviousRevisionsFrom(
            DocumentsOperationContext context,
            IEnumerable<Table.TableValueHolder> iterator,
            Table table,
            long take)
        {
            if (table == null)
                yield break;

            if (iterator == null)
                yield break;

            var docsSchemaIndex = _documentsStorage.RevisionsStorage.RevisionsSchema.Indexes[IdAndEtagSlice];

            foreach (var tvr in iterator)
            {
                if (take-- <= 0)
                    break;
                var current = TableValueToRevision(context, ref tvr.Reader);

                using (docsSchemaIndex.GetValue(context.Allocator, ref tvr.Reader, out var idAndEtag))
                using (Slice.External(context.Allocator, idAndEtag, idAndEtag.Size - sizeof(long), out var prefix))
                {
                    bool hasPrevious = false;
                    foreach (var prevTvr in table.SeekBackwardFrom(docsSchemaIndex, prefix, idAndEtag, 1))
                    {
                        var previous = TableValueToRevision(context, ref prevTvr.Result.Reader);

                        yield return (previous, current);
                        hasPrevious = true;
                        break;
                    }
                    if (hasPrevious)
                        continue;
                }

                yield return (null, current);
            }
        }

        internal static unsafe Document TableValueToRevision(JsonOperationContext context, ref TableValueReader tvr, DocumentFields fields = DocumentFields.All)
        {
            if (fields == DocumentFields.All)
            {
                return new Document
                {
                    StorageId = tvr.Id,
                    LowerId = TableValueToString(context, (int)RevisionsTable.LowerId, ref tvr),
                    Id = TableValueToId(context, (int)RevisionsTable.Id, ref tvr),
                    Etag = TableValueToEtag((int)RevisionsTable.Etag, ref tvr),
                    LastModified = TableValueToDateTime((int)RevisionsTable.LastModified, ref tvr),
                    Flags = TableValueToFlags((int)RevisionsTable.Flags, ref tvr),
                    TransactionMarker = TableValueToShort((int)RevisionsTable.TransactionMarker, nameof(RevisionsTable.TransactionMarker), ref tvr),
                    ChangeVector = TableValueToChangeVector(context, (int)RevisionsTable.ChangeVector, ref tvr),
                    Data = new BlittableJsonReaderObject(tvr.Read((int)RevisionsTable.Document, out var size), size, context)
                };
            }

            return ParseRevisionPartial(context, ref tvr, fields);
        }

        private static unsafe Document ParseRevisionPartial(JsonOperationContext context, ref TableValueReader tvr, DocumentFields fields)
        {
            var result = new Document();

            if (fields.Contain(DocumentFields.LowerId))
                result.LowerId = TableValueToString(context, (int)RevisionsTable.LowerId, ref tvr);

            if (fields.Contain(DocumentFields.Id))
                result.Id = TableValueToId(context, (int)RevisionsTable.Id, ref tvr);

            if (fields.Contain(DocumentFields.Data))
                result.Data = new BlittableJsonReaderObject(tvr.Read((int)RevisionsTable.Document, out var size), size, context);

            if (fields.Contain(DocumentFields.ChangeVector))
                result.ChangeVector = TableValueToChangeVector(context, (int)RevisionsTable.ChangeVector, ref tvr);

            result.Etag = TableValueToEtag((int)RevisionsTable.Etag, ref tvr);
            result.LastModified = TableValueToDateTime((int)RevisionsTable.LastModified, ref tvr);
            result.Flags = TableValueToFlags((int)RevisionsTable.Flags, ref tvr);
            result.StorageId = tvr.Id;
            result.TransactionMarker = TableValueToShort((int)RevisionsTable.TransactionMarker, nameof(RevisionsTable.TransactionMarker), ref tvr);

            return result;
        }

        public static unsafe Document ParseRawDataSectionRevisionWithValidation(JsonOperationContext context, ref TableValueReader tvr, int expectedSize, out long etag)
        {
            var ptr = tvr.Read((int)RevisionsTable.Document, out var size);
            if (size > expectedSize || size <= 0)
                throw new ArgumentException("Data size is invalid, possible corruption when parsing BlittableJsonReaderObject", nameof(size));

            var result = new Document
            {
                StorageId = tvr.Id,
                LowerId = TableValueToString(context, (int)RevisionsTable.LowerId, ref tvr),
                Id = TableValueToId(context, (int)RevisionsTable.Id, ref tvr),
                Etag = etag = TableValueToEtag((int)RevisionsTable.Etag, ref tvr),
                Data = new BlittableJsonReaderObject(ptr, size, context),
                LastModified = TableValueToDateTime((int)RevisionsTable.LastModified, ref tvr),
                Flags = TableValueToFlags((int)RevisionsTable.Flags, ref tvr),
                TransactionMarker = *(short*)tvr.Read((int)RevisionsTable.TransactionMarker, out size),
                ChangeVector = TableValueToChangeVector(context, (int)RevisionsTable.ChangeVector, ref tvr)
            };

            if (size != sizeof(short))
                throw new ArgumentException("TransactionMarker size is invalid, possible corruption when parsing BlittableJsonReaderObject", nameof(size));

            return result;
        }

        private unsafe ByteStringContext.ExternalScope GetResolvedSlice(DocumentsOperationContext context, DateTime date, out Slice slice)
        {
            var size = sizeof(int) + sizeof(long);
            var mem = context.GetMemory(size);
            var flag = (int)DocumentFlags.Resolved;
            Memory.Copy(mem.Address, (byte*)&flag, sizeof(int));
            var ticks = Bits.SwapBytes(date.Ticks);
            Memory.Copy(mem.Address + sizeof(int), (byte*)&ticks, sizeof(long));
            return Slice.External(context.Allocator, mem.Address, size, out slice);
        }

        public IEnumerable<Document> GetResolvedDocumentsSince(DocumentsOperationContext context, DateTime since, long take = 1024)
        {
            var table = new Table(RevisionsSchema, context.Transaction.InnerTransaction);
            using (GetResolvedSlice(context, since, out var slice))
            {
                foreach (var item in table.SeekForwardFrom(RevisionsSchema.Indexes[ResolvedFlagByEtagSlice], slice, 0))
                {
                    if (take == 0)
                    {
                        yield break;
                    }
                    take--;
                    yield return TableValueToRevision(context, ref item.Result.Reader);
                }
            }
        }

        public long GetNumberOfRevisionDocuments(DocumentsOperationContext context)
        {
            var table = new Table(RevisionsSchema, context.Transaction.InnerTransaction);
            return table.GetNumberOfEntriesFor(RevisionsSchema.FixedSizeIndexes[AllRevisionsEtagsSlice]);
        }

    }
}<|MERGE_RESOLUTION|>--- conflicted
+++ resolved
@@ -6,10 +6,7 @@
 using System.Runtime.CompilerServices;
 using System.Threading;
 using System.Threading.Tasks;
-<<<<<<< HEAD
 using JetBrains.Annotations;
-=======
->>>>>>> b729d33d
 using Raven.Client.Documents.Operations;
 using Raven.Client.Documents.Operations.Revisions;
 using Raven.Client.ServerWide;
@@ -538,27 +535,16 @@
             return document;
         }
 
-<<<<<<< HEAD
-        [MethodImpl(MethodImplOptions.AggressiveInlining)]
-        private void DeleteOldRevisions(DocumentsOperationContext context, Table table, Slice lowerId, CollectionName collectionName,
-            RevisionsCollectionConfiguration configuration, NonPersistentDocumentFlags nonPersistentFlags, ChangeVector changeVector, long lastModifiedTicks)
-=======
         public class DeleteOldRevisionsResult
->>>>>>> b729d33d
         {
             public bool HasMore;
             public long PreviousCount;
             public long Remaining;
         }
 
-<<<<<<< HEAD
-        private bool DeleteOldRevisions(DocumentsOperationContext context, Table table, Slice prefixSlice, CollectionName collectionName,
-            RevisionsCollectionConfiguration configuration, long revisionsCount, NonPersistentDocumentFlags nonPersistentFlags, ChangeVector changeVector, long lastModifiedTicks)
-=======
         private DeleteOldRevisionsResult DeleteOldRevisions(DocumentsOperationContext context, Table table, Slice prefixSlice, CollectionName collectionName,
-            RevisionsCollectionConfiguration configuration, NonPersistentDocumentFlags nonPersistentFlags, string changeVector, long lastModifiedTicks,
+            RevisionsCollectionConfiguration configuration, NonPersistentDocumentFlags nonPersistentFlags, ChangeVector changeVector, long lastModifiedTicks,
             bool documentDeleted, bool skipForceCreated)
->>>>>>> b729d33d
         {
             var result = new DeleteOldRevisionsResult();
             result.PreviousCount = GetRevisionsCount(context, prefixSlice);
@@ -596,11 +582,7 @@
             return result;
         }
 
-<<<<<<< HEAD
-        public void DeleteRevisionsFor(DocumentsOperationContext context, string id, long? maximumRevisionsToDeleteUponDocumentUpdate = long.MaxValue, DocumentFlags flags = DocumentFlags.None)
-=======
         public void DeleteAllRevisionsFor(DocumentsOperationContext context, string id, bool skipForceCreated, ref bool moreWork)
->>>>>>> b729d33d
         {
             using (DocumentIdWorker.GetSliceFromId(context, id, out Slice lowerId))
             using (GetKeyPrefix(context, lowerId, out Slice prefixSlice))
@@ -622,10 +604,6 @@
                 var maxDeletesUponUpdate = configuration.MaximumRevisionsToDeleteUponDocumentUpdate;
 
                 var lastModifiedTicks = _database.Time.GetUtcNow().Ticks;
-<<<<<<< HEAD
-                DeleteRevisions(context, table, prefixSlice, collectionName, maximumRevisionsToDeleteUponDocumentUpdate ?? long.MaxValue, null, changeVector, lastModifiedTicks, flags);
-                DeleteCountOfRevisions(context, prefixSlice);
-=======
                 var result = new DeleteOldRevisionsResult();
                 var revisionsToDelete = GetAllRevisions(context, table, prefixSlice, maxDeletesUponUpdate, skipForceCreated, result);
                 var deleted = DeleteRevisionsInternal(context, table, collectionName, changeVector, lastModifiedTicks, revisionsToDelete);
@@ -666,7 +644,6 @@
                     changeVector, lastModifiedTicks, fromDelete, skipForceCreated: false);
 
                 return result.Remaining;
->>>>>>> b729d33d
             }
         }
 
@@ -724,17 +701,12 @@
             }
         }
 
-<<<<<<< HEAD
-        private long DeleteRevisions(DocumentsOperationContext context, Table table, Slice prefixSlice, CollectionName collectionName,
-            long numberOfRevisionsToDelete, TimeSpan? minimumTimeToKeep, ChangeVector changeVector, long lastModifiedTicks, DocumentFlags flags = DocumentFlags.None)
-=======
         private IEnumerable<Document> GetRevisionsForCollectionOrDefault(
             DocumentsOperationContext context, Table table,
             Slice prefixSlice,
             RevisionsCollectionConfiguration configuration,
             long revisionsCount,
             DeleteOldRevisionsResult result)
->>>>>>> b729d33d
         {
             result.HasMore = false;
             var deleted = 0L;
@@ -791,17 +763,6 @@
                     yield return revision;
                     deleted++;
 
-<<<<<<< HEAD
-                        using (CreateRevisionTombstoneKeySlice(context, prefixSlice, revision.ChangeVector, out var changeVectorSlice, out var keySlice))
-                        {
-                            CreateTombstone(context, keySlice, revision.Etag, collectionName, changeVector.Version, lastModifiedTicks, flags);
-
-                            maxEtagDeleted = Math.Max(maxEtagDeleted, revision.Etag);
-                            if ((revision.Flags & DocumentFlags.HasAttachments) == DocumentFlags.HasAttachments)
-                            {
-                                _documentsStorage.AttachmentsStorage.DeleteRevisionAttachments(context, revision, changeVector, lastModifiedTicks, flags);
-                            }
-=======
                     ended = false;
                     break;
                 }
@@ -809,18 +770,14 @@
                 if (ended)
                     break;
             }
->>>>>>> b729d33d
 
             Debug.Assert(numberOfRevisionsToDelete >= deleted);
             result.HasMore = hasMaxUponUpdate && deleted == numberOfRevisionsToDelete; // we use maxUponUpdate and we are not in the last delete
                                                                                        // (in the last delete we probably deletes the initialRevisionsCount%maxUponUpdate, which is probably less then maxUponUpdate).
         }
 
-<<<<<<< HEAD
-                            writeTable.DeleteByKey(changeVectorSlice);
-=======
         private long DeleteRevisionsInternal(DocumentsOperationContext context, Table table, CollectionName collectionName,
-            string changeVector, long lastModifiedTicks, 
+            ChangeVector changeVector, long lastModifiedTicks, 
             IEnumerable<Document> revisionsToRemove)
         {
             var writeTables = new Dictionary<string, Table>();
@@ -829,7 +786,8 @@
 
             foreach (var revision in revisionsToRemove)
             {
-                using (Slice.From(context.Allocator, revision.ChangeVector, out var keySlice))
+                using (DocumentIdWorker.GetSliceFromId(context, revision.LowerId, out var prefixSlice))
+                using (CreateRevisionTombstoneKeySlice(context, prefixSlice, revision.ChangeVector, out var changeVectorSlice, out var keySlice))
                 {
                     CreateTombstone(context, keySlice, revision.Etag, collectionName, changeVector, lastModifiedTicks);
 
@@ -854,11 +812,10 @@
                         {
                             writeTable = EnsureRevisionTableCreated(context.Transaction.InnerTransaction, collection);
                             writeTables[collection.Name] = writeTable;
->>>>>>> b729d33d
                         }
                     }
 
-                    writeTable.DeleteByKey(keySlice);
+                    writeTable.DeleteByKey(changeVectorSlice);
                 }
 
                 deleted++;
