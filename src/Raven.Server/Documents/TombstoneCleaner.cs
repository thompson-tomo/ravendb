--- conflicted
+++ resolved
@@ -221,13 +221,7 @@
 
             public long NumberOfTombstonesDeleted { get; private set; }
 
-<<<<<<< HEAD
-            public override bool UpdateAccessTime => false;
-
             public DeleteTombstonesCommand(Dictionary<string, StateHolder> tombstones, long minAllDocsEtag, long minAllTimeSeriesEtag, long numberOfTombstonesToDeleteInBatch, DocumentDatabase database, Logger logger)
-=======
-            public DeleteTombstonesCommand(Dictionary<string, (string Component, long Value)> tombstones, long minAllDocsEtag, long numberOfTombstonesToDeleteInBatch, DocumentDatabase database, Logger logger)
->>>>>>> b2c9be21
             {
                 _tombstones = tombstones ?? throw new ArgumentNullException(nameof(tombstones));
                 _minAllDocsEtag = minAllDocsEtag;
