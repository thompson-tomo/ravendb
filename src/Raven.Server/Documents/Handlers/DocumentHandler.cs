﻿// -----------------------------------------------------------------------
//  <copyright file="DocumentHandler.cs" company="Hibernating Rhinos LTD">
//      Copyright (c) Hibernating Rhinos LTD. All rights reserved.
//  </copyright>
// -----------------------------------------------------------------------

using System;
using System.Collections.Generic;
using System.Diagnostics;
using System.Globalization;
using System.IO;
using System.Linq;
using System.Net;
using System.Runtime.ExceptionServices;
using System.Threading.Tasks;
using Raven.Client.Documents.Changes;
using Raven.Client.Documents.Commands;
using Raven.Client.Documents.Commands.Batches;
using Raven.Client.Documents.Operations;
using Raven.Client.Documents.Operations.Attachments;
using Raven.Client.Documents.Operations.CompareExchange;
using Raven.Client.Documents.Operations.Counters;
using Raven.Client.Documents.Operations.TimeSeries;
using Raven.Client.Documents.Session.Loaders;
using Raven.Client.Exceptions;
using Raven.Client.Http;
using Raven.Server.Documents.Includes;
using Raven.Server.Documents.Patch;
using Raven.Server.Documents.Queries.Revisions;
using Raven.Server.Json;
using Raven.Server.NotificationCenter.Notifications.Details;
using Raven.Server.Routing;
using Raven.Server.ServerWide.Context;
using Raven.Server.TrafficWatch;
using Sparrow;
using Sparrow.Extensions;
using Sparrow.Json;
using Sparrow.Json.Parsing;
using Sparrow.Server;
using Sparrow.Utils;
using Voron;
using Constants = Raven.Client.Constants;
using DeleteDocumentCommand = Raven.Server.Documents.TransactionCommands.DeleteDocumentCommand;
using PatchRequest = Raven.Server.Documents.Patch.PatchRequest;

namespace Raven.Server.Documents.Handlers
{
    public class DocumentHandler : DatabaseRequestHandler
    {
        [RavenAction("/databases/*/docs", "HEAD", AuthorizationStatus.ValidUser, EndpointType.Read)]
        public Task Head()
        {
            var id = GetQueryStringValueAndAssertIfSingleAndNotEmpty("id");
            var changeVector = GetStringFromHeaders("If-None-Match");

            using (ContextPool.AllocateOperationContext(out DocumentsOperationContext context))
            using (context.OpenReadTransaction())
            {
                var document = Database.DocumentsStorage.Get(context, id, DocumentFields.ChangeVector);
                if (document == null)
                    HttpContext.Response.StatusCode = (int)HttpStatusCode.NotFound;
                else
                {
                    if (changeVector == document.ChangeVector)
                        HttpContext.Response.StatusCode = (int)HttpStatusCode.NotModified;
                    else
                        HttpContext.Response.Headers[Constants.Headers.Etag] = "\"" + document.ChangeVector + "\"";
                }

                return Task.CompletedTask;
            }
        }

        [RavenAction("/databases/*/docs/size", "GET", AuthorizationStatus.ValidUser, EndpointType.Read)]
        public async Task GetDocSize()
        {
            var id = GetQueryStringValueAndAssertIfSingleAndNotEmpty("id");

            using (ContextPool.AllocateOperationContext(out DocumentsOperationContext context))
            using (context.OpenReadTransaction())
            {
                var document = Database.DocumentsStorage.GetDocumentMetrics(context, id);
                if (document == null)
                {
                    HttpContext.Response.StatusCode = (int)HttpStatusCode.NotFound;
                    return;
                }

                HttpContext.Response.StatusCode = (int)HttpStatusCode.OK;

                var documentSizeDetails = new DocumentSizeDetails
                {
                    DocId = id,
                    ActualSize = document.Value.ActualSize,
                    HumaneActualSize = Sizes.Humane(document.Value.ActualSize),
                    AllocatedSize = document.Value.AllocatedSize,
                    HumaneAllocatedSize = Sizes.Humane(document.Value.AllocatedSize)
                };

                await using (var writer = new AsyncBlittableJsonTextWriter(context, ResponseBodyStream()))
                {
                    context.Write(writer, documentSizeDetails.ToJson());
                }
            }
        }

        [RavenAction("/databases/*/docs", "GET", AuthorizationStatus.ValidUser, EndpointType.Read)]
        public async Task Get()
        {
            var ids = GetStringValuesQueryString("id", required: false);
            var metadataOnly = GetBoolValueQueryString("metadataOnly", required: false) ?? false;

            using (ContextPool.AllocateOperationContext(out DocumentsOperationContext context))
            using (context.OpenReadTransaction())
            {
                if (ids.Count > 0)
                    await GetDocumentsByIdAsync(context, ids, metadataOnly);
                else
                    await GetDocumentsAsync(context, metadataOnly);

                if (TrafficWatchManager.HasRegisteredClients)
                    AddStringToHttpContext(ids.ToString(), TrafficWatchChangeType.Documents);
            }
        }

        [RavenAction("/databases/*/docs", "POST", AuthorizationStatus.ValidUser, EndpointType.Read, DisableOnCpuCreditsExhaustion = true)]
        public async Task PostGet()
        {
            var metadataOnly = GetBoolValueQueryString("metadataOnly", required: false) ?? false;

            using (ContextPool.AllocateOperationContext(out DocumentsOperationContext context))
            {
                var docs = await context.ReadForMemoryAsync(RequestBodyStream(), "docs");
                if (docs.TryGet("Ids", out BlittableJsonReaderArray array) == false)
                    ThrowRequiredPropertyNameInRequest("Ids");

                var ids = new string[array.Length];
                for (int i = 0; i < array.Length; i++)
                {
                    ids[i] = array.GetStringByIndex(i);
                }

                context.OpenReadTransaction();

                // init here so it can be passed to TW
                var idsStringValues = new Microsoft.Extensions.Primitives.StringValues(ids);

                if (TrafficWatchManager.HasRegisteredClients)
                    AddStringToHttpContext(idsStringValues.ToString(), TrafficWatchChangeType.Documents);

                await GetDocumentsByIdAsync(context, idsStringValues, metadataOnly);
            }
        }

        private async Task GetDocumentsAsync(DocumentsOperationContext context, bool metadataOnly)
        {
            var sw = Stopwatch.StartNew();

            // everything here operates on all docs
            var databaseChangeVector = DocumentsStorage.GetDatabaseChangeVector(context);

            if (GetStringFromHeaders("If-None-Match") == databaseChangeVector)
            {
                HttpContext.Response.StatusCode = (int)HttpStatusCode.NotModified;
                return;
            }
            HttpContext.Response.Headers["ETag"] = "\"" + databaseChangeVector + "\"";

            var etag = GetLongQueryString("etag", false);
            var start = GetStart();
            var pageSize = GetPageSize();
            var isStartsWith = HttpContext.Request.Query.ContainsKey("startsWith");

            IEnumerable<Document> documents;
            if (etag != null)
            {
                documents = Database.DocumentsStorage.GetDocumentsFrom(context, etag.Value, start, pageSize);
            }
            else if (isStartsWith)
            {
                documents = Database.DocumentsStorage.GetDocumentsStartingWith(context,
                     HttpContext.Request.Query["startsWith"],
                     HttpContext.Request.Query["matches"],
                     HttpContext.Request.Query["exclude"],
                     HttpContext.Request.Query["startAfter"],
                     start,
                     pageSize);
            }
            else // recent docs
            {
                documents = Database.DocumentsStorage.GetDocumentsInReverseEtagOrder(context, start, pageSize);
            }

            long numberOfResults;
            long totalDocumentsSizeInBytes;

            await using (var writer = new AsyncBlittableJsonTextWriter(context, ResponseBodyStream()))
            {
                writer.WriteStartObject();
                writer.WritePropertyName("Results");

                (numberOfResults, totalDocumentsSizeInBytes) = await writer.WriteDocumentsAsync(context, documents, metadataOnly, Database.DatabaseShutdown);

                writer.WriteEndObject();
            }

            AddPagingPerformanceHint(PagingOperationType.Documents, isStartsWith ? nameof(DocumentsStorage.GetDocumentsStartingWith) : nameof(GetDocumentsAsync), HttpContext.Request.QueryString.Value, numberOfResults, pageSize, sw.ElapsedMilliseconds, totalDocumentsSizeInBytes);
        }

        private async Task GetDocumentsByIdAsync(DocumentsOperationContext context, Microsoft.Extensions.Primitives.StringValues ids, bool metadataOnly)
        {
            var sw = Stopwatch.StartNew();

            var includePaths = GetStringValuesQueryString("include", required: false);
            var documents = new List<Document>(ids.Count);
            var includes = new List<Document>(includePaths.Count * ids.Count);
            var includeDocs = new IncludeDocumentsCommand(Database.DocumentsStorage, context, includePaths, isProjection: false);
            GetCountersQueryString(Database, context, out var includeCounters);
            
            GetRevisionsQueryString(Database, context, out var includeRevisions);

            GetTimeSeriesQueryString(Database, context, out var includeTimeSeries);

            GetCompareExchangeValueQueryString(Database, out var includeCompareExchangeValues);

            using (includeCompareExchangeValues)
            {
                foreach (var id in ids)
                {
                    Document document = null;
                    if (string.IsNullOrEmpty(id) == false)
                    {
                        document = Database.DocumentsStorage.Get(context, id);
                    }

                    if (document == null && ids.Count == 1)
                    {
<<<<<<< HEAD
                     HttpContext.Response.StatusCode = GetStringFromHeaders("If-None-Match") == HttpCache.NotFoundResponse
                        ?(int)HttpStatusCode.NotModified
                        :(int)HttpStatusCode.NotFound;
=======
                        HttpContext.Response.StatusCode = GetStringFromHeaders("If-None-Match") == HttpCache.NotFoundResponse
                            ? (int)HttpStatusCode.NotModified
                            : (int)HttpStatusCode.NotFound;
>>>>>>> 56fdeb89
                        return;
                    }

                    documents.Add(document);
                    includeDocs.Gather(document);
                    includeCounters?.Fill(document);
                    includeRevisions?.Fill(document);
                    includeTimeSeries?.Fill(document);
                    includeCompareExchangeValues?.Gather(document);
                }

                includeDocs.Fill(includes);
                includeCompareExchangeValues?.Materialize();

                var actualEtag = ComputeHttpEtags.ComputeEtagForDocuments(documents, includes, includeCounters, includeTimeSeries, includeCompareExchangeValues);

                var etag = GetStringFromHeaders("If-None-Match");
                if (etag == actualEtag)
                {
                    HttpContext.Response.StatusCode = (int)HttpStatusCode.NotModified;
                    return;
                }

                HttpContext.Response.Headers[Constants.Headers.Etag] = "\"" + actualEtag + "\"";

<<<<<<< HEAD
                var numberOfResults = await WriteDocumentsJsonAsync(context, metadataOnly, documents, includes, includeCounters?.Results, includeRevisions?.RevisionsChangeVectorResults, includeRevisions?.IdByRevisionsByDateTimeResults, includeTimeSeries?.Results,
=======
                var (numberOfResults, totalDocumentsSizeInBytes) = await WriteDocumentsJsonAsync(context, metadataOnly, documents, includes, includeCounters?.Results, includeTimeSeries?.Results,
>>>>>>> 56fdeb89
                    includeCompareExchangeValues?.Results);

                AddPagingPerformanceHint(PagingOperationType.Documents, nameof(GetDocumentsByIdAsync), HttpContext.Request.QueryString.Value, numberOfResults,
                    documents.Count, sw.ElapsedMilliseconds, totalDocumentsSizeInBytes);
            }
        }

        private void GetCompareExchangeValueQueryString(DocumentDatabase database, out IncludeCompareExchangeValuesCommand includeCompareExchangeValues)
        {
            includeCompareExchangeValues = null;

            var compareExchangeValues = GetStringValuesQueryString("cmpxchg", required: false);
            if (compareExchangeValues.Count == 0)
                return;

            includeCompareExchangeValues = IncludeCompareExchangeValuesCommand.InternalScope(database, compareExchangeValues);
        }

        private void GetCountersQueryString(DocumentDatabase database, DocumentsOperationContext context, out IncludeCountersCommand includeCounters)
        {
            includeCounters = null;

            var counters = GetStringValuesQueryString("counter", required: false);
            if (counters.Count == 0)
                return;

            if (counters.Count == 1 &&
                counters[0] == Constants.Counters.All)
            {
                counters = new string[0];
            }

            includeCounters = new IncludeCountersCommand(database, context, counters);
        }
        
        private void GetRevisionsQueryString(DocumentDatabase database, DocumentsOperationContext context, out IncludeRevisionsCommand includeRevisions)
        {
            includeRevisions = null;
            
            var rif = new RevisionIncludeField();
            var revisionsByChangeVectors = GetStringValuesQueryString("revisions", required: false);
            var revisionByDateTimeBefore = GetStringValuesQueryString("revisionsBefore", required: false);
            
            if (revisionsByChangeVectors.Count == 0 && revisionByDateTimeBefore.Count == 0)
                return;

            if (DateTime.TryParseExact(revisionByDateTimeBefore.ToString(), DefaultFormat.DateTimeFormatsToRead, CultureInfo.InvariantCulture,DateTimeStyles.AssumeUniversal, out var dateTime))
                rif.RevisionsBeforeDateTime = dateTime.ToUniversalTime();
            
            foreach (var changeVector in revisionsByChangeVectors)
                rif.RevisionsChangeVectorsPaths.Add(changeVector);

            includeRevisions = new IncludeRevisionsCommand(database, context, rif);
        }

        private void GetTimeSeriesQueryString(DocumentDatabase database, DocumentsOperationContext context, out IncludeTimeSeriesCommand includeTimeSeries)
        {
            includeTimeSeries = null;

            var timeSeriesNames = GetStringValuesQueryString("timeseries", required: false);
            var timeSeriesTimeNames = GetStringValuesQueryString("timeseriestime", required: false);
            var timeSeriesCountNames = GetStringValuesQueryString("timeseriescount", required: false);
            if (timeSeriesNames.Count == 0 && timeSeriesTimeNames.Count == 0 && timeSeriesCountNames.Count == 0)
                return;

            if (timeSeriesNames.Count > 1 && timeSeriesNames.Contains(Constants.TimeSeries.All))
                throw new InvalidOperationException($"Cannot have more than one include on '{Constants.TimeSeries.All}'.");
            if (timeSeriesTimeNames.Count > 1 && timeSeriesTimeNames.Contains(Constants.TimeSeries.All))
                throw new InvalidOperationException($"Cannot have more than one include on '{Constants.TimeSeries.All}'.");
            if (timeSeriesCountNames.Count > 1 && timeSeriesCountNames.Contains(Constants.TimeSeries.All))
                throw new InvalidOperationException($"Cannot have more than one include on '{Constants.TimeSeries.All}'.");

            var fromList = GetStringValuesQueryString("from", required: false);
            var toList = GetStringValuesQueryString("to", required: false);
            if (timeSeriesNames.Count != fromList.Count || fromList.Count != toList.Count)
                throw new InvalidOperationException("Parameters 'timeseriesNames', 'fromList' and 'toList' must be of equal length. " +
                                                    $"Got : timeseriesNames.Count = {timeSeriesNames.Count}, fromList.Count = {fromList.Count}, toList.Count = {toList.Count}.");

            var timeTypeList = GetStringValuesQueryString("timeType", required: false);
            var timeValueList = GetStringValuesQueryString("timeValue", required: false);
            var timeUnitList = GetStringValuesQueryString("timeUnit", required: false);
            if (timeSeriesTimeNames.Count != timeTypeList.Count || timeTypeList.Count != timeValueList.Count || timeValueList.Count != timeUnitList.Count)
                throw new InvalidOperationException($"Parameters '{nameof(timeSeriesTimeNames)}', '{nameof(timeTypeList)}', '{nameof(timeValueList)}' and '{nameof(timeUnitList)}' must be of equal length. " +
                                                    $"Got : {nameof(timeSeriesTimeNames)}.Count = {timeSeriesTimeNames.Count}, {nameof(timeTypeList)}.Count = {timeTypeList.Count}, {nameof(timeValueList)}.Count = {timeValueList.Count}, {nameof(timeUnitList)}.Count = {timeUnitList.Count}.");

            var countTypeList = GetStringValuesQueryString("countType", required: false);
            var countValueList = GetStringValuesQueryString("countValue", required: false);
            if (timeSeriesCountNames.Count != countTypeList.Count || countTypeList.Count != countValueList.Count)
                throw new InvalidOperationException($"Parameters '{nameof(timeSeriesCountNames)}', '{nameof(countTypeList)}', '{nameof(countValueList)}' must be of equal length. " +
                                                    $"Got : {nameof(timeSeriesCountNames)}.Count = {timeSeriesCountNames.Count}, {nameof(countTypeList)}.Count = {countTypeList.Count}, {nameof(countValueList)}.Count = {countValueList.Count}.");

            var hs = new HashSet<AbstractTimeSeriesRange>(AbstractTimeSeriesRangeComparer.Instance);

            for (int i = 0; i < timeSeriesNames.Count; i++)
            {
                hs.Add(new TimeSeriesRange
                {
                    Name = timeSeriesNames[i],
                    From = string.IsNullOrEmpty(fromList[i])
                        ? DateTime.MinValue
                        : TimeSeriesHandler.ParseDate(fromList[i], "from"),
                    To = string.IsNullOrEmpty(toList[i])
                        ? DateTime.MaxValue
                        : TimeSeriesHandler.ParseDate(toList[i], "to")
                });
            }

            for (int i = 0; i < timeSeriesTimeNames.Count; i++)
            {
                var timeValueUnit = (TimeValueUnit)Enum.Parse(typeof(TimeValueUnit), timeUnitList[i]);
                if (timeValueUnit == TimeValueUnit.None)
                    throw new InvalidOperationException($"Got unexpected {nameof(TimeValueUnit)} '{nameof(TimeValueUnit.None)}'. Only the following are supported: '{nameof(TimeValueUnit.Second)}' or '{nameof(TimeValueUnit.Month)}'.");

                if (int.TryParse(timeValueList[i], out int res) == false)
                    throw new InvalidOperationException($"Could not parse timeseries time range value.");

                hs.Add(new TimeSeriesTimeRange
                {
                    Name = timeSeriesTimeNames[i],
                    Type = (TimeSeriesRangeType)Enum.Parse(typeof(TimeSeriesRangeType), timeTypeList[i]),
                    Time = timeValueUnit == TimeValueUnit.Second ? TimeValue.FromSeconds(res) : TimeValue.FromMonths(res)
                });
            }

            for (int i = 0; i < timeSeriesCountNames.Count; i++)
            {
                if (int.TryParse(countValueList[i], out int res) == false)
                    throw new InvalidOperationException($"Could not parse timeseries count value.");

                hs.Add(new TimeSeriesCountRange
                {
                    Name = timeSeriesCountNames[i],
                    Type = (TimeSeriesRangeType)Enum.Parse(typeof(TimeSeriesRangeType), countTypeList[i]),
                    Count = res
                });
            }

            includeTimeSeries = new IncludeTimeSeriesCommand(context, new Dictionary<string, HashSet<AbstractTimeSeriesRange>> { { string.Empty, hs } });
        }

<<<<<<< HEAD
        private async Task<long> WriteDocumentsJsonAsync(
            JsonOperationContext context, bool metadataOnly, IEnumerable<Document> documentsToWrite, List<Document> includes,
            Dictionary<string, List<CounterDetail>> counters, Dictionary<string, Document> revisionByChangeVectorResults,
            Dictionary<string, Dictionary<DateTime, Document>> revisionsByDateTimeResults,
            Dictionary<string, Dictionary<string, List<TimeSeriesRangeResult>>> timeseries,
            Dictionary<string, CompareExchangeValue<BlittableJsonReaderObject>> compareExchangeValues)
=======
        private async Task<(long NumberOfResults, long TotalDocumentsSizeInBytes)> WriteDocumentsJsonAsync(JsonOperationContext context, bool metadataOnly, IEnumerable<Document> documentsToWrite, List<Document> includes,
            Dictionary<string, List<CounterDetail>> counters, Dictionary<string, Dictionary<string, List<TimeSeriesRangeResult>>> timeseries, Dictionary<string, CompareExchangeValue<BlittableJsonReaderObject>> compareExchangeValues)
>>>>>>> 56fdeb89
        {
            long numberOfResults;
            long totalDocumentsSizeInBytes;
            await using (var writer = new AsyncBlittableJsonTextWriter(context, ResponseBodyStream()))
            {
                writer.WriteStartObject();
                writer.WritePropertyName(nameof(GetDocumentsResult.Results));
                (numberOfResults, totalDocumentsSizeInBytes) = await writer.WriteDocumentsAsync(context, documentsToWrite, metadataOnly, Database.DatabaseShutdown);

                writer.WriteComma();
                writer.WritePropertyName(nameof(GetDocumentsResult.Includes));
                if (includes.Count > 0)
                {
                    await writer.WriteIncludesAsync(context, includes, Database.DatabaseShutdown);
                }
                else
                {
                    writer.WriteStartObject();
                    writer.WriteEndObject();
                }
                if (counters?.Count > 0)
                {
                    writer.WriteComma();
                    writer.WritePropertyName(nameof(GetDocumentsResult.CounterIncludes));
                    await writer.WriteCountersAsync(counters, Database.DatabaseShutdown);
                }
                if (timeseries?.Count > 0)
                {
                    writer.WriteComma();
                    writer.WritePropertyName(nameof(GetDocumentsResult.TimeSeriesIncludes));
                    await writer.WriteTimeSeriesAsync(timeseries, Database.DatabaseShutdown);
                }
                if(revisionByChangeVectorResults?.Count > 0 || revisionsByDateTimeResults?.Count > 0)
                {
                    writer.WriteComma();
                    writer.WritePropertyName(nameof(GetDocumentsResult.RevisionIncludes));
                    writer.WriteStartArray();
                    await writer.WriteRevisionIncludes(context:context, revisionsByChangeVector: revisionByChangeVectorResults, revisionsByDateTime: revisionsByDateTimeResults); 
                    writer.WriteEndArray();
                }
                if (compareExchangeValues?.Count > 0)
                {
                    writer.WriteComma();
                    writer.WritePropertyName(nameof(GetDocumentsResult.CompareExchangeValueIncludes));
                    await writer.WriteCompareExchangeValuesAsync(compareExchangeValues, Database.DatabaseShutdown);
                }

                writer.WriteEndObject();
            }
            return (numberOfResults, totalDocumentsSizeInBytes);
        }

        [RavenAction("/databases/*/docs", "DELETE", AuthorizationStatus.ValidUser, EndpointType.Write, DisableOnCpuCreditsExhaustion = true)]
        public async Task Delete()
        {
            var id = GetQueryStringValueAndAssertIfSingleAndNotEmpty("id");
            using (ContextPool.AllocateOperationContext(out DocumentsOperationContext context))
            {
                var changeVector = context.GetLazyString(GetStringFromHeaders("If-Match"));

                var cmd = new DeleteDocumentCommand(id, changeVector, Database);
                await Database.TxMerger.Enqueue(cmd);
            }

            NoContentStatus();
        }

        [RavenAction("/databases/*/docs", "PUT", AuthorizationStatus.ValidUser, EndpointType.Write, DisableOnCpuCreditsExhaustion = true)]
        public async Task Put()
        {
            using (ContextPool.AllocateOperationContext(out DocumentsOperationContext context))
            {
                var id = GetQueryStringValueAndAssertIfSingleAndNotEmpty("id");
                // We HAVE to read the document in full, trying to parallelize the doc read
                // and the identity generation needs to take into account that the identity
                // generation can fail and will leave the reading task hanging if we abort
                // easier to just do in synchronously
                var doc = await context.ReadForDiskAsync(RequestBodyStream(), id).ConfigureAwait(false);

                if (id[id.Length - 1] == '|')
                {
                    var (_, clusterId, _) = await ServerStore.GenerateClusterIdentityAsync(id, Database.IdentityPartsSeparator, Database.Name, GetRaftRequestIdFromQuery());
                    id = clusterId;
                }

                var changeVector = context.GetLazyString(GetStringFromHeaders("If-Match"));

                using (var cmd = new MergedPutCommand(doc, id, changeVector, Database, shouldValidateAttachments: true))
                {
                    await Database.TxMerger.Enqueue(cmd);

                    HttpContext.Response.StatusCode = (int)HttpStatusCode.Created;

                    await using (var writer = new AsyncBlittableJsonTextWriter(context, ResponseBodyStream()))
                    {
                        writer.WriteStartObject();

                        writer.WritePropertyName(nameof(PutResult.Id));
                        writer.WriteString(cmd.PutResult.Id);
                        writer.WriteComma();

                        writer.WritePropertyName(nameof(PutResult.ChangeVector));
                        writer.WriteString(cmd.PutResult.ChangeVector);

                        writer.WriteEndObject();
                    }
                }
            }
        }

        [RavenAction("/databases/*/docs", "PATCH", AuthorizationStatus.ValidUser, EndpointType.Write, DisableOnCpuCreditsExhaustion = true)]
        public async Task Patch()
        {
            var id = GetQueryStringValueAndAssertIfSingleAndNotEmpty("id");

            var isTest = GetBoolValueQueryString("test", required: false) ?? false;
            var debugMode = GetBoolValueQueryString("debug", required: false) ?? isTest;
            var skipPatchIfChangeVectorMismatch = GetBoolValueQueryString("skipPatchIfChangeVectorMismatch", required: false) ?? false;

            using (ContextPool.AllocateOperationContext(out DocumentsOperationContext context))
            {
                var request = await context.ReadForMemoryAsync(RequestBodyStream(), "ScriptedPatchRequest");
                if (request.TryGet("Patch", out BlittableJsonReaderObject patchCmd) == false || patchCmd == null)
                    throw new ArgumentException("The 'Patch' field in the body request is mandatory");

                var patch = PatchRequest.Parse(patchCmd, out var patchArgs);

                PatchRequest patchIfMissing = null;
                BlittableJsonReaderObject patchIfMissingArgs = null;
                if (request.TryGet("PatchIfMissing", out BlittableJsonReaderObject patchIfMissingCmd) && patchIfMissingCmd != null)
                    patchIfMissing = PatchRequest.Parse(patchIfMissingCmd, out patchIfMissingArgs);

                request.TryGet("CreateIfMissing", out BlittableJsonReaderObject createIfMissing);

                var changeVector = context.GetLazyString(GetStringFromHeaders("If-Match"));

                var command = new PatchDocumentCommand(context,
                    id,
                    changeVector,
                    skipPatchIfChangeVectorMismatch,
                    (patch, patchArgs),
                    (patchIfMissing, patchIfMissingArgs),
                    createIfMissing,
                    Database,
                    isTest,
                    debugMode,
                    true,
                    returnDocument: false
                );

                if (isTest == false)
                {
                    await Database.TxMerger.Enqueue(command);
                }
                else
                {
                    // PutDocument requires the write access to the docs storage
                    // testing patching is rare enough not to optimize it
                    using (context.OpenWriteTransaction())
                    {
                        command.Execute(context, null);
                    }
                }

                switch (command.PatchResult.Status)
                {
                    case PatchStatus.DocumentDoesNotExist:
                        HttpContext.Response.StatusCode = (int)HttpStatusCode.NotFound;
                        return;

                    case PatchStatus.Created:
                        HttpContext.Response.StatusCode = (int)HttpStatusCode.Created;
                        break;

                    case PatchStatus.Skipped:
                        HttpContext.Response.StatusCode = (int)HttpStatusCode.NotModified;
                        return;

                    case PatchStatus.Patched:
                    case PatchStatus.NotModified:
                        HttpContext.Response.StatusCode = (int)HttpStatusCode.OK;
                        break;

                    default:
                        throw new ArgumentOutOfRangeException();
                }

                await using (var writer = new AsyncBlittableJsonTextWriter(context, ResponseBodyStream()))
                {
                    writer.WriteStartObject();

                    writer.WritePropertyName(nameof(command.PatchResult.Status));
                    writer.WriteString(command.PatchResult.Status.ToString());
                    writer.WriteComma();

                    writer.WritePropertyName(nameof(command.PatchResult.ModifiedDocument));
                    writer.WriteObject(command.PatchResult.ModifiedDocument);

                    if (debugMode)
                    {
                        writer.WriteComma();
                        writer.WritePropertyName(nameof(command.PatchResult.OriginalDocument));
                        if (isTest)
                            writer.WriteObject(command.PatchResult.OriginalDocument);
                        else
                            writer.WriteNull();

                        writer.WriteComma();

                        writer.WritePropertyName(nameof(command.PatchResult.Debug));

                        context.Write(writer, new DynamicJsonValue
                        {
                            ["Info"] = new DynamicJsonArray(command.DebugOutput),
                            ["Actions"] = command.DebugActions
                        });
                    }

                    switch (command.PatchResult.Status)
                    {
                        case PatchStatus.Created:
                        case PatchStatus.Patched:

                            writer.WriteComma();

                            writer.WritePropertyName(nameof(command.PatchResult.LastModified));
                            writer.WriteString(command.PatchResult.LastModified.GetDefaultRavenFormat());
                            writer.WriteComma();

                            writer.WritePropertyName(nameof(command.PatchResult.ChangeVector));
                            writer.WriteString(command.PatchResult.ChangeVector);
                            writer.WriteComma();

                            writer.WritePropertyName(nameof(command.PatchResult.Collection));
                            writer.WriteString(command.PatchResult.Collection);
                            break;
                    }

                    writer.WriteEndObject();
                }
            }
        }

        [RavenAction("/databases/*/docs/class", "GET", AuthorizationStatus.ValidUser, EndpointType.Read, DisableOnCpuCreditsExhaustion = true)]
        public async Task GenerateClassFromDocument()
        {
            var id = GetStringQueryString("id");
            var lang = (GetStringQueryString("lang", required: false) ?? "csharp")
                .Trim().ToLowerInvariant();

            using (ContextPool.AllocateOperationContext(out DocumentsOperationContext context))
            using (context.OpenReadTransaction())
            {
                var document = Database.DocumentsStorage.Get(context, id);
                if (document == null)
                {
                    HttpContext.Response.StatusCode = (int)HttpStatusCode.NotFound;
                    return;
                }

                switch (lang)
                {
                    case "csharp":
                        break;

                    default:
                        throw new NotImplementedException($"Document code generator isn't implemented for {lang}");
                }

                await using (var writer = new StreamWriter(ResponseBodyStream()))
                {
                    var codeGenerator = new JsonClassGenerator(lang);
                    var code = codeGenerator.Execute(document);
                    await writer.WriteAsync(code);
                }
            }
        }
    }

    public class DocumentSizeDetails : IDynamicJson
    {
        public string DocId { get; set; }
        public int ActualSize { get; set; }
        public string HumaneActualSize { get; set; }
        public int AllocatedSize { get; set; }
        public string HumaneAllocatedSize { get; set; }

        public virtual DynamicJsonValue ToJson()
        {
            return new DynamicJsonValue
            {
                [nameof(DocId)] = DocId,
                [nameof(ActualSize)] = ActualSize,
                [nameof(HumaneActualSize)] = HumaneActualSize,
                [nameof(AllocatedSize)] = AllocatedSize,
                [nameof(HumaneAllocatedSize)] = HumaneAllocatedSize
            };
        }
    }

    public class MergedPutCommand : TransactionOperationsMerger.MergedTransactionCommand, IDisposable
    {
        private string _id;
        private readonly LazyStringValue _expectedChangeVector;
        private readonly BlittableJsonReaderObject _document;
        private readonly DocumentDatabase _database;
        private readonly bool _shouldValidateAttachments;
        public DocumentsStorage.PutOperationResults PutResult;

        public static string GenerateNonConflictingId(DocumentDatabase database, string prefix)
        {
            return prefix + database.DocumentsStorage.GenerateNextEtag().ToString("D19") + "-" + Guid.NewGuid().ToBase64Unpadded();
        }

        public MergedPutCommand(BlittableJsonReaderObject doc, string id, LazyStringValue changeVector, DocumentDatabase database, bool shouldValidateAttachments = false)
        {
            _document = doc;
            _id = id;
            _expectedChangeVector = changeVector;
            _database = database;
            _shouldValidateAttachments = shouldValidateAttachments;
        }

        protected override long ExecuteCmd(DocumentsOperationContext context)
        {
            if (_shouldValidateAttachments)
            {
                if (_document.TryGet(Constants.Documents.Metadata.Key, out BlittableJsonReaderObject metadata)
                    && metadata.TryGet(Constants.Documents.Metadata.Attachments, out BlittableJsonReaderArray attachments))
                {
                    ValidateAttachments(attachments, context, _id);
                }
            }
            try
            {
                PutResult = _database.DocumentsStorage.Put(context, _id, _expectedChangeVector, _document);
            }
            catch (Voron.Exceptions.VoronConcurrencyErrorException)
            {
                // RavenDB-10581 - If we have a concurrency error on "doc-id/"
                // this means that we have existing values under the current etag
                // we'll generate a new (random) id for them.

                // The TransactionMerger will re-run us when we ask it to as a
                // separate transaction
                if (_id?.EndsWith(_database.IdentityPartsSeparator) == true)
                {
                    _id = GenerateNonConflictingId(_database, _id);
                    RetryOnError = true;
                }
                throw;
            }
            return 1;
        }

        private void ValidateAttachments(BlittableJsonReaderArray attachments, DocumentsOperationContext context, string id)
        {
            if (attachments == null)
            {
                throw new InvalidOperationException($"Can not put document (id={id}) with '{Constants.Documents.Metadata.Attachments}': null");
            }

            foreach (BlittableJsonReaderObject attachment in attachments)
            {
                if (attachment.TryGet(nameof(AttachmentName.Hash), out string hash) == false || hash == null)
                {
                    throw new InvalidOperationException($"Can not put document (id={id}) because it contains an attachment without an hash property.");
                }
                using (Slice.From(context.Allocator, hash, out var hashSlice))
                {
                    if (AttachmentsStorage.GetCountOfAttachmentsForHash(context, hashSlice) < 1)
                    {
                        throw new InvalidOperationException($"Can not put document (id={id}) because it contains an attachment with hash={hash} but no such attachment is stored.");
                    }
                }
            }
        }

        public void Dispose()
        {
            _document?.Dispose();
        }

        public override TransactionOperationsMerger.IReplayableCommandDto<TransactionOperationsMerger.MergedTransactionCommand> ToDto(JsonOperationContext context)
        {
            return new MergedPutCommandDto()
            {
                Id = _id,
                ExpectedChangeVector = _expectedChangeVector,
                Document = _document
            };
        }

        public class MergedPutCommandDto : TransactionOperationsMerger.IReplayableCommandDto<MergedPutCommand>
        {
            public string Id { get; set; }
            public LazyStringValue ExpectedChangeVector { get; set; }
            public BlittableJsonReaderObject Document { get; set; }

            public MergedPutCommand ToCommand(DocumentsOperationContext context, DocumentDatabase database)
            {
                return new MergedPutCommand(Document, Id, ExpectedChangeVector, database);
            }
        }
    }
}<|MERGE_RESOLUTION|>--- conflicted
+++ resolved
@@ -235,15 +235,9 @@
 
                     if (document == null && ids.Count == 1)
                     {
-<<<<<<< HEAD
-                     HttpContext.Response.StatusCode = GetStringFromHeaders("If-None-Match") == HttpCache.NotFoundResponse
+                        HttpContext.Response.StatusCode = GetStringFromHeaders("If-None-Match") == HttpCache.NotFoundResponse
                         ?(int)HttpStatusCode.NotModified
                         :(int)HttpStatusCode.NotFound;
-=======
-                        HttpContext.Response.StatusCode = GetStringFromHeaders("If-None-Match") == HttpCache.NotFoundResponse
-                            ? (int)HttpStatusCode.NotModified
-                            : (int)HttpStatusCode.NotFound;
->>>>>>> 56fdeb89
                         return;
                     }
 
@@ -269,11 +263,8 @@
 
                 HttpContext.Response.Headers[Constants.Headers.Etag] = "\"" + actualEtag + "\"";
 
-<<<<<<< HEAD
-                var numberOfResults = await WriteDocumentsJsonAsync(context, metadataOnly, documents, includes, includeCounters?.Results, includeRevisions?.RevisionsChangeVectorResults, includeRevisions?.IdByRevisionsByDateTimeResults, includeTimeSeries?.Results,
-=======
-                var (numberOfResults, totalDocumentsSizeInBytes) = await WriteDocumentsJsonAsync(context, metadataOnly, documents, includes, includeCounters?.Results, includeTimeSeries?.Results,
->>>>>>> 56fdeb89
+
+                var (numberOfResults, totalDocumentsSizeInBytes) = await WriteDocumentsJsonAsync(context, metadataOnly, documents, includes, includeCounters?.Results, includeRevisions?.RevisionsChangeVectorResults, includeRevisions?.IdByRevisionsByDateTimeResults, includeTimeSeries?.Results,
                     includeCompareExchangeValues?.Results);
 
                 AddPagingPerformanceHint(PagingOperationType.Documents, nameof(GetDocumentsByIdAsync), HttpContext.Request.QueryString.Value, numberOfResults,
@@ -414,17 +405,12 @@
             includeTimeSeries = new IncludeTimeSeriesCommand(context, new Dictionary<string, HashSet<AbstractTimeSeriesRange>> { { string.Empty, hs } });
         }
 
-<<<<<<< HEAD
-        private async Task<long> WriteDocumentsJsonAsync(
+        private async Task<(long NumberOfResults, long TotalDocumentsSizeInBytes)> WriteDocumentsJsonAsync(
             JsonOperationContext context, bool metadataOnly, IEnumerable<Document> documentsToWrite, List<Document> includes,
             Dictionary<string, List<CounterDetail>> counters, Dictionary<string, Document> revisionByChangeVectorResults,
             Dictionary<string, Dictionary<DateTime, Document>> revisionsByDateTimeResults,
             Dictionary<string, Dictionary<string, List<TimeSeriesRangeResult>>> timeseries,
             Dictionary<string, CompareExchangeValue<BlittableJsonReaderObject>> compareExchangeValues)
-=======
-        private async Task<(long NumberOfResults, long TotalDocumentsSizeInBytes)> WriteDocumentsJsonAsync(JsonOperationContext context, bool metadataOnly, IEnumerable<Document> documentsToWrite, List<Document> includes,
-            Dictionary<string, List<CounterDetail>> counters, Dictionary<string, Dictionary<string, List<TimeSeriesRangeResult>>> timeseries, Dictionary<string, CompareExchangeValue<BlittableJsonReaderObject>> compareExchangeValues)
->>>>>>> 56fdeb89
         {
             long numberOfResults;
             long totalDocumentsSizeInBytes;
