using System;
using System.Collections.Generic;
using System.Diagnostics;
using System.Linq;
using System.Net;
using System.Threading;
using System.Threading.Tasks;
using Microsoft.Extensions.Primitives;
using Raven.Client;
using Raven.Client.Documents.Operations.TimeSeries;
using Raven.Client.Documents.Session.TimeSeries;
using Raven.Client.Exceptions.Documents;
using Raven.Server.Documents.Handlers.Processors.Configuration;
using Raven.Server.Documents.Handlers.Processors.TimeSeries;
using Raven.Server.Documents.Includes;
using Raven.Server.Documents.TimeSeries;
using Raven.Server.Json;
using Raven.Server.Routing;
using Raven.Server.ServerWide;
using Raven.Server.ServerWide.Commands;
using Raven.Server.ServerWide.Context;
using Raven.Server.Smuggler.Documents;
using Sparrow.Json;
using Sparrow.Json.Parsing;
using Sparrow.Platform;

namespace Raven.Server.Documents.Handlers
{
    public class TimeSeriesHandler : DatabaseRequestHandler
    {
        [RavenAction("/databases/*/timeseries/stats", "GET", AuthorizationStatus.ValidUser, EndpointType.Read)]
        public async Task Stats()
        {
            using (var processor = new TimeSeriesHandlerProcessorForGetTimeSeriesStats(this))
            {
                await processor.ExecuteAsync();
            }
        }

        internal static List<string> GetTimesSeriesNames(Document document)
        {
            var timeSeriesNames = new List<string>();
            if (document.TryGetMetadata(out var metadata))
            {
                if (metadata.TryGet(Constants.Documents.Metadata.TimeSeries, out BlittableJsonReaderArray timeSeries) && timeSeries != null)
                {
                    foreach (object name in timeSeries)
                    {
                        if (name == null)
                            continue;

                        if (name is string || name is LazyStringValue || name is LazyCompressedStringValue)
                        {
                            timeSeriesNames.Add(name.ToString());
                        }
                    }
                }
            }

            return timeSeriesNames;
        }

        [RavenAction("/databases/*/timeseries/ranges", "GET", AuthorizationStatus.ValidUser, EndpointType.Read)]
        public async Task ReadRanges()
        {
            var documentId = GetStringQueryString("docId");
            var names = GetStringValuesQueryString("name");
            var fromList = GetStringValuesQueryString("from");
            var toList = GetStringValuesQueryString("to");

            var start = GetStart();
            var pageSize = GetPageSize();

            var includeDoc = GetBoolValueQueryString("includeDocument", required: false) ?? false;
            var includeTags = GetBoolValueQueryString("includeTags", required: false) ?? false;
            var returnFullResults = GetBoolValueQueryString("full", required: false) ?? false;

            using (ContextPool.AllocateOperationContext(out DocumentsOperationContext context))
            using (context.OpenReadTransaction())
            {
                var includesCommand = includeDoc || includeTags
                    ? new IncludeDocumentsDuringTimeSeriesLoadingCommand(context, documentId, includeDoc, includeTags)
                    : null;

                var ranges = GetTimeSeriesRangeResults(context, documentId, names, fromList, toList, start, pageSize, includesCommand, returnFullResults);

                var actualEtag = CombineHashesFromMultipleRanges(ranges);

                var etag = GetStringFromHeaders(Constants.Headers.IfNoneMatch);
                if (etag == actualEtag)
                {
                    HttpContext.Response.StatusCode = (int)HttpStatusCode.NotModified;
                    return;
                }

                HttpContext.Response.Headers[Constants.Headers.Etag] = "\"" + actualEtag + "\"";

                await WriteResponse(context, documentId, ranges, Database.DatabaseShutdown);
            }
        }

        [RavenAction("/databases/*/timeseries", "GET", AuthorizationStatus.ValidUser, EndpointType.Read)]
        public async Task Read()
        {
<<<<<<< HEAD
            using (var processor = new TimeSeriesHandlerProcessorForGetTimeSeries(this))
                await processor.ExecuteAsync();
=======
            var documentId = GetStringQueryString("docId");
            var name = GetStringQueryString("name");
            var fromStr = GetStringQueryString("from", required: false);
            var toStr = GetStringQueryString("to", required: false);

            var start = GetStart();
            var pageSize = GetPageSize();

            var includeDoc = GetBoolValueQueryString("includeDocument", required: false) ?? false;
            var includeTags = GetBoolValueQueryString("includeTags", required: false) ?? false;
            var fullResults = GetBoolValueQueryString("full", required: false) ?? false;

            bool incrementalTimeSeries = CheckIfIncrementalTs(name);

            using (ContextPool.AllocateOperationContext(out DocumentsOperationContext context))
            using (context.OpenReadTransaction())
            {
                var from = string.IsNullOrEmpty(fromStr)
                    ? DateTime.MinValue
                    : ParseDate(fromStr, name);

                var to = string.IsNullOrEmpty(toStr)
                    ? DateTime.MaxValue
                    : ParseDate(toStr, name);

                var stats = context.DocumentDatabase.DocumentsStorage.TimeSeriesStorage.Stats.GetStats(context, documentId, name);
                if (stats == default)
                {
                    // non existing time series
                    HttpContext.Response.StatusCode = (int)HttpStatusCode.NotFound;
                    return;
                }

                var includesCommand = includeDoc || includeTags
                    ? new IncludeDocumentsDuringTimeSeriesLoadingCommand(context, documentId, includeDoc, includeTags)
                    : null;

                var rangeResult = incrementalTimeSeries ?
                    GetIncrementalTimeSeriesRange(context, documentId, name, from, to, ref start, ref pageSize, includesCommand, fullResults) :
                    GetTimeSeriesRange(context, documentId, name, from, to, ref start, ref pageSize, includesCommand);

                var hash = rangeResult?.Hash ?? string.Empty;

                var etag = GetStringFromHeaders(Constants.Headers.IfNoneMatch);
                if (etag == hash)
                {
                    HttpContext.Response.StatusCode = (int)HttpStatusCode.NotModified;
                    return;
                }

                HttpContext.Response.Headers[Constants.Headers.Etag] = "\"" + hash + "\"";

                long? totalCount = null;
                if (from <= stats.Start && to >= stats.End)
                {
                    totalCount = stats.Count;
                }

                await using (var writer = new AsyncBlittableJsonTextWriter(context, ResponseBodyStream()))
                {
                    if (rangeResult != null)
                        WriteRange(writer, rangeResult, totalCount);
                }
            }
>>>>>>> 3ef06434
        }

        private static Dictionary<string, List<TimeSeriesRangeResult>> GetTimeSeriesRangeResults(DocumentsOperationContext context, string documentId, StringValues names, StringValues fromList, StringValues toList, int start, int pageSize,
            IncludeDocumentsDuringTimeSeriesLoadingCommand includes, bool returnFullResult = false)
        {
            if (fromList.Count == 0)
                throw new ArgumentException("Length of query string values 'from' must be greater than zero");

            if (fromList.Count != toList.Count)
                throw new ArgumentException("Length of query string values 'from' must be equal to the length of query string values 'to'");

            if (fromList.Count != names.Count)
                throw new InvalidOperationException($"GetMultipleTimeSeriesOperation : Argument count miss match on document '{documentId}'. " +
                                                    $"Received {names.Count} 'name' arguments, and {fromList.Count} 'from'/'to' arguments.");

            var rangeResultDictionary = new Dictionary<string, List<TimeSeriesRangeResult>>(StringComparer.OrdinalIgnoreCase);

            for (int i = 0; i < fromList.Count; i++)
            {
                var name = names[i];

                if (string.IsNullOrEmpty(name))
                    throw new InvalidOperationException($"GetMultipleTimeSeriesOperation : Missing '{nameof(TimeSeriesRange.Name)}' argument in 'TimeSeriesRange' on document '{documentId}'. " +
                                                        $"'{nameof(TimeSeriesRange.Name)}' cannot be null or empty");

                var from = string.IsNullOrEmpty(fromList[i]) ? DateTime.MinValue : TimeSeriesHandlerProcessorForGetTimeSeries.ParseDate(fromList[i], name);
                var to = string.IsNullOrEmpty(toList[i]) ? DateTime.MaxValue : TimeSeriesHandlerProcessorForGetTimeSeries.ParseDate(toList[i], name);

                bool incrementalTimeSeries = TimeSeriesHandlerProcessorForGetTimeSeries.CheckIfIncrementalTs(name);

                var rangeResult = incrementalTimeSeries ?
                    TimeSeriesHandlerProcessorForGetTimeSeries.GetIncrementalTimeSeriesRange(context, documentId, name, from, to, ref start, ref pageSize, includes, returnFullResult) :
                    TimeSeriesHandlerProcessorForGetTimeSeries.GetTimeSeriesRange(context, documentId, name, from, to, ref start, ref pageSize, includes);

                if (rangeResult == null)
                {
                    Debug.Assert(pageSize <= 0, "Page size must be zero or less here");
                    return rangeResultDictionary;
                }
                if (rangeResultDictionary.TryGetValue(name, out var list) == false)
                {
                    rangeResultDictionary[name] = new List<TimeSeriesRangeResult> { rangeResult };
                }
                else
                {
                    list.Add(rangeResult);
                }

                if (pageSize <= 0)
                    break;
            }

            return rangeResultDictionary;
        }

        private static void MergeIncrementalTimeSeriesValues(SingleResult singleResult, string nodeTag, double[] values, ref TimeSeriesEntry entry, bool returnFullResults)
        {
            if (entry.Values.Length < values.Length) // need to allocate more space for new values
            {
                var updatedValues = singleResult.Values.Span;

                for (int i = 0; i < entry.Values.Length; i++)
                    updatedValues[i] += entry.Values[i];

                entry.Values = updatedValues.ToArray();
            }
            else
            {
                for (int i = 0; i < values.Length; i++)
                    entry.Values[i] += values[i];
            }

            if (returnFullResults == false)
                return;

            if (entry.NodeValues.TryGetValue(nodeTag, out var nodeValues))
            {
                if (nodeValues.Length < values.Length) // need to allocate more space for new values
                {
                    for (int i = 0; i < nodeValues.Length; i++)
                        values[i] += nodeValues[i];

                    entry.NodeValues[nodeTag] = values;
                    return;
                }

                for (int i = 0; i < values.Length; i++)
                    nodeValues[i] += values[i];
            }
            else
                entry.NodeValues[nodeTag] = values;
        }

        private static unsafe string CombineHashesFromMultipleRanges(Dictionary<string, List<TimeSeriesRangeResult>> ranges)
        {
            // init hash
            var size = Sodium.crypto_generichash_bytes();
            Debug.Assert((int)size == 32);
            var cryptoGenerichashStatebytes = (int)Sodium.crypto_generichash_statebytes();
            var state = stackalloc byte[cryptoGenerichashStatebytes];
            if (Sodium.crypto_generichash_init(state, null, UIntPtr.Zero, size) != 0)
                ComputeHttpEtags.ThrowFailToInitHash();

            ComputeHttpEtags.HashNumber(state, ranges.Count);

            foreach (var kvp in ranges)
            {
                foreach (var range in kvp.Value)
                {
                    ComputeHttpEtags.HashChangeVector(state, range.Hash);
                }
            }

            return ComputeHttpEtags.FinalizeHash(size, state);
        }

        private async Task WriteResponse(DocumentsOperationContext context, string documentId, Dictionary<string, List<TimeSeriesRangeResult>> ranges, CancellationToken token)
        {
            await using (var writer = new AsyncBlittableJsonTextWriter(context, ResponseBodyStream()))
            {
                writer.WriteStartObject();
                {
                    writer.WritePropertyName(nameof(TimeSeriesDetails.Id));
                    writer.WriteString(documentId);

                    writer.WriteComma();
                    writer.WritePropertyName(nameof(TimeSeriesDetails.Values));
                    await WriteTimeSeriesRangeResultsAsync(context, writer, documentId, ranges, token);
                }
                writer.WriteEndObject();
            }
        }

        internal static async Task WriteTimeSeriesRangeResultsAsync(DocumentsOperationContext context, AsyncBlittableJsonTextWriter writer, string documentId, Dictionary<string, List<TimeSeriesRangeResult>> dictionary, CancellationToken token)
        {
            if (dictionary == null)
            {
                writer.WriteNull();
                return;
            }

            writer.WriteStartObject();

            bool first = true;
            foreach (var (name, ranges) in dictionary)
            {
                if (first == false)
                    writer.WriteComma();

                first = false;

                writer.WritePropertyName(name);

                writer.WriteStartArray();

                (long Count, DateTime Start, DateTime End) stats = default;
                if (documentId != null)
                {
                    Debug.Assert(context != null);
                    stats = context.DocumentDatabase.DocumentsStorage.TimeSeriesStorage.Stats.GetStats(context, documentId, name);
                }

                for (var i = 0; i < ranges.Count; i++)
                {
                    long? totalCount = null;

                    if (i > 0)
                        writer.WriteComma();

                    if (stats != default && ranges[i].From <= stats.Start && ranges[i].To >= stats.End)
                    {
                        totalCount = stats.Count;
                    }

                    TimeSeriesHandlerProcessorForGetTimeSeries.WriteRange(writer, ranges[i], totalCount);

                    await writer.MaybeFlushAsync(token);
                }
                writer.WriteEndArray();
            }

            writer.WriteEndObject();
        }

        internal static int WriteTimeSeriesRangeResults(DocumentsOperationContext context, AsyncBlittableJsonTextWriter writer, string documentId, Dictionary<string, List<TimeSeriesRangeResult>> dictionary)
        {
            if (dictionary == null)
            {
                writer.WriteNull();
                return 0;
            }

            writer.WriteStartObject();

            int size = 0;
            bool first = true;
            foreach (var (name, ranges) in dictionary)
            {
                if (first == false)
                    writer.WriteComma();

                first = false;

                writer.WritePropertyName(name);
                size += name.Length;

                writer.WriteStartArray();

                (long Count, DateTime Start, DateTime End) stats = default;
                if (documentId != null)
                {
                    Debug.Assert(context != null);
                    stats = context.DocumentDatabase.DocumentsStorage.TimeSeriesStorage.Stats.GetStats(context, documentId, name);
                }

                for (var i = 0; i < ranges.Count; i++)
                {
                    long? totalCount = null;

                    if (i > 0)
                        writer.WriteComma();

                    if (stats != default && ranges[i].From <= stats.Start && ranges[i].To >= stats.End)
                    {
                        totalCount = stats.Count;
                    }

                    size += TimeSeriesHandlerProcessorForGetTimeSeries.WriteRange(writer, ranges[i], totalCount);
                }

                writer.WriteEndArray();
            }

            writer.WriteEndObject();

            return size;
        }

        [RavenAction("/databases/*/timeseries", "POST", AuthorizationStatus.ValidUser, EndpointType.Write)]
        public async Task Batch()
        {
            using (var processor = new TimeSeriesHandlerProcessorForPostTimeSeries(this))
            {
                await processor.ExecuteAsync();
            }
        }

        [RavenAction("/databases/*/timeseries/config", "GET", AuthorizationStatus.ValidUser, EndpointType.Read)]
        public async Task GetTimeSeriesConfiguration()
        {
            using (var processor = new ConfigurationHandlerProcessorForGetTimeSeriesConfiguration(this))
                await processor.ExecuteAsync();
        }

        [RavenAction("/databases/*/admin/timeseries/config", "POST", AuthorizationStatus.DatabaseAdmin)]
        public async Task PostTimeSeriesConfiguration()
        {
            using (var processor = new ConfigurationHandlerProcessorForPostTimeSeriesConfiguration(this))
                await processor.ExecuteAsync();
        }

        [RavenAction("/databases/*/admin/timeseries/policy", "PUT", AuthorizationStatus.DatabaseAdmin)]
        public async Task AddTimeSeriesPolicy()
        {
            await ServerStore.EnsureNotPassiveAsync();
            var collection = GetStringQueryString("collection", required: true);

            using (ServerStore.ContextPool.AllocateOperationContext(out TransactionOperationContext context))
            using (var json = await context.ReadForDiskAsync(RequestBodyStream(), "time-series policy config"))
            {
                var policy = JsonDeserializationCluster.TimeSeriesPolicy(json);

                TimeSeriesConfiguration current;
                using (context.OpenReadTransaction())
                {
                    current = ServerStore.Cluster.ReadRawDatabaseRecord(context, Database.Name).TimeSeriesConfiguration ?? new TimeSeriesConfiguration();
                }

                current.Collections ??= new Dictionary<string, TimeSeriesCollectionConfiguration>(StringComparer.OrdinalIgnoreCase);

                if (current.Collections.ContainsKey(collection) == false)
                    current.Collections[collection] = new TimeSeriesCollectionConfiguration();

                if (RawTimeSeriesPolicy.IsRaw(policy))
                    current.Collections[collection].RawPolicy = new RawTimeSeriesPolicy(policy.RetentionTime);
                else
                {
                    current.Collections[collection].Policies ??= new List<TimeSeriesPolicy>();
                    var existing = current.Collections[collection].GetPolicyByName(policy.Name, out _);
                    if (existing != null)
                        current.Collections[collection].Policies.Remove(existing);

                    current.Collections[collection].Policies.Add(policy);
                }

                current.InitializeRollupAndRetention();

                ServerStore.LicenseManager.AssertCanAddTimeSeriesRollupsAndRetention(current);

                var editTimeSeries = new EditTimeSeriesConfigurationCommand(current, Database.Name, GetRaftRequestIdFromQuery());
                var (index, _) = await ServerStore.SendToLeaderAsync(editTimeSeries);

                await WaitForIndexToBeAppliedAsync(context, index);
                await SendConfigurationResponseAsync(context, index);
            }
        }

        [RavenAction("/databases/*/admin/timeseries/policy", "DELETE", AuthorizationStatus.DatabaseAdmin)]
        public async Task RemoveTimeSeriesPolicy()
        {
            await ServerStore.EnsureNotPassiveAsync();
            var collection = GetStringQueryString("collection", required: true);
            var name = GetStringQueryString("name", required: true);

            using (ServerStore.ContextPool.AllocateOperationContext(out TransactionOperationContext context))
            {
                TimeSeriesConfiguration current;
                using (context.OpenReadTransaction())
                {
                    current = ServerStore.Cluster.ReadRawDatabaseRecord(context, Database.Name).TimeSeriesConfiguration;
                }

                if (current?.Collections?.ContainsKey(collection) == true)
                {
                    var p = current.Collections[collection].GetPolicyByName(name, out _);
                    if (p == null)
                        return;

                    if (ReferenceEquals(p, current.Collections[collection].RawPolicy))
                    {
                        current.Collections[collection].RawPolicy = RawTimeSeriesPolicy.Default;
                    }
                    else
                    {
                        current.Collections[collection].Policies.Remove(p);
                    }

                    current.InitializeRollupAndRetention();

                    ServerStore.LicenseManager.AssertCanAddTimeSeriesRollupsAndRetention(current);

                    var editTimeSeries = new EditTimeSeriesConfigurationCommand(current, Database.Name, GetRaftRequestIdFromQuery());
                    var (index, _) = await ServerStore.SendToLeaderAsync(editTimeSeries);

                    await WaitForIndexToBeAppliedAsync(context, index);
                    await SendConfigurationResponseAsync(context, index);
                }
            }
        }

        [RavenAction("/databases/*/timeseries/names/config", "POST", AuthorizationStatus.ValidUser, EndpointType.Write)]
        public async Task ConfigTimeSeriesNames()
        {
            await ServerStore.EnsureNotPassiveAsync();

            using (ServerStore.ContextPool.AllocateOperationContext(out TransactionOperationContext context))
            using (var json = await context.ReadForDiskAsync(RequestBodyStream(), "time-series value names"))
            {
                var parameters = JsonDeserializationServer.Parameters.TimeSeriesValueNamesParameters(json);
                parameters.Validate();

                TimeSeriesConfiguration current;
                using (context.OpenReadTransaction())
                {
                    current = ServerStore.Cluster.ReadRawDatabaseRecord(context, Database.Name).TimeSeriesConfiguration ?? new TimeSeriesConfiguration();
                }

                if (current.NamedValues == null)
                    current.AddValueName(parameters.Collection, parameters.TimeSeries, parameters.ValueNames);
                else
                {
                    var currentNames = current.GetNames(parameters.Collection, parameters.TimeSeries);
                    if (currentNames?.SequenceEqual(parameters.ValueNames, StringComparer.Ordinal) == true)
                        return; // no need to update, they identical

                    if (parameters.Update == false)
                    {
                        if (current.TryAddValueName(parameters.Collection, parameters.TimeSeries, parameters.ValueNames) == false)
                            throw new InvalidOperationException(
                                $"Failed to update the names for time-series '{parameters.TimeSeries}' in collection '{parameters.Collection}', they already exists.");
                    }
                    current.AddValueName(parameters.Collection, parameters.TimeSeries, parameters.ValueNames);
                }
                var editTimeSeries = new EditTimeSeriesConfigurationCommand(current, Database.Name, GetRaftRequestIdFromQuery());
                var (index, _) = await ServerStore.SendToLeaderAsync(editTimeSeries);

                await WaitForIndexToBeAppliedAsync(context, index);
                await SendConfigurationResponseAsync(context, index);
            }
        }

        private async Task SendConfigurationResponseAsync(TransactionOperationContext context, long index)
        {
            await using (var writer = new AsyncBlittableJsonTextWriter(context, ResponseBodyStream()))
            {
                var response = new DynamicJsonValue { ["RaftCommandIndex"] = index, };
                context.Write(writer, response);
            }
        }

        public class ExecuteTimeSeriesBatchCommand : TransactionOperationsMerger.MergedTransactionCommand
        {
            private readonly DocumentDatabase _database;
            private readonly string _documentId;
            private readonly TimeSeriesOperation _operation;
            private readonly bool _fromEtl;

            public string LastChangeVector;

            public ExecuteTimeSeriesBatchCommand(DocumentDatabase database, string documentId, TimeSeriesOperation operation, bool fromEtl)
            {
                _database = database;
                _documentId = documentId;
                _operation = operation;
                _fromEtl = fromEtl;
            }

            protected override long ExecuteCmd(DocumentsOperationContext context)
            {
                string docCollection = GetDocumentCollection(_database, context, _documentId, _fromEtl);

                if (docCollection == null)
                    return 0L;

                var changes = 0L;
                var tss = _database.DocumentsStorage.TimeSeriesStorage;

                if (_operation.Deletes?.Count > 0)
                {
                    foreach (var removal in _operation.Deletes)
                    {
                        var deletionRange = new TimeSeriesStorage.DeletionRangeRequest
                        {
                            DocumentId = _documentId,
                            Collection = docCollection,
                            Name = _operation.Name,
                            From = removal.From ?? DateTime.MinValue,
                            To = removal.To ?? DateTime.MaxValue
                        };

                        LastChangeVector = tss.DeleteTimestampRange(context, deletionRange);

                        changes++;
                    }
                }

                if (_operation.Increments?.Count > 0)
                {
                    LastChangeVector = tss.IncrementTimestamp(context,
                        _documentId,
                        docCollection,
                        _operation.Name,
                        _operation.Increments
                    );

                    changes += _operation.Increments.Count;
                }

                if (_operation.Appends?.Count > 0 == false)
                    return changes;

                LastChangeVector = tss.AppendTimestamp(context,
                    _documentId,
                    docCollection,
                    _operation.Name,
                    _operation.Appends
                );

                changes += _operation.Appends.Count;

                return changes;
            }

            public static string GetDocumentCollection(DocumentDatabase database, DocumentsOperationContext context, string documentId, bool fromEtl)
            {
                try
                {
                    var doc = database.DocumentsStorage.Get(context, documentId, throwOnConflict: true);
                    if (doc == null)
                    {
                        if (fromEtl)
                            return null;

                        ThrowMissingDocument(documentId);
                        return null;// never hit
                    }

                    if (doc.Flags.HasFlag(DocumentFlags.Artificial))
                        ThrowArtificialDocument(doc);

                    return CollectionName.GetCollectionName(doc.Data);
                }
                catch (DocumentConflictException)
                {
                    if (fromEtl)
                        return null;

                    // this is fine, we explicitly support
                    // setting the flag if we are in conflicted state is
                    // done by the conflict resolver

                    // avoid loading same document again, we validate write using the metadata instance
                    return database.DocumentsStorage.ConflictsStorage.GetCollection(context, documentId);
                }
            }

            private static void ThrowMissingDocument(string docId)
            {
                throw new DocumentDoesNotExistException(docId, "Cannot operate on time series of a missing document");
            }

            public static void ThrowArtificialDocument(Document doc)
            {
                throw new InvalidOperationException($"Document '{doc.Id}' has '{nameof(DocumentFlags.Artificial)}' flag set. " +
                                                    "Cannot put TimeSeries on artificial documents.");
            }

            public override TransactionOperationsMerger.IReplayableCommandDto<TransactionOperationsMerger.MergedTransactionCommand> ToDto(JsonOperationContext context)
            {
                throw new System.NotImplementedException();
            }
        }

        private static readonly TimeSeriesStorage.AppendOptions AppendOptionsForSmuggler = new TimeSeriesStorage.AppendOptions
        {
            VerifyName = false,
            FromSmuggler = true
        };

        internal class SmugglerTimeSeriesBatchCommand : TransactionOperationsMerger.MergedTransactionCommand
        {
            private readonly DocumentDatabase _database;

            private readonly Dictionary<string, List<TimeSeriesItem>> _dictionary;

            public string LastChangeVector;

            public SmugglerTimeSeriesBatchCommand(DocumentDatabase database)
            {
                _database = database;
                _dictionary = new Dictionary<string, List<TimeSeriesItem>>();
            }

            protected override long ExecuteCmd(DocumentsOperationContext context)
            {
                var tss = _database.DocumentsStorage.TimeSeriesStorage;

                var changes = 0L;

                foreach (var (docId, items) in _dictionary)
                {
                    var collectionName = _database.DocumentsStorage.ExtractCollectionName(context, items[0].Collection);

                    foreach (var item in items)
                    {
                        using (var slicer = new TimeSeriesSliceHolder(context, docId, item.Name).WithBaseline(item.Baseline))
                        {
                            if (tss.TryAppendEntireSegmentFromSmuggler(context, slicer.TimeSeriesKeySlice, collectionName, item))
                            {
                                // on import we remove all @time-series from the document, so we need to re-add them
                                tss.AddTimeSeriesNameToMetadata(context, item.DocId, item.Name, NonPersistentDocumentFlags.FromSmuggler);
                                continue;
                            }
                        }

                        var values = item.Segment.YieldAllValues(context, context.Allocator, item.Baseline);
                        tss.AppendTimestamp(context, docId, item.Collection, item.Name, values, AppendOptionsForSmuggler);
                    }

                    changes += items.Count;
                }

                return changes;
            }

            public void AddToDictionary(TimeSeriesItem item)
            {
                if (_dictionary.TryGetValue(item.DocId, out var itemsList) == false)
                {
                    _dictionary[item.DocId] = itemsList = new List<TimeSeriesItem>();
                }

                itemsList.Add(item);
            }

            public override TransactionOperationsMerger.IReplayableCommandDto<TransactionOperationsMerger.MergedTransactionCommand> ToDto(JsonOperationContext context)
            {
                throw new System.NotImplementedException();
            }
        }

        [RavenAction("/databases/*/timeseries/debug/segments-summary", "GET", AuthorizationStatus.ValidUser, EndpointType.Read)]
        public async Task GetSegmentSummary()
        {
            var documentId = GetStringQueryString("docId");
            var name = GetStringQueryString("name");
            var from = GetDateTimeQueryString("from", false) ?? DateTime.MinValue;
            var to = GetDateTimeQueryString("to", false) ?? DateTime.MaxValue;

            using (ContextPool.AllocateOperationContext(out DocumentsOperationContext context))
            using (context.OpenReadTransaction())
            {
                var segmentsSummary = Database.DocumentsStorage.TimeSeriesStorage.GetSegmentsSummary(context, documentId, name, from, to);

                await using (var writer = new AsyncBlittableJsonTextWriter(context, ResponseBodyStream()))
                {
                    writer.WriteStartObject();
                    writer.WritePropertyName("Results");
                    writer.WriteStartArray();
                    var first = true;
                    foreach (var summery in segmentsSummary)
                    {
                        if (!first)
                            writer.WriteComma();
                        context.Write(writer, summery.ToJson());
                        first = false;
                    }
                    writer.WriteEndArray();
                    writer.WriteEndObject();
                }
            }
        }
    }
}<|MERGE_RESOLUTION|>--- conflicted
+++ resolved
@@ -102,75 +102,8 @@
         [RavenAction("/databases/*/timeseries", "GET", AuthorizationStatus.ValidUser, EndpointType.Read)]
         public async Task Read()
         {
-<<<<<<< HEAD
             using (var processor = new TimeSeriesHandlerProcessorForGetTimeSeries(this))
                 await processor.ExecuteAsync();
-=======
-            var documentId = GetStringQueryString("docId");
-            var name = GetStringQueryString("name");
-            var fromStr = GetStringQueryString("from", required: false);
-            var toStr = GetStringQueryString("to", required: false);
-
-            var start = GetStart();
-            var pageSize = GetPageSize();
-
-            var includeDoc = GetBoolValueQueryString("includeDocument", required: false) ?? false;
-            var includeTags = GetBoolValueQueryString("includeTags", required: false) ?? false;
-            var fullResults = GetBoolValueQueryString("full", required: false) ?? false;
-
-            bool incrementalTimeSeries = CheckIfIncrementalTs(name);
-
-            using (ContextPool.AllocateOperationContext(out DocumentsOperationContext context))
-            using (context.OpenReadTransaction())
-            {
-                var from = string.IsNullOrEmpty(fromStr)
-                    ? DateTime.MinValue
-                    : ParseDate(fromStr, name);
-
-                var to = string.IsNullOrEmpty(toStr)
-                    ? DateTime.MaxValue
-                    : ParseDate(toStr, name);
-
-                var stats = context.DocumentDatabase.DocumentsStorage.TimeSeriesStorage.Stats.GetStats(context, documentId, name);
-                if (stats == default)
-                {
-                    // non existing time series
-                    HttpContext.Response.StatusCode = (int)HttpStatusCode.NotFound;
-                    return;
-                }
-
-                var includesCommand = includeDoc || includeTags
-                    ? new IncludeDocumentsDuringTimeSeriesLoadingCommand(context, documentId, includeDoc, includeTags)
-                    : null;
-
-                var rangeResult = incrementalTimeSeries ?
-                    GetIncrementalTimeSeriesRange(context, documentId, name, from, to, ref start, ref pageSize, includesCommand, fullResults) :
-                    GetTimeSeriesRange(context, documentId, name, from, to, ref start, ref pageSize, includesCommand);
-
-                var hash = rangeResult?.Hash ?? string.Empty;
-
-                var etag = GetStringFromHeaders(Constants.Headers.IfNoneMatch);
-                if (etag == hash)
-                {
-                    HttpContext.Response.StatusCode = (int)HttpStatusCode.NotModified;
-                    return;
-                }
-
-                HttpContext.Response.Headers[Constants.Headers.Etag] = "\"" + hash + "\"";
-
-                long? totalCount = null;
-                if (from <= stats.Start && to >= stats.End)
-                {
-                    totalCount = stats.Count;
-                }
-
-                await using (var writer = new AsyncBlittableJsonTextWriter(context, ResponseBodyStream()))
-                {
-                    if (rangeResult != null)
-                        WriteRange(writer, rangeResult, totalCount);
-                }
-            }
->>>>>>> 3ef06434
         }
 
         private static Dictionary<string, List<TimeSeriesRangeResult>> GetTimeSeriesRangeResults(DocumentsOperationContext context, string documentId, StringValues names, StringValues fromList, StringValues toList, int start, int pageSize,
