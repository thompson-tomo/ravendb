﻿// -----------------------------------------------------------------------
//  <copyright file="CountersHandler.cs" company="Hibernating Rhinos LTD">
//      Copyright (c) Hibernating Rhinos LTD. All rights reserved.
//  </copyright>
// -----------------------------------------------------------------------

using System;
using System.Collections.Generic;
using System.Net;
using System.Threading.Tasks;
using Microsoft.Extensions.Primitives;
using Raven.Client.Documents.Changes;
using Raven.Client.Documents.Operations.Counters;
using Raven.Client.Exceptions.Documents;
using Raven.Client.Exceptions.Documents.Counters;
using Raven.Client.Json.Converters;
using Raven.Server.Routing;
using Raven.Server.ServerWide.Context;
using Raven.Server.TrafficWatch;
using Raven.Server.Utils;
using Sparrow.Json;
using Sparrow.Json.Parsing;
using Sparrow.Server;

namespace Raven.Server.Documents.Handlers
{
    public class CountersHandler : DatabaseRequestHandler
    {
        public class ExecuteCounterBatchCommand : TransactionOperationsMerger.MergedTransactionCommand
        {
            public bool HasWrites;
            public string LastChangeVector;
            public string LastDocumentChangeVector;

            public CountersDetail CountersDetail = new CountersDetail
            {
                Counters = new List<CounterDetail>()
            };

            private readonly DocumentDatabase _database;
            private readonly bool _replyWithAllNodesValues;
            private readonly bool _fromEtl;
<<<<<<< HEAD
            private readonly Dictionary<string, List<CounterOperation>> _dictionary;
            public ExecuteCounterBatchCommand(DocumentDatabase database, CounterBatch counterBatch)
            {
                _database = database;
                _dictionary = new Dictionary<string, List<CounterOperation>>();
                _replyWithAllNodesValues = counterBatch?.ReplyWithAllNodesValues ?? false;
=======
            private readonly bool _fromSmuggler;
            private readonly List<CounterOperation> _list;
            public long ErrorCount;
            public ExecuteCounterBatchCommand(DocumentDatabase database, CounterBatch counterBatch)
            {
                _database = database;
                _list = new List<CounterOperation>();
                _replyWithAllNodesValues = counterBatch?.ReplyWithAllNodesValues?? false;
>>>>>>> 5555e4e8
                _fromEtl = counterBatch?.FromEtl ?? false;

                if (counterBatch == null)
                    return;

                foreach (var docOps in counterBatch.Documents)
                {
                    foreach (var operation in docOps.Operations)
                    {
                        HasWrites |= operation.Type != CounterOperationType.Get &&
                                     operation.Type != CounterOperationType.None;
<<<<<<< HEAD
                        Add(docOps.DocumentId, operation);
=======

                        operation.DocumentId = docOps.DocumentId;
                        _list.Add(operation);
>>>>>>> 5555e4e8
                    }
                }
            }

            /// <summary>
            /// Used only from replay Tx commands
            /// </summary>
            public ExecuteCounterBatchCommand(
                DocumentDatabase database,
                List<CounterOperation> list,
                bool replyWithAllNodesValues,
                bool fromEtl)
            {
                _database = database;
                _replyWithAllNodesValues = replyWithAllNodesValues;
                _fromEtl = fromEtl;
                _list = list;
            }

<<<<<<< HEAD
            private void Add(string id, CounterOperation op)
            {
                if (_dictionary.TryGetValue(id, out var existing) == false)
                {
                    _dictionary[id] = new List<CounterOperation> { op };
                    return;
                }

                existing.Add(op);
=======
            // used only from smuggler import
            public ExecuteCounterBatchCommand(DocumentDatabase database)
            {
                _fromSmuggler = true;
                _database = database;
                _list = new List<CounterOperation>();
                ErrorCount = 0;
            }
 
            public int Add(string id, CounterOperation op)
            {
                op.DocumentId = id;
                _list.Add(op);

                return _list.Count;
>>>>>>> 5555e4e8
            }

            protected override int ExecuteCmd(DocumentsOperationContext context)
            {
<<<<<<< HEAD
                var countersToAdd = new SortedSet<string>(StringComparer.OrdinalIgnoreCase);
                var countersToRemove = new HashSet<string>(StringComparer.OrdinalIgnoreCase);

                var ops = 0;
                foreach (var kvp in _dictionary)
                {
                    Document doc = null;
                    var docId = kvp.Key;
                    string docCollection = null;
                    ops += kvp.Value.Count;

                    foreach (var operation in kvp.Value)
                    {
                        switch (operation.Type)
                        {
                            case CounterOperationType.Increment:
                            case CounterOperationType.Delete:
                            case CounterOperationType.Put:
                                LoadDocument();
                                break;
                        }
=======
                if (_database.ServerStore.Server.Configuration.Core.FeaturesAvailability == FeaturesAvailability.Stable)
                    FeaturesAvailabilityException.Throw("Counters");

                var countersToAdd = new SortedSet<string>(StringComparer.OrdinalIgnoreCase);
                var countersToRemove = new HashSet<string>(StringComparer.OrdinalIgnoreCase);

                string docId = null;
                Document doc = null;
                string docCollection = null;

                foreach (var operation in _list)
                {
                    switch (operation.Type)
                    {
                        case CounterOperationType.Increment:
                        case CounterOperationType.Delete:
                        case CounterOperationType.Put:
                            try
                            {
                                LoadDocument(operation);
                            }
                            catch (DocumentDoesNotExistException)
                            {
                                if (_fromSmuggler)
                                {
                                    ErrorCount++;
                                    continue;
                                }

                                throw;
                            }
>>>>>>> 5555e4e8

                            break;
                    }

<<<<<<< HEAD
                                if (exists == false)
                                {
                                    // if exists it is already on the document's metadata
                                    countersToAdd.Add(operation.CounterName);
                                    countersToRemove.Remove(operation.CounterName);
                                }
=======
                    docId = operation.DocumentId;

                    switch (operation.Type)
                    {
                        case CounterOperationType.Increment:
                            LastChangeVector =
                                _database.DocumentsStorage.CountersStorage.IncrementCounter(context, docId, docCollection, operation.CounterName, operation.Delta,
                                    out var exists);
                            GetCounterValue(context, _database, docId, operation.CounterName, _replyWithAllNodesValues, CountersDetail);

                            if (exists == false)
                            {
                                // if exists it is already on the document's metadata
                                countersToAdd.Add(operation.CounterName);
                                countersToRemove.Remove(operation.CounterName);
                            }

                            break;
                        case CounterOperationType.Delete:
                            if (_fromEtl && doc == null)
>>>>>>> 5555e4e8
                                break;

                            LastChangeVector = _database.DocumentsStorage.CountersStorage.DeleteCounter(context, docId, docCollection, operation.CounterName);

                            countersToAdd.Remove(operation.CounterName);
                            countersToRemove.Add(operation.CounterName);
                            break;
                        case CounterOperationType.Put:
                            if (_fromEtl && doc == null)
                                break;
<<<<<<< HEAD
                            case CounterOperationType.Put:
                                if (_fromEtl == false || doc == null)
                                    break;

                                _database.DocumentsStorage.CountersStorage.PutCounter(context, docId, docCollection, operation.CounterName, operation.Delta);
=======

                            // intentionally not setting LastChangeVector, we never use it for
                            // etl / import and it isn't meaningful in those scenarios

                            if (_fromEtl)
                            {
                                _database.DocumentsStorage.CountersStorage.PutCounter(context, docId, docCollection,
                                    operation.CounterName, operation.Delta);
                            }
                            else
                            {
                                _database.DocumentsStorage.CountersStorage.PutCounter(context, docId, docCollection,
                                    operation.CounterName, operation.ChangeVector, operation.Delta);
                            }
>>>>>>> 5555e4e8

                            countersToAdd.Add(operation.CounterName);
                            countersToRemove.Remove(operation.CounterName);
                            break;
                        case CounterOperationType.None:
                            break;
                        case CounterOperationType.Get:
                            GetCounterValue(context, _database, docId, operation.CounterName, _replyWithAllNodesValues, CountersDetail);
                            break;
                        default:
                            ThrowInvalidBatchOperationType(operation);
                            break;
                    }

                    void LoadDocument(CounterOperation counterOperation)
                    {
<<<<<<< HEAD
                        var changeVector = _database
                            .DocumentsStorage
                            .CountersStorage
                            .UpdateDocumentCounters(context, doc, docId, countersToAdd, countersToRemove, NonPersistentDocumentFlags.ByCountersUpdate);

                        if (changeVector != null)
                            LastDocumentChangeVector = LastChangeVector = changeVector;

                        doc.Data.Dispose(); // we cloned the data, so we can dispose it.
                    }
=======
                        if (string.IsNullOrEmpty(counterOperation.DocumentId))
                            throw new ArgumentException("Document ID can't be null");

                        if (docId == counterOperation.DocumentId && doc != null)
                            return;
>>>>>>> 5555e4e8

                        ApplyChangesForPreviousDocument(context, doc, docId, countersToAdd, countersToRemove);

                        docId = counterOperation.DocumentId;

                        try
                        {
                            doc = _database.DocumentsStorage.Get(context, docId,
                                throwOnConflict: true);
                            if (doc == null)
                            {
                                if (_fromEtl)
                                    return;
                                ThrowMissingDocument(docId);
                                return; // never hit
                            }

                            if (doc.Flags.HasFlag(DocumentFlags.Artificial))
                                ThrowArtificialDocument(doc);

                            docCollection = CollectionName.GetCollectionName(doc.Data);
                        }
                        catch (DocumentConflictException)
                        {
                            if (_fromEtl)
                                return;

                            // this is fine, we explicitly support
                            // setting the flag if we are in conflicted state is 
                            // done by the conflict resolver

                            // avoid loading same document again, we validate write using the metadata instance
                            doc = new Document();
                            docCollection = _database.DocumentsStorage.ConflictsStorage.GetCollection(context, docId);
                        }
                    }
                }
                ApplyChangesForPreviousDocument(context, doc, docId, countersToAdd, countersToRemove);

                return _list.Count;
            }

            private void ApplyChangesForPreviousDocument(DocumentsOperationContext context, Document doc, string docId, SortedSet<string> countersToAdd, HashSet<string> countersToRemove)
            {
                if (doc?.Data != null)
                {
                    var nonPersistentFlags = NonPersistentDocumentFlags.ByCountersUpdate;
                    if (_fromSmuggler)
                        nonPersistentFlags |= NonPersistentDocumentFlags.FromSmuggler;

                    _database.DocumentsStorage.CountersStorage.UpdateDocumentCounters(context, doc, docId, countersToAdd, countersToRemove, nonPersistentFlags);
                    doc.Data.Dispose(); // we cloned the data, so we can dispose it.
                }

                countersToAdd.Clear();
                countersToRemove.Clear();
            }

            public override TransactionOperationsMerger.IReplayableCommandDto<TransactionOperationsMerger.MergedTransactionCommand> ToDto(JsonOperationContext context)
            {
                return new ExecuteCounterBatchCommandDto
                {
                    List = _list,
                    ReplyWithAllNodesValues = _replyWithAllNodesValues,
                    FromEtl = _fromEtl
                };
            }

            public static void ThrowArtificialDocument(Document doc)
            {
                throw new InvalidOperationException($"Document '{doc.Id}' has '{nameof(DocumentFlags.Artificial)}' flag set. " +
                                                    "Cannot put Counters on artificial documents.");
            }

            private static void ThrowInvalidBatchOperationType(CounterOperation operation)
            {
                throw new ArgumentOutOfRangeException($"Unknown value {operation.Type}");
            }
        }

        public class SmugglerCounterBatchCommand : TransactionOperationsMerger.MergedTransactionCommand, IDisposable
        {
            private readonly DocumentDatabase _database;
            private readonly List<CounterGroupDetail> _counterGroups;
            private Dictionary<string, Dictionary<string, List<(string ChangeVector, long Value)>>> _legacyDictionary;

            private readonly DocumentsOperationContext _context;

            private IDisposable _resetContext;
            private bool _isDisposed;

            private readonly List<IDisposable> _toDispose;

            public DocumentsOperationContext Context => _context;

            public long ErrorCount;

            public SmugglerCounterBatchCommand(DocumentDatabase database)
            {
                _database = database;
                _counterGroups = new List<CounterGroupDetail>();

                _toDispose = new List<IDisposable>();
                _resetContext = _database.DocumentsStorage.ContextPool.AllocateOperationContext(out _context);
            }

            /// <summary>
            /// Used only from replay Tx commands
            /// </summary>
            public SmugglerCounterBatchCommand(
                DocumentDatabase database,
                List<CounterGroupDetail> counterGroups,
                Dictionary<string, Dictionary<string, List<(string ChangeVector, long Value)>>> legacyDictionary)
            {
                _database = database;
                _counterGroups = counterGroups;
                _legacyDictionary = legacyDictionary;

                _toDispose = new List<IDisposable>();
                _resetContext = _database.DocumentsStorage.ContextPool.AllocateOperationContext(out _context);
            }

            public void Add(CounterGroupDetail cgd)
            {
                _counterGroups.Add(cgd);
            }

            public void AddLegacy(string id, CounterDetail counterDetail)
            {
                _legacyDictionary = _legacyDictionary ?? new Dictionary<string, Dictionary<string, List<(string ChangeVector, long Value)>>>(StringComparer.OrdinalIgnoreCase);
                var valueToAdd = (counterDetail.ChangeVector, counterDetail.TotalValue);

                if (_legacyDictionary.TryGetValue(counterDetail.DocumentId, out var counters))
                {
                    if (counters.TryGetValue(counterDetail.CounterName, out var counterValues))
                    {
                        counterValues.Add(valueToAdd);
                    }
                    else
                    {
                        counters.Add(counterDetail.CounterName, new List<(string ChangeVector, long Value)>
                        {
                            valueToAdd
                        });
                    }                   
                }
                else
                {
                    _legacyDictionary[counterDetail.DocumentId] = new Dictionary<string, List<(string ChangeVector, long Value)>>
                    {
                        {
                            counterDetail.CounterName, new List<(string ChangeVector, long Value)>
                            {
                                valueToAdd
                            }
                        }
                    };
                }

            }

            public void RegisterForDisposal(IDisposable data)
            {
                _toDispose.Add(data);
            }

            protected override int ExecuteCmd(DocumentsOperationContext context)
            {
                var countersToAdd = new SortedSet<string>(StringComparer.OrdinalIgnoreCase);

                if (_legacyDictionary != null)
                {
                    foreach (var kvp in _legacyDictionary)
                    {
                        var values = ToCounterGroup(context, kvp.Key, kvp.Value, out var cv);
                        using (var cvLsv = context.GetLazyString(cv))
                        using (var keyLsv = context.GetLazyString(kvp.Key))
                        {
                            PutCounters(context, new CounterGroupDetail
                            {
                                ChangeVector = cvLsv,
                                DocumentId = keyLsv,
                                Values = values
                            }, countersToAdd);
                        }
                    }

                    return _legacyDictionary.Count;
                }

                foreach (var cgd in _counterGroups)
                {
                    PutCounters(context, cgd, countersToAdd);
                    
                }

                return _counterGroups.Count;
            }

            private void PutCounters(DocumentsOperationContext context, CounterGroupDetail counterGroupDetail, SortedSet<string> countersToAdd)
            {
                Document doc;
                string docCollection = null;
                BlittableJsonReaderObject values;

                try
                {
                    LoadDocument();
                }
                catch (DocumentDoesNotExistException)
                {
                    counterGroupDetail.Values.TryGet(CountersStorage.Values, out values);
                    ErrorCount+= values?.Count ?? 0;
                    return;
                }

                if (doc != null)
                    docCollection = CollectionName.GetCollectionName(doc.Data);

                _database.DocumentsStorage.CountersStorage.PutCounters(context, counterGroupDetail.DocumentId, docCollection,
                    counterGroupDetail.ChangeVector, counterGroupDetail.Values);

                context.LastDatabaseChangeVector = ChangeVectorUtils.MergeVectors(counterGroupDetail.ChangeVector, context.LastDatabaseChangeVector ?? DocumentsStorage.GetDatabaseChangeVector(context));

                counterGroupDetail.Values.TryGet(CountersStorage.Values, out values);
                foreach (var counter in values.GetPropertyNames())
                {
                    countersToAdd.Add(counter);
                }

                if (doc?.Data != null)
                {
                    var nonPersistentFlags = NonPersistentDocumentFlags.ByCountersUpdate |
                                             NonPersistentDocumentFlags.FromSmuggler;

                    _database.DocumentsStorage.CountersStorage.UpdateDocumentCounters(context, doc, counterGroupDetail.DocumentId, countersToAdd, new HashSet<string>(), nonPersistentFlags);
                    doc.Data?.Dispose(); // we cloned the data, so we can dispose it.
                }

                countersToAdd.Clear();

                void LoadDocument()
                {
                    try
                    {
                        doc = _database.DocumentsStorage.Get(context, counterGroupDetail.DocumentId,
                            throwOnConflict: true);
                        if (doc == null)
                        {
                            ThrowMissingDocument(counterGroupDetail.DocumentId);
                            return; // never hit
                        }

                        if (doc.Flags.HasFlag(DocumentFlags.Artificial))
                            ExecuteCounterBatchCommand.ThrowArtificialDocument(doc);

                        docCollection = CollectionName.GetCollectionName(doc.Data);
                    }
                    catch (DocumentConflictException)
                    {
                        // this is fine, we explicitly support
                        // setting the flag if we are in conflicted state is 
                        // done by the conflict resolver

                        // avoid loading same document again, we validate write using the metadata instance
                        doc = new Document();
                        docCollection = _database.DocumentsStorage.ConflictsStorage.GetCollection(context, counterGroupDetail.DocumentId);
                    }
                }


            }

            private static unsafe BlittableJsonReaderObject ToCounterGroup(DocumentsOperationContext context, string docId, Dictionary<string, List<(string ChangeVector, long Value)>> dict, out string lastCv)
            {
                lastCv = null;
                var dbIds = new Dictionary<string, int>();
                var counters = new DynamicJsonValue(); 
                var counterModificationScopes = new List<ByteStringContext<ByteStringMemoryCache>.InternalScope>();

                try
                {
                    foreach (var kvp in dict)
                    {
                        var sizeToAllocate = CountersStorage.SizeOfCounterValues * kvp.Value.Count;

                        counterModificationScopes.Add(context.Allocator.Allocate(sizeToAllocate, out var newVal));

                        var name = kvp.Key;
                        foreach (var tuple in kvp.Value)
                        {
                            var dbId = tuple.ChangeVector.Substring(tuple.ChangeVector.Length - CountersStorage.DbIdAsBase64Size);
                            if (dbIds.TryGetValue(dbId, out var dbIdIndex) == false)
                            {
                                dbIdIndex = dbIds.Count;
                                dbIds.TryAdd(dbId, dbIdIndex);
                            }

                            var etag = ChangeVectorUtils.GetEtagById(tuple.ChangeVector, dbId);

                            var newEntry = (CountersStorage.CounterValues*)newVal.Ptr + dbIdIndex;
                            newEntry->Value = tuple.Value;
                            newEntry->Etag = etag;
                        }

                        lastCv = kvp.Value[kvp.Value.Count - 1].ChangeVector;

                        counters[name] = new BlittableJsonReaderObject.RawBlob { Ptr = newVal.Ptr, Length = newVal.Length };
                    }

                    var values = context.ReadObject(new DynamicJsonValue
                    {
                        [CountersStorage.DbIds] = dbIds.Keys,
                        [CountersStorage.Values] = counters
                    }, docId);

                    return values;

                }
                finally 
                {
                    foreach (var scope in counterModificationScopes)
                    {
                        scope.Dispose();
                    }
                }
            }

            public void Dispose()
            {
                if (_isDisposed)
                    return;

                _isDisposed = true;

                foreach (var cgd in _counterGroups)
                {
                    cgd.Values?.Dispose();
                }
                _counterGroups.Clear();

                foreach (var disposable in _toDispose)
                {
                    disposable.Dispose();
                }
                _toDispose.Clear();

                _legacyDictionary?.Clear();

                _resetContext?.Dispose();
                _resetContext = null;

            }

            public override TransactionOperationsMerger.IReplayableCommandDto<TransactionOperationsMerger.MergedTransactionCommand> ToDto(JsonOperationContext context)
            {
                return new SmugglerCounterBatchCommandDto
                {
                    CounterGroups = _counterGroups,
                    LegacyDictionary = _legacyDictionary
                };
            }
        }

        [RavenAction("/databases/*/counters", "GET", AuthorizationStatus.ValidUser)]
        public Task Get()
        {
            var docId = GetStringValuesQueryString("docId");
            var full = GetBoolValueQueryString("full", required: false) ?? false;
            var counters = GetStringValuesQueryString("counter", required: false);

            using (ContextPool.AllocateOperationContext(out DocumentsOperationContext context))
            {
                CountersDetail countersDetail;
                using (context.OpenReadTransaction())
                {
                    countersDetail = GetInternal(Database, context, counters, docId, full);
                }

                using (var writer = new BlittableJsonTextWriter(context, ResponseBodyStream()))
                {
                    context.Write(writer, countersDetail.ToJson());
                    writer.Flush();
                }
            }

            return Task.CompletedTask;
        }

        public static CountersDetail GetInternal(DocumentDatabase database, DocumentsOperationContext context, StringValues counters, string docId, bool full)
        {
            var result = new CountersDetail();
            var names = counters.Count != 0
                ? counters
                : database.DocumentsStorage.CountersStorage.GetCountersForDocument(context, docId);

            foreach (var counter in names)
            {
                GetCounterValue(context, database, docId, counter, full, result);
            }

            return result;

        }

        [RavenAction("/databases/*/counters", "POST", AuthorizationStatus.ValidUser)]
        public async Task Batch()
        {
            using (ContextPool.AllocateOperationContext(out DocumentsOperationContext context))
            {
                var countersBlittable = await context.ReadForMemoryAsync(RequestBodyStream(), "counters");

                var counterBatch = JsonDeserializationClient.CounterBatch(countersBlittable);

                if (TrafficWatchManager.HasRegisteredClients)
                    AddStringToHttpContext(countersBlittable.ToString(), TrafficWatchChangeType.Counters);
                var cmd = new ExecuteCounterBatchCommand(Database, counterBatch);

                if (cmd.HasWrites)
                {
                    try
                    {
                        await Database.TxMerger.Enqueue(cmd);
                    }
                    catch (DocumentDoesNotExistException)
                    {
                        HttpContext.Response.StatusCode = (int)HttpStatusCode.NotFound;
                        throw;
                    }
                }
                else
                {
                    using (context.OpenReadTransaction())
                    {
                        cmd.ExecuteDirectly(context);
                    }
                }
                using (var writer = new BlittableJsonTextWriter(context, ResponseBodyStream()))
                {
                    context.Write(writer, cmd.CountersDetail.ToJson());
                    writer.Flush();
                }
            }
        }

        private static void GetCounterValue(DocumentsOperationContext context, DocumentDatabase database, string docId,
            string counterName, bool addFullValues, CountersDetail result)
        {

            long? value = null;
            Dictionary<string, long> fullValues = null;
            if (addFullValues)
            {
                fullValues = new Dictionary<string, long>();
                foreach (var (cv, val) in database.DocumentsStorage.CountersStorage.GetCounterValues(context,
                    docId, counterName))
                {
                    value = value ?? 0;
                    try
                    {
                        value = checked(value + val);
                    }
                    catch (OverflowException e)
                    {
                        CounterOverflowException.ThrowFor(docId, counterName, e);
                    }

                    fullValues[cv] = val;

                }
            }
            else
            {
                value = database.DocumentsStorage.CountersStorage.GetCounterValue(context, docId, counterName);
            }

            if (value == null)
                return;

            if (result.Counters == null)
                result.Counters = new List<CounterDetail>();

            result.Counters.Add(new CounterDetail
            {
                DocumentId = docId,
                CounterName = counterName,
                TotalValue = value.Value,
                CounterValues = fullValues
            });
        }

        private static void ThrowMissingDocument(string docId)
        {
            throw new DocumentDoesNotExistException(docId, "Cannot operate on counters of a missing document.");
        }
    }

    public class ExecuteCounterBatchCommandDto : TransactionOperationsMerger.IReplayableCommandDto<CountersHandler.ExecuteCounterBatchCommand>
    {
        public bool ReplyWithAllNodesValues;
        public bool FromEtl;
        public List<CounterOperation> List;

        public CountersHandler.ExecuteCounterBatchCommand ToCommand(DocumentsOperationContext context, DocumentDatabase database)
        {
            var command = new CountersHandler.
                ExecuteCounterBatchCommand(database, List, ReplyWithAllNodesValues, FromEtl);
            return command;
        }
    }

    public class SmugglerCounterBatchCommandDto : TransactionOperationsMerger.IReplayableCommandDto<CountersHandler.SmugglerCounterBatchCommand>
    {
        public List<CounterGroupDetail> CounterGroups;
        public Dictionary<string, Dictionary<string, List<(string ChangeVector, long Value)>>> LegacyDictionary;

        public CountersHandler.SmugglerCounterBatchCommand ToCommand(DocumentsOperationContext context, DocumentDatabase database)
        {
            var command = new CountersHandler.
                SmugglerCounterBatchCommand(database, CounterGroups, LegacyDictionary);
            return command;
        }
    }
}<|MERGE_RESOLUTION|>--- conflicted
+++ resolved
@@ -40,23 +40,12 @@
             private readonly DocumentDatabase _database;
             private readonly bool _replyWithAllNodesValues;
             private readonly bool _fromEtl;
-<<<<<<< HEAD
-            private readonly Dictionary<string, List<CounterOperation>> _dictionary;
-            public ExecuteCounterBatchCommand(DocumentDatabase database, CounterBatch counterBatch)
-            {
-                _database = database;
-                _dictionary = new Dictionary<string, List<CounterOperation>>();
-                _replyWithAllNodesValues = counterBatch?.ReplyWithAllNodesValues ?? false;
-=======
-            private readonly bool _fromSmuggler;
             private readonly List<CounterOperation> _list;
-            public long ErrorCount;
             public ExecuteCounterBatchCommand(DocumentDatabase database, CounterBatch counterBatch)
             {
                 _database = database;
                 _list = new List<CounterOperation>();
-                _replyWithAllNodesValues = counterBatch?.ReplyWithAllNodesValues?? false;
->>>>>>> 5555e4e8
+                _replyWithAllNodesValues = counterBatch?.ReplyWithAllNodesValues ?? false;
                 _fromEtl = counterBatch?.FromEtl ?? false;
 
                 if (counterBatch == null)
@@ -68,13 +57,9 @@
                     {
                         HasWrites |= operation.Type != CounterOperationType.Get &&
                                      operation.Type != CounterOperationType.None;
-<<<<<<< HEAD
-                        Add(docOps.DocumentId, operation);
-=======
 
                         operation.DocumentId = docOps.DocumentId;
                         _list.Add(operation);
->>>>>>> 5555e4e8
                     }
                 }
             }
@@ -94,19 +79,7 @@
                 _list = list;
             }
 
-<<<<<<< HEAD
             private void Add(string id, CounterOperation op)
-            {
-                if (_dictionary.TryGetValue(id, out var existing) == false)
-                {
-                    _dictionary[id] = new List<CounterOperation> { op };
-                    return;
-                }
-
-                existing.Add(op);
-=======
-            // used only from smuggler import
-            public ExecuteCounterBatchCommand(DocumentDatabase database)
             {
                 _fromSmuggler = true;
                 _database = database;
@@ -120,53 +93,24 @@
                 _list.Add(op);
 
                 return _list.Count;
->>>>>>> 5555e4e8
-            }
+                }
 
             protected override int ExecuteCmd(DocumentsOperationContext context)
             {
-<<<<<<< HEAD
                 var countersToAdd = new SortedSet<string>(StringComparer.OrdinalIgnoreCase);
                 var countersToRemove = new HashSet<string>(StringComparer.OrdinalIgnoreCase);
 
-                var ops = 0;
-                foreach (var kvp in _dictionary)
-                {
+                string docId = null;
                     Document doc = null;
-                    var docId = kvp.Key;
                     string docCollection = null;
-                    ops += kvp.Value.Count;
-
-                    foreach (var operation in kvp.Value)
+
+                foreach (var operation in _list)
                     {
                         switch (operation.Type)
                         {
                             case CounterOperationType.Increment:
                             case CounterOperationType.Delete:
                             case CounterOperationType.Put:
-                                LoadDocument();
-                                break;
-                        }
-=======
-                if (_database.ServerStore.Server.Configuration.Core.FeaturesAvailability == FeaturesAvailability.Stable)
-                    FeaturesAvailabilityException.Throw("Counters");
-
-                var countersToAdd = new SortedSet<string>(StringComparer.OrdinalIgnoreCase);
-                var countersToRemove = new HashSet<string>(StringComparer.OrdinalIgnoreCase);
-
-                string docId = null;
-                Document doc = null;
-                string docCollection = null;
-
-                foreach (var operation in _list)
-                {
-                    switch (operation.Type)
-                    {
-                        case CounterOperationType.Increment:
-                        case CounterOperationType.Delete:
-                        case CounterOperationType.Put:
-                            try
-                            {
                                 LoadDocument(operation);
                             }
                             catch (DocumentDoesNotExistException)
@@ -179,106 +123,62 @@
 
                                 throw;
                             }
->>>>>>> 5555e4e8
-
-                            break;
-                    }
-
-<<<<<<< HEAD
+
+                                break;
+                        }
+
+                    docId = operation.DocumentId;
+
+                        switch (operation.Type)
+                        {
+                            case CounterOperationType.Increment:
+                                LastChangeVector =
+                                _database.DocumentsStorage.CountersStorage.IncrementCounter(context, docId, docCollection, operation.CounterName, operation.Delta,
+                                    out var exists);
+                                GetCounterValue(context, _database, docId, operation.CounterName, _replyWithAllNodesValues, CountersDetail);
+
                                 if (exists == false)
                                 {
                                     // if exists it is already on the document's metadata
                                     countersToAdd.Add(operation.CounterName);
                                     countersToRemove.Remove(operation.CounterName);
                                 }
-=======
-                    docId = operation.DocumentId;
-
-                    switch (operation.Type)
-                    {
-                        case CounterOperationType.Increment:
-                            LastChangeVector =
-                                _database.DocumentsStorage.CountersStorage.IncrementCounter(context, docId, docCollection, operation.CounterName, operation.Delta,
-                                    out var exists);
-                            GetCounterValue(context, _database, docId, operation.CounterName, _replyWithAllNodesValues, CountersDetail);
-
-                            if (exists == false)
-                            {
-                                // if exists it is already on the document's metadata
-                                countersToAdd.Add(operation.CounterName);
-                                countersToRemove.Remove(operation.CounterName);
-                            }
-
-                            break;
-                        case CounterOperationType.Delete:
-                            if (_fromEtl && doc == null)
->>>>>>> 5555e4e8
                                 break;
-
-                            LastChangeVector = _database.DocumentsStorage.CountersStorage.DeleteCounter(context, docId, docCollection, operation.CounterName);
-
-                            countersToAdd.Remove(operation.CounterName);
-                            countersToRemove.Add(operation.CounterName);
-                            break;
-                        case CounterOperationType.Put:
-                            if (_fromEtl && doc == null)
+                            case CounterOperationType.Delete:
+                                if (_fromEtl && doc == null)
+                                    break;
+
+                                LastChangeVector = _database.DocumentsStorage.CountersStorage.DeleteCounter(context, docId, docCollection, operation.CounterName);
+
+                                countersToAdd.Remove(operation.CounterName);
+                                countersToRemove.Add(operation.CounterName);
                                 break;
-<<<<<<< HEAD
                             case CounterOperationType.Put:
                                 if (_fromEtl == false || doc == null)
                                     break;
 
                                 _database.DocumentsStorage.CountersStorage.PutCounter(context, docId, docCollection, operation.CounterName, operation.Delta);
-=======
-
-                            // intentionally not setting LastChangeVector, we never use it for
-                            // etl / import and it isn't meaningful in those scenarios
-
-                            if (_fromEtl)
-                            {
-                                _database.DocumentsStorage.CountersStorage.PutCounter(context, docId, docCollection,
-                                    operation.CounterName, operation.Delta);
-                            }
-                            else
-                            {
-                                _database.DocumentsStorage.CountersStorage.PutCounter(context, docId, docCollection,
-                                    operation.CounterName, operation.ChangeVector, operation.Delta);
-                            }
->>>>>>> 5555e4e8
-
-                            countersToAdd.Add(operation.CounterName);
-                            countersToRemove.Remove(operation.CounterName);
-                            break;
-                        case CounterOperationType.None:
-                            break;
-                        case CounterOperationType.Get:
-                            GetCounterValue(context, _database, docId, operation.CounterName, _replyWithAllNodesValues, CountersDetail);
-                            break;
-                        default:
-                            ThrowInvalidBatchOperationType(operation);
-                            break;
-                    }
+
+                                countersToAdd.Add(operation.CounterName);
+                                countersToRemove.Remove(operation.CounterName);
+                                break;
+                            case CounterOperationType.None:
+                                break;
+                            case CounterOperationType.Get:
+                                GetCounterValue(context, _database, docId, operation.CounterName, _replyWithAllNodesValues, CountersDetail);
+                                break;
+                            default:
+                                ThrowInvalidBatchOperationType(operation);
+                                break;
+                        }
 
                     void LoadDocument(CounterOperation counterOperation)
                     {
-<<<<<<< HEAD
-                        var changeVector = _database
-                            .DocumentsStorage
-                            .CountersStorage
-                            .UpdateDocumentCounters(context, doc, docId, countersToAdd, countersToRemove, NonPersistentDocumentFlags.ByCountersUpdate);
-
-                        if (changeVector != null)
-                            LastDocumentChangeVector = LastChangeVector = changeVector;
-
-                        doc.Data.Dispose(); // we cloned the data, so we can dispose it.
-                    }
-=======
                         if (string.IsNullOrEmpty(counterOperation.DocumentId))
                             throw new ArgumentException("Document ID can't be null");
 
                         if (docId == counterOperation.DocumentId && doc != null)
                             return;
->>>>>>> 5555e4e8
 
                         ApplyChangesForPreviousDocument(context, doc, docId, countersToAdd, countersToRemove);
 
