﻿using System;
using System.Collections;
using System.Collections.Generic;
using System.IO;
using System.Net;
using System.Net.Http;
using System.Threading;
using System.Threading.Tasks;
using Raven.Abstractions.Connection;
using Raven.Abstractions.Data;
using Raven.Abstractions.Logging;
using Raven.Client.Connection;
using Raven.Client.Extensions;
using Raven.Json.Linq;
using Raven.Server.Config;
using Raven.Server.Documents.Indexes;
using Raven.Server.Documents.Patch;
using Raven.Server.Documents.Replication;
using Raven.Server.Documents.PeriodicExport;
using Raven.Server.Documents.SqlReplication;
using Raven.Server.Documents.Transformers;
using Raven.Server.ServerWide;
using Raven.Server.ServerWide.Context;
using Raven.Server.Utils;
using Raven.Server.Utils.Metrics;
using Sparrow;
using Sparrow.Json;
using Sparrow.Json.Parsing;
using Sparrow.Logging;
using Voron;

namespace Raven.Server.Documents
{
    public class DocumentDatabase : IResourceStore
    {
        private static readonly ILog Log = LogManager.GetLogger(typeof(DocumentDatabase));

        private readonly CancellationTokenSource _databaseShutdown = new CancellationTokenSource();
        public readonly PatchDocument Patch;

        private HttpJsonRequestFactory _httpJsonRequestFactory;

        private readonly object _idleLocker = new object();
        private Task _indexStoreTask;
        private Task _transformerStoreTask;
        public TransactionOperationsMerger TxMerger;
<<<<<<< HEAD
=======
        private DocumentConvention _convention;

        public string Url { get; private set; }
>>>>>>> 748cd0e7

        public DocumentDatabase(string name, RavenConfiguration configuration, MetricsScheduler metricsScheduler,
            LoggerSetup loggerSetup)
        {
            Name = name;
            Configuration = configuration;
            LoggerSetup = loggerSetup;

<<<<<<< HEAD
=======
            var hostName = Dns.GetHostName();
            Url = Configuration.Core.ServerUrl.ToLower()
                                              .Replace("localhost", hostName)
                                              .Replace("127.0.0.1", hostName);

>>>>>>> 748cd0e7
            Notifications = new DocumentsNotifications();
            DocumentsStorage = new DocumentsStorage(this);
            IndexStore = new IndexStore(this);
            TransformerStore = new TransformerStore(this);
            SqlReplicationLoader = new SqlReplicationLoader(this, metricsScheduler);
            DocumentReplicationLoader = new DocumentReplicationLoader(this);
            DocumentTombstoneCleaner = new DocumentTombstoneCleaner(this);
            SubscriptionStorage = new SubscriptionStorage(this, metricsScheduler);
            Metrics = new MetricsCountersManager(metricsScheduler);
            Patch = new PatchDocument(this);
            TxMerger = new TransactionOperationsMerger(this,DatabaseShutdown);
        }

        public SubscriptionStorage SubscriptionStorage { get; set; }

        public string Name { get; }

        public Guid DbId => DocumentsStorage.Environment?.DbId ?? Guid.Empty;

        public string ResourceName => $"db/{Name}";

        public RavenConfiguration Configuration { get; }
        public LoggerSetup LoggerSetup { get; set; }

        public CancellationToken DatabaseShutdown => _databaseShutdown.Token;

        public DocumentsStorage DocumentsStorage { get; private set; }

        public BundleLoader BundleLoader { get; private set; }

        public DocumentTombstoneCleaner DocumentTombstoneCleaner { get; private set; }

        public DocumentsNotifications Notifications { get; }

        public MetricsCountersManager Metrics { get; }

        public IndexStore IndexStore { get; private set; }

        public TransformerStore TransformerStore { get; private set; }

        public SqlReplicationLoader SqlReplicationLoader { get; private set; }

        public DocumentReplicationLoader DocumentReplicationLoader { get; private set; }

<<<<<<< HEAD
	    public void Initialize()
	    {
=======
        public HttpJsonRequestFactory HttpRequestFactory => _httpJsonRequestFactory;

        public void Initialize(HttpJsonRequestFactory httpRequestFactory, DocumentConvention convention)
        {
            _convention = convention;
            _httpJsonRequestFactory = httpRequestFactory;
>>>>>>> 748cd0e7
            DocumentsStorage.Initialize();
            InitializeInternal();
        }

        public void Initialize(StorageEnvironmentOptions options)
        {
<<<<<<< HEAD
			DocumentsStorage.Initialize(options);
            InitializeInternal();
        }


		private void InitializeInternal()
=======
            _httpJsonRequestFactory = httpRequestFactory;
            _convention = convention;
            DocumentsStorage.Initialize(options);
            InitializeInternal();
        }

        public TcpConnectionInfo GetTcpInfo(string url, string apiKey)
        {
            using (var request = HttpRequestFactory.CreateHttpJsonRequest(new CreateHttpJsonRequestParams(null, string.Format("{0}/info/tcp",
                MultiDatabase.GetRootDatabaseUrl(url)),
                HttpMethod.Get,
                new OperationCredentials(apiKey, CredentialCache.DefaultCredentials),_convention)))
            {
                var result = request.ReadResponseJson();
                return _convention.CreateSerializer().Deserialize<TcpConnectionInfo>(new RavenJTokenReader(result));
            }
        }

        private void InitializeInternal()
>>>>>>> 748cd0e7
        {
            TxMerger.Start();
            _indexStoreTask = IndexStore.InitializeAsync();
            _transformerStoreTask = TransformerStore.InitializeAsync();
            SqlReplicationLoader.Initialize();
			DocumentReplicationLoader.Initialize();
            DocumentTombstoneCleaner.Initialize();
            BundleLoader = new BundleLoader(this);

            try
            {
                _indexStoreTask.Wait(DatabaseShutdown);
            }
            finally
            {
                _indexStoreTask = null;
            }

            try
            {
                _transformerStoreTask.Wait(DatabaseShutdown);
            }
            finally
            {
                _transformerStoreTask = null;
            }

            SubscriptionStorage.Initialize();
        }

        public void Dispose()
        {
            _databaseShutdown.Cancel();
            var exceptionAggregator = new ExceptionAggregator(Log, $"Could not dispose {nameof(DocumentDatabase)}");

            exceptionAggregator.Execute(() =>
            {
                TxMerger.Dispose();
            });

            exceptionAggregator.Execute(() =>
            {
                DocumentReplicationLoader.Dispose();
            });

            if (_indexStoreTask != null)
            {
                exceptionAggregator.Execute(() =>
                {
                    _indexStoreTask.Wait(DatabaseShutdown);
                    _indexStoreTask = null;
                });
            }

            if (_transformerStoreTask != null)
            {
                exceptionAggregator.Execute(() =>
                {
                    _transformerStoreTask.Wait(DatabaseShutdown);
                    _transformerStoreTask = null;
                });
            }

            exceptionAggregator.Execute(() =>
            {
                IndexStore?.Dispose();
                IndexStore = null;
            });

            exceptionAggregator.Execute(() =>
            {
                BundleLoader?.Dispose();
                BundleLoader = null;
            });

            exceptionAggregator.Execute(() =>
            {
                DocumentTombstoneCleaner?.Dispose();
                DocumentTombstoneCleaner = null;
            });

            exceptionAggregator.Execute(() =>
            {
                SqlReplicationLoader?.Dispose();
                SqlReplicationLoader = null;
            });

            exceptionAggregator.Execute(() =>
            {
                SubscriptionStorage?.Dispose();
            });
            exceptionAggregator.Execute(() =>
            {
                DocumentsStorage?.Dispose();
                DocumentsStorage = null;
            });

            exceptionAggregator.ThrowIfNeeded();
        }

        public void RunIdleOperations()
        {
            if (Monitor.TryEnter(_idleLocker) == false)
                return;

            try
            {
                IndexStore?.RunIdleOperations();
            }

            finally
            {
                Monitor.Exit(_idleLocker);
            }
        }

        public void AddAlert(Alert alert)
        {
            // Ignore for now, we are going to have a new implementation
            if (DateTime.UtcNow.Ticks != 0)
                return;

            if (string.IsNullOrEmpty(alert.UniqueKey))
                throw new ArgumentNullException(nameof(alert.UniqueKey), "Unique error key must be not null");

            DocumentsOperationContext context;
            using (DocumentsStorage.ContextPool.AllocateOperationContext(out context))
            using (var tx = context.OpenWriteTransaction())
            {
                var document = DocumentsStorage.Get(context, Constants.RavenAlerts);
                DynamicJsonValue alerts;
                long? etag = null;
                if (document == null)
                {
                    alerts = new DynamicJsonValue
                    {
                        [alert.UniqueKey] = new DynamicJsonValue
                        {
                            ["IsError"] = alert.IsError,
                            ["CreatedAt"] = alert.CreatedAt,
                            ["Title"] = alert.Title,
                            ["Exception"] = alert.Exception,
                            ["Message"] = alert.Message,
                            ["Observed"] = alert.Observed,
                        }
                    };
                }
                else
                {
                    etag = document.Etag;
                    var existingAlert = (BlittableJsonReaderObject)document.Data[alert.UniqueKey];
                    alerts = new DynamicJsonValue(document.Data)
                    {
                        [alert.UniqueKey] = new DynamicJsonValue
                        {
                            ["IsError"] = alert.IsError,
                            ["CreatedAt"] = alert.CreatedAt,
                            ["Title"] = alert.Title,
                            ["Exception"] = alert.Exception,
                            ["Message"] = alert.Message,
                            ["Observed"] = alert.Observed,
                            ["LastDismissedAt"] = existingAlert?["LastDismissedAt"],
                        }
                    };
                }

                var alertsDocument = context.ReadObject(alerts, Constants.RavenAlerts,
                    BlittableJsonDocumentBuilder.UsageMode.ToDisk);
                DocumentsStorage.Put(context, Constants.RavenAlerts, etag, alertsDocument);
                tx.Commit();
            }
        }

        public IEnumerable<StorageEnvironment> GetAllStoragesEnvironment()
        {
            // TODO :: more storage environments ?
            yield return DocumentsStorage.Environment;
            yield return SubscriptionStorage.Environment();
            foreach (var index in IndexStore.GetIndexes())
            {
                yield return index._indexStorage.Environment();
            }
        }
    }
}<|MERGE_RESOLUTION|>--- conflicted
+++ resolved
@@ -38,34 +38,20 @@
         private readonly CancellationTokenSource _databaseShutdown = new CancellationTokenSource();
         public readonly PatchDocument Patch;
 
-        private HttpJsonRequestFactory _httpJsonRequestFactory;
+		private HttpJsonRequestFactory _httpJsonRequestFactory;
 
         private readonly object _idleLocker = new object();
         private Task _indexStoreTask;
         private Task _transformerStoreTask;
         public TransactionOperationsMerger TxMerger;
-<<<<<<< HEAD
-=======
-        private DocumentConvention _convention;
-
-        public string Url { get; private set; }
->>>>>>> 748cd0e7
-
-        public DocumentDatabase(string name, RavenConfiguration configuration, MetricsScheduler metricsScheduler,
+
+	    public DocumentDatabase(string name, RavenConfiguration configuration, MetricsScheduler metricsScheduler,
             LoggerSetup loggerSetup)
         {
             Name = name;
             Configuration = configuration;
             LoggerSetup = loggerSetup;
 
-<<<<<<< HEAD
-=======
-            var hostName = Dns.GetHostName();
-            Url = Configuration.Core.ServerUrl.ToLower()
-                                              .Replace("localhost", hostName)
-                                              .Replace("127.0.0.1", hostName);
-
->>>>>>> 748cd0e7
             Notifications = new DocumentsNotifications();
             DocumentsStorage = new DocumentsStorage(this);
             IndexStore = new IndexStore(this);
@@ -110,51 +96,20 @@
 
         public DocumentReplicationLoader DocumentReplicationLoader { get; private set; }
 
-<<<<<<< HEAD
 	    public void Initialize()
 	    {
-=======
-        public HttpJsonRequestFactory HttpRequestFactory => _httpJsonRequestFactory;
-
-        public void Initialize(HttpJsonRequestFactory httpRequestFactory, DocumentConvention convention)
-        {
-            _convention = convention;
-            _httpJsonRequestFactory = httpRequestFactory;
->>>>>>> 748cd0e7
             DocumentsStorage.Initialize();
             InitializeInternal();
         }
 
         public void Initialize(StorageEnvironmentOptions options)
-        {
-<<<<<<< HEAD
+        {			
 			DocumentsStorage.Initialize(options);
             InitializeInternal();
         }
 
 
 		private void InitializeInternal()
-=======
-            _httpJsonRequestFactory = httpRequestFactory;
-            _convention = convention;
-            DocumentsStorage.Initialize(options);
-            InitializeInternal();
-        }
-
-        public TcpConnectionInfo GetTcpInfo(string url, string apiKey)
-        {
-            using (var request = HttpRequestFactory.CreateHttpJsonRequest(new CreateHttpJsonRequestParams(null, string.Format("{0}/info/tcp",
-                MultiDatabase.GetRootDatabaseUrl(url)),
-                HttpMethod.Get,
-                new OperationCredentials(apiKey, CredentialCache.DefaultCredentials),_convention)))
-            {
-                var result = request.ReadResponseJson();
-                return _convention.CreateSerializer().Deserialize<TcpConnectionInfo>(new RavenJTokenReader(result));
-            }
-        }
-
-        private void InitializeInternal()
->>>>>>> 748cd0e7
         {
             TxMerger.Start();
             _indexStoreTask = IndexStore.InitializeAsync();
@@ -211,8 +166,8 @@
 
             if (_transformerStoreTask != null)
             {
-                exceptionAggregator.Execute(() =>
-                {
+            exceptionAggregator.Execute(() =>
+            {
                     _transformerStoreTask.Wait(DatabaseShutdown);
                     _transformerStoreTask = null;
                 });
@@ -336,7 +291,7 @@
             foreach (var index in IndexStore.GetIndexes())
             {
                 yield return index._indexStorage.Environment();
-            }
+    }
         }
     }
 }