--- conflicted
+++ resolved
@@ -1,23 +1,14 @@
-<<<<<<< HEAD
 ﻿using System;
 using System.Threading;
-using Raven.Abstractions.Data;
-=======
-﻿using System.Threading;
 
 using Raven.Abstractions.Logging;
->>>>>>> 1dbabf51
 using Raven.Database.Util;
 using Raven.Server.Config;
 using Raven.Server.Documents.Indexes;
 using Raven.Server.Documents.Patch;
 using Raven.Server.Documents.SqlReplication;
 using Raven.Server.ServerWide;
-<<<<<<< HEAD
-using Raven.Server.ServerWide.Context;
-=======
 using Raven.Server.Utils;
->>>>>>> 1dbabf51
 using Raven.Server.Utils.Metrics;
 using Sparrow.Json;
 using Sparrow.Json.Parsing;
@@ -91,15 +82,6 @@
         public void Dispose()
         {
             _databaseShutdown.Cancel();
-<<<<<<< HEAD
-
-            SqlReplicationLoader?.Dispose();
-            SqlReplicationLoader = null;
-
-            IndexStore?.Dispose();
-            IndexStore = null;
-=======
->>>>>>> 1dbabf51
 
             var exceptionAggregator = new ExceptionAggregator(Log, $"Could not dispose {nameof(DocumentDatabase)}");
 
@@ -113,6 +95,12 @@
             {
                 DocumentTombstoneCleaner?.Dispose();
                 DocumentTombstoneCleaner = null;
+            });
+
+            exceptionAggregator.Execute(() =>
+            {
+                SqlReplicationLoader?.Dispose();
+                SqlReplicationLoader = null;
             });
 
             exceptionAggregator.Execute(() =>
