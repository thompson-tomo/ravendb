using System;
using System.Diagnostics;
using System.IO;
using System.Runtime.CompilerServices;
using Raven.Client.Documents.Changes;
using Raven.Server.ServerWide.Context;
using Raven.Server.Utils;
using Sparrow.Binary;
using Sparrow.Json;
using Sparrow.Json.Parsing;
using Voron;
using Voron.Data.Tables;
using System.Linq;
using Raven.Client.Exceptions;
using Raven.Client.Exceptions.Documents;
using Sparrow.Server;
using static Raven.Server.Documents.DocumentsStorage;
using Constants = Raven.Client.Constants;
using Raven.Server.ServerWide;
using Raven.Server.ServerWide.Commands;
using static Raven.Server.Documents.Schemas.Documents;
using System.Diagnostics.CodeAnalysis;

namespace Raven.Server.Documents
{
    public unsafe class DocumentPutAction
    {
        private readonly DocumentsStorage _documentsStorage;
        private readonly DocumentDatabase _documentDatabase;
        private readonly IRecreationType[] _recreationTypes;

        public DocumentPutAction(DocumentsStorage documentsStorage, DocumentDatabase documentDatabase)
        {
            _documentsStorage = documentsStorage;
            _documentDatabase = documentDatabase;
            _recreationTypes = new IRecreationType[]
            {
                new RecreateAttachments(documentsStorage),
                new RecreateCounters(documentsStorage),
                new RecreateTimeSeries(documentsStorage),
            };
        }

        public void Recreate<T>(DocumentsOperationContext context, string docId) where T : IRecreationType
        {
            var doc = _documentsStorage.Get(context, docId);
            if (doc?.Data == null)
                return;

            var type = _recreationTypes.Single(t => t.GetType() == typeof(T));

            using (doc.Data)
            {
                PutDocument(context, docId, expectedChangeVector: null, document: doc.Data, nonPersistentFlags: type.ResolveConflictFlag);
            }
        }

        private readonly struct CompareClusterTransactionId
        {
            private readonly ServerStore _serverStore;
            private readonly DocumentPutAction _parent;

            public CompareClusterTransactionId(DocumentPutAction parent)
            {
                _serverStore = parent._documentDatabase.ServerStore;
                _parent = parent;
            }

            public void ValidateAtomicGuard(string id, NonPersistentDocumentFlags nonPersistentDocumentFlags, string changeVector)
            {
                if (nonPersistentDocumentFlags != NonPersistentDocumentFlags.None) // replication or engine running an operation, we can skip checking it 
                    return;

                if (_parent._documentDatabase.ClusterTransactionId == null)
                    return;

                long indexFromChangeVector = ChangeVectorUtils.GetEtagById(changeVector, _parent._documentDatabase.ClusterTransactionId);
                if (indexFromChangeVector == 0)
                    return;

                using (_serverStore.Engine.ContextPool.AllocateOperationContext(out ClusterOperationContext clusterContext))
                using (clusterContext.OpenReadTransaction())
                {
                    var (indexFromCluster, val) = _parent._documentDatabase.CompareExchangeStorage.GetCompareExchangeValue(clusterContext, ClusterTransactionCommand.GetAtomicGuardKey(id));
                    if (indexFromChangeVector != indexFromCluster)
                    {
                        throw new ConcurrencyException(
                            $"Cannot PUT document '{id}' because its change vector's cluster transaction index is set to {indexFromChangeVector} " +
                            $"but the compare exchange guard ('{ClusterTransactionCommand.GetAtomicGuardKey(id)}') is {(val == null ? "missing" : $"set to {indexFromCluster}")}")
                        {
                            Id = id
                        };
                    }
                }
            }
        }

        public virtual void ValidateId(Slice lowerId)
        {

        }

        public PutOperationResults PutDocument(DocumentsOperationContext context, string id,
            string expectedChangeVector,
            BlittableJsonReaderObject document,
            long? lastModifiedTicks = null,
            ChangeVector changeVector = null,
            string oldChangeVectorForClusterTransactionIndexCheck = null,
            DocumentFlags newFlags = DocumentFlags.None,
            NonPersistentDocumentFlags nonPersistentFlags = NonPersistentDocumentFlags.None)
        {
            if (context.Transaction == null)
            {
                ThrowRequiresTransaction();
                return default; // never hit
            }

            var documentDebugHash = 0UL;
            ValidateDocument(id, document, ref documentDebugHash);

            var newEtag = _documentsStorage.GenerateNextEtag();
            var modifiedTicks = _documentsStorage.GetOrCreateLastModifiedTicks(lastModifiedTicks);

            var compareClusterTransaction = new CompareClusterTransactionId(this);
            if (oldChangeVectorForClusterTransactionIndexCheck != null)
            {
                compareClusterTransaction.ValidateAtomicGuard(id, nonPersistentFlags, oldChangeVectorForClusterTransactionIndexCheck);
            }

            id = BuildDocumentId(id, newEtag, out bool knownNewId);
            using (DocumentIdWorker.GetLowerIdSliceAndStorageKey(context, id, out Slice lowerId, out Slice idPtr))
            {
                if (newFlags.HasFlag(DocumentFlags.FromResharding) == false)
                    ValidateId(lowerId);

                var collectionName = _documentsStorage.ExtractCollectionName(context, document);
                var table = context.Transaction.InnerTransaction.OpenTable(_documentDatabase.GetDocsSchemaForCollection(collectionName), collectionName.GetTableName(CollectionTableType.Documents));

                var oldValue = default(TableValueReader);
                if (knownNewId == false)
                {
                    // delete a tombstone if it exists, if it known that it is a new ID, no need, so we can skip it
                    DeleteTombstoneIfNeeded(context, collectionName, lowerId.Content.Ptr, lowerId.Size);

                    table.ReadByKey(lowerId, out oldValue);
                }

                BlittableJsonReaderObject oldDoc = null;
                ChangeVector oldChangeVector = null;
                if (oldValue.Pointer == null)
                {
                    // expectedChangeVector being null means we don't care, 
                    // and empty means that it must be new
                    if (string.IsNullOrEmpty(expectedChangeVector) == false)
                        ThrowConcurrentExceptionOnMissingDoc(id, expectedChangeVector);
                }
                else
                {
                    // expectedChangeVector  has special meaning here
                    // null - means, don't care, don't check
                    // "" / empty - means, must be new
                    // anything else - must match exactly

                    oldChangeVector = TableValueToChangeVector(context, (int)DocumentsTable.ChangeVector, ref oldValue);
                    
                    if (expectedChangeVector != null && ChangeVector.CompareVersion(oldChangeVector, expectedChangeVector, context) != 0)
                        ThrowConcurrentException(id, expectedChangeVector, oldChangeVector);
                    
                    if (oldChangeVectorForClusterTransactionIndexCheck == null)
                    {
                        compareClusterTransaction.ValidateAtomicGuard(id, nonPersistentFlags, oldChangeVector);
                    }

                    oldDoc = new BlittableJsonReaderObject(oldValue.Read((int)DocumentsTable.Data, out int oldSize), oldSize, context);
                    var oldCollectionName = _documentsStorage.ExtractCollectionName(context, oldDoc);
                    if (oldCollectionName != collectionName)
                        ThrowInvalidCollectionNameChange(id, oldCollectionName, collectionName);

                    var oldFlags = TableValueToFlags((int)DocumentsTable.Flags, ref oldValue);

                    newFlags = _documentsStorage.GetFlagsFromOldDocument(newFlags, oldFlags, nonPersistentFlags);
                }

                var result = _documentsStorage.BuildChangeVectorAndResolveConflicts(context, lowerId, newEtag, document, changeVector, expectedChangeVector, newFlags, oldChangeVector);

                nonPersistentFlags |= result.NonPersistentFlags;

                if (UpdateLastDatabaseChangeVector(context, result.ChangeVector, newFlags, nonPersistentFlags))
                    changeVector = result.ChangeVector;

                if (nonPersistentFlags.Contain(NonPersistentDocumentFlags.Resolved))
                {
                    newFlags |= DocumentFlags.Resolved;
                }

<<<<<<< HEAD
                if (collectionName.IsHiLo == false && newFlags.Contain(DocumentFlags.Artificial) == false)
=======
                var revisionsCount = _documentDatabase.DocumentsStorage.RevisionsStorage.GetRevisionsCount(context, id);
                if (revisionsCount > 0)
                {
                    flags |= DocumentFlags.HasRevisions;
                }

                if (collectionName.IsHiLo == false && flags.Contain(DocumentFlags.Artificial) == false)
>>>>>>> b729d33d
                {
                    Recreate(context, id, oldDoc, ref document, ref newFlags, nonPersistentFlags, ref documentDebugHash);

                    var shouldVersion = _documentDatabase.DocumentsStorage.RevisionsStorage.ShouldVersionDocument(
<<<<<<< HEAD
                        collectionName, nonPersistentFlags, oldDoc, document, context, id, lastModifiedTicks, ref newFlags, out var configuration);

                    if (shouldVersion)
                    {
                        if (_documentDatabase.DocumentsStorage.RevisionsStorage.ShouldVersionOldDocument(context, newFlags, oldDoc, oldChangeVector, collectionName))
=======
                        collectionName, nonPersistentFlags, oldDoc, document, context, id, lastModifiedTicks, ref flags, out var configuration);

                    if (shouldVersion)
                    {
                        if (_documentDatabase.DocumentsStorage.RevisionsStorage.ShouldVersionOldDocument(context, flags, oldDoc, oldChangeVector,
                                collectionName))
>>>>>>> b729d33d
                        {
                            var oldFlags = TableValueToFlags((int)DocumentsTable.Flags, ref oldValue);
                            var oldTicks = TableValueToDateTime((int)DocumentsTable.LastModified, ref oldValue);

<<<<<<< HEAD
                            _documentDatabase.DocumentsStorage.RevisionsStorage.Put(context, id, oldDoc, oldFlags | DocumentFlags.HasRevisions | DocumentFlags.FromOldDocumentRevision, NonPersistentDocumentFlags.None,
                                oldChangeVector, oldTicks.Ticks, configuration, collectionName);
                        }

                        newFlags |= DocumentFlags.HasRevisions;
                        _documentDatabase.DocumentsStorage.RevisionsStorage.Put(context, id, document, newFlags, nonPersistentFlags, changeVector, modifiedTicks, configuration, collectionName);
=======
                            _documentDatabase.DocumentsStorage.RevisionsStorage.Put(context, id, oldDoc,
                                oldFlags | DocumentFlags.HasRevisions | DocumentFlags.FromOldDocumentRevision, NonPersistentDocumentFlags.None,
                                oldChangeVector, oldTicks.Ticks, configuration, collectionName);
                        }

                        flags |= DocumentFlags.HasRevisions;
                        _documentDatabase.DocumentsStorage.RevisionsStorage.Put(context, id, document, flags, nonPersistentFlags, changeVector, modifiedTicks,
                            configuration, collectionName);

                        var revisionsCountAfterDelete = _documentDatabase.DocumentsStorage.RevisionsStorage.GetRevisionsCount(context, id);
                        if (revisionsCountAfterDelete == 0)
                            flags = flags.Strip(DocumentFlags.HasRevisions);

>>>>>>> b729d33d
                    }
                }

                FlagsProperlySet(newFlags, changeVector);
                using (Slice.From(context.Allocator, changeVector.AsString(), out var cv))
                using (table.Allocate(out TableValueBuilder tvb))
                {
                    tvb.Add(lowerId);
                    tvb.Add(Bits.SwapBytes(newEtag));
                    tvb.Add(idPtr);
                    tvb.Add(document.BasePointer, document.Size);
                    tvb.Add(cv.Content.Ptr, cv.Size);
                    tvb.Add(modifiedTicks);
                    tvb.Add((int)newFlags);
                    tvb.Add(context.GetTransactionMarker());

                    if (oldValue.Pointer == null)
                    {
                        table.Insert(tvb);
                    }
                    else
                    {
                        table.Update(oldValue.Id, tvb);
                    }
                }

                if (collectionName.IsHiLo == false)
                {
                    _documentsStorage.ExpirationStorage.Put(context, lowerId, document);
                }

                _documentDatabase.Metrics.Docs.PutsPerSec.MarkSingleThreaded(1);
                _documentDatabase.Metrics.Docs.BytesPutsPerSec.MarkSingleThreaded(document.Size);

                context.Transaction.AddAfterCommitNotification(new DocumentChange
                {
                    ChangeVector = changeVector.AsString(),
                    CollectionName = collectionName.Name,
                    Id = id,
                    Type = DocumentChangeTypes.Put,
                });

                ValidateDocumentHash(id, document, documentDebugHash);
                ValidateDocument(id, document, ref documentDebugHash);

                return new PutOperationResults
                {
                    Etag = newEtag,
                    Id = id,
                    Collection = collectionName,
                    ChangeVector = changeVector.AsString(),
                    Flags = newFlags,
                    LastModified = new DateTime(modifiedTicks, DateTimeKind.Utc)
                };
            }
        }

        [Conditional("DEBUG")]
        private static void ValidateDocument(string id, BlittableJsonReaderObject document, ref ulong documentDebugHash)
        {
            document.BlittableValidation();
            BlittableJsonReaderObject.AssertNoModifications(document, id, assertChildren: true);
            AssertMetadataWasFiltered(document);
            documentDebugHash = document.DebugHash;
        }

        [Conditional("DEBUG")]
        private static void ValidateDocumentHash(string id, BlittableJsonReaderObject document, ulong documentDebugHash)
        {
            if (document.DebugHash != documentDebugHash)
            {
                throw new InvalidDataException("The incoming document " + id + " has changed _during_ the put process, " +
                                               "this is likely because you are trying to save a document that is already stored and was moved");
            }
        }

        protected virtual void CalculateSuffixForIdentityPartsSeparator(string id, ref char* idSuffixPtr, ref int idSuffixLength, ref int idLength)
        {
        }

        protected virtual void WriteSuffixForIdentityPartsSeparator(ref char* valueWritePosition, char* idSuffixPtr, int idSuffixLength)
        {
        }

        [MethodImpl(MethodImplOptions.AggressiveInlining)]
        private string BuildDocumentId(string id, long newEtag, out bool knownNewId)
        {
            if (string.IsNullOrWhiteSpace(id))
            {
                knownNewId = true;
                id = Guid.NewGuid().ToString();
            }
            else
            {
                // We use if instead of switch so the JIT will better inline this method
                var lastChar = id[^1];
                if (lastChar == '|')
                {
                    ThrowInvalidDocumentId(id);
                }

                fixed (char* idPtr = id)
                {
                    var idSuffixPtr = idPtr;
                    var idLength = id.Length;
                    var idSuffixLength = 0;

                    if (lastChar == _documentDatabase.IdentityPartsSeparator)
                    {
                        CalculateSuffixForIdentityPartsSeparator(id, ref idSuffixPtr, ref idSuffixLength, ref idLength);

                        string nodeTag = _documentDatabase.ServerStore.NodeTag;

                        // PERF: we are creating an string and mutating it for performance reasons.
                        //       while nasty this shouldn't have any side effects because value didn't
                        //       escape yet the function, so while not pretty it works (and it's safe).      
                        //       
                        int valueLength = idLength + 1 + 19 + nodeTag.Length + idSuffixLength;
                        string value = new('0', valueLength);
                        fixed (char* valuePtr = value)
                        {
                            char* valueWritePosition = valuePtr + value.Length;

                            WriteSuffixForIdentityPartsSeparator(ref valueWritePosition, idSuffixPtr, idSuffixLength);

                            valueWritePosition -= nodeTag.Length;
                            for (int j = 0; j < nodeTag.Length; j++)
                                valueWritePosition[j] = nodeTag[j];

                            int i;
                            for (i = 0; i < idLength; i++)
                                valuePtr[i] = id[i];

                            i += 19;
                            valuePtr[i] = '-';

                            Format.Backwards.WriteNumber(valuePtr + i - 1, (ulong)newEtag);
                        }

                        id = value;

                        knownNewId = true;
                    }
                    else
                    {
                        knownNewId = false;
                    }
                }
            }

            // Intentionally have just one return statement here for better inlining
            return id;
        }

        [DoesNotReturn]
        private static void ThrowInvalidDocumentId(string id)
        {
            throw new NotSupportedException("Document ids cannot end with '|', but was called with " + id +
                                            ". Identities are only generated for external requests, not calls to PutDocument and such.");
        }

        private void Recreate(DocumentsOperationContext context, string id, BlittableJsonReaderObject oldDoc,
            ref BlittableJsonReaderObject document, ref DocumentFlags flags, NonPersistentDocumentFlags nonPersistentFlags, ref ulong documentDebugHash)
        {
            for (int i = 0; i < _recreationTypes.Length; i++)
            {
                var type = _recreationTypes[i];
                if (RecreateIfNeeded(context, id, oldDoc, document, ref flags, nonPersistentFlags, type))
                {
                    ValidateDocumentHash(id, document, documentDebugHash);

                    document = context.ReadObject(document, id, BlittableJsonDocumentBuilder.UsageMode.ToDisk);

                    ValidateDocument(id, document, ref documentDebugHash);
#if DEBUG
                    type.Assert(id, document, flags);
#endif
                }
            }
        }


        private bool RecreateIfNeeded(DocumentsOperationContext context, string docId, BlittableJsonReaderObject oldDoc,
            BlittableJsonReaderObject document, ref DocumentFlags flags, NonPersistentDocumentFlags nonPersistentFlags, IRecreationType type)
        {
            BlittableJsonReaderObject metadata;
            BlittableJsonReaderArray current, old = null;

            if (nonPersistentFlags.Contain(type.ResolveConflictFlag))
            {
                TryGetMetadata(document, type, out metadata, out current);
                return RecreatePreserveCasing(current, ref flags);
            }

            if (flags.Contain(type.HasFlag) == false ||
                nonPersistentFlags.Contain(type.ByUpdateFlag) ||
                nonPersistentFlags.Contain(NonPersistentDocumentFlags.FromReplication))
                return false;

            if (oldDoc == null ||
                oldDoc.TryGet(Constants.Documents.Metadata.Key, out BlittableJsonReaderObject oldMetadata) == false ||
                oldMetadata.TryGet(type.MetadataProperty, out old) == false)
                return false;

            // Make sure the user did not changed the value of @attachments in the @metadata
            // In most cases it won't be changed so we can use this value 
            // instead of recreating the document's blittable from scratch

            if (TryGetMetadata(document, type, out metadata, out current) == false ||
                current.Equals(old) == false)
            {
                return RecreatePreserveCasing(current, ref flags);
            }

            return false;

            bool RecreatePreserveCasing(BlittableJsonReaderArray currentMetadata, ref DocumentFlags documentFlags)
            {
                if ((type is RecreateTimeSeries || type is RecreateCounters) &&
                    currentMetadata == null && old != null)
                {
                    // use the '@counters'/'@timeseries' from old document's metadata

                    if (metadata == null)
                    {
                        document.Modifications = new DynamicJsonValue(document)
                        {
                            [Constants.Documents.Metadata.Key] = new DynamicJsonValue
                            {
                                [type.MetadataProperty] = old
                            }
                        };
                    }
                    else
                    {
                        metadata.Modifications = new DynamicJsonValue(metadata)
                        {
                            [type.MetadataProperty] = old
                        };
                        document.Modifications = new DynamicJsonValue(document)
                        {
                            [Constants.Documents.Metadata.Key] = metadata
                        };
                    }

                    return true;
                }

                var values = type.GetMetadata(context, docId);

                if (values.Count == 0)
                {
                    if (metadata != null && metadata.TryGetMember(type.MetadataProperty, out _))
                    {
                        metadata.Modifications = new DynamicJsonValue(metadata);
                        metadata.Modifications.Remove(type.MetadataProperty);
                        document.Modifications = new DynamicJsonValue(document)
                        {
                            [Constants.Documents.Metadata.Key] = metadata
                        };
                    }

                    documentFlags &= ~type.HasFlag;
                    return true;
                }

                documentFlags |= type.HasFlag;

                if (metadata == null)
                {
                    document.Modifications = new DynamicJsonValue(document)
                    {
                        [Constants.Documents.Metadata.Key] = new DynamicJsonValue
                        {
                            [type.MetadataProperty] = values
                        }
                    };
                }
                else
                {
                    metadata.Modifications = new DynamicJsonValue(metadata)
                    {
                        [type.MetadataProperty] = values
                    };
                    document.Modifications = new DynamicJsonValue(document)
                    {
                        [Constants.Documents.Metadata.Key] = metadata
                    };
                }

                return true;
            }
        }

        private static bool TryGetMetadata(BlittableJsonReaderObject document, IRecreationType type, out BlittableJsonReaderObject metadata, out BlittableJsonReaderArray current)
        {
            current = null;
            metadata = null;

            return document.TryGet(Constants.Documents.Metadata.Key, out metadata) &&
                   metadata.TryGet(type.MetadataProperty, out current);
        }

        public interface IRecreationType
        {
            string MetadataProperty { get; }

            DynamicJsonArray GetMetadata(DocumentsOperationContext context, string id);

            DocumentFlags HasFlag { get; }

            NonPersistentDocumentFlags ResolveConflictFlag { get; }
            NonPersistentDocumentFlags ByUpdateFlag { get; }

            Action<string, BlittableJsonReaderObject, DocumentFlags> Assert { get; }
        }

        private class RecreateAttachments : IRecreationType
        {
            private readonly DocumentsStorage _storage;

            public RecreateAttachments(DocumentsStorage storage)
            {
                _storage = storage;
            }

            public string MetadataProperty => Constants.Documents.Metadata.Attachments;

            public DynamicJsonArray GetMetadata(DocumentsOperationContext context, string id)
            {
                return _storage.AttachmentsStorage.GetAttachmentsMetadataForDocument(context, id);
            }

            public DocumentFlags HasFlag => DocumentFlags.HasAttachments;

            public NonPersistentDocumentFlags ResolveConflictFlag => NonPersistentDocumentFlags.ResolveAttachmentsConflict;

            public NonPersistentDocumentFlags ByUpdateFlag => NonPersistentDocumentFlags.ByAttachmentUpdate;

            public Action<string, BlittableJsonReaderObject, DocumentFlags> Assert => (id, o, flags) =>
                _storage.AssertMetadataKey(id, o, flags, DocumentFlags.HasAttachments, Constants.Documents.Metadata.Attachments);
        }

        public class RecreateCounters : IRecreationType
        {
            private readonly DocumentsStorage _storage;

            public RecreateCounters(DocumentsStorage storage)
            {
                _storage = storage;
            }

            public string MetadataProperty => Constants.Documents.Metadata.Counters;

            public DynamicJsonArray GetMetadata(DocumentsOperationContext context, string id)
            {
                return _storage.CountersStorage.GetCountersForDocumentList(context, id);
            }

            public DocumentFlags HasFlag => DocumentFlags.HasCounters;

            public NonPersistentDocumentFlags ResolveConflictFlag => NonPersistentDocumentFlags.ResolveCountersConflict;

            public NonPersistentDocumentFlags ByUpdateFlag => NonPersistentDocumentFlags.ByCountersUpdate;

            public Action<string, BlittableJsonReaderObject, DocumentFlags> Assert => (id, o, flags) =>
                _storage.AssertMetadataKey(id, o, flags, DocumentFlags.HasCounters, Constants.Documents.Metadata.Counters);
        }

        private class RecreateTimeSeries : IRecreationType
        {
            private readonly DocumentsStorage _storage;

            public RecreateTimeSeries(DocumentsStorage storage)
            {
                _storage = storage;
            }

            public string MetadataProperty => Constants.Documents.Metadata.TimeSeries;

            public DynamicJsonArray GetMetadata(DocumentsOperationContext context, string id)
            {
                return _storage.TimeSeriesStorage.GetTimeSeriesNamesForDocument(context, id);
            }

            public DocumentFlags HasFlag => DocumentFlags.HasTimeSeries;

            public NonPersistentDocumentFlags ResolveConflictFlag => NonPersistentDocumentFlags.ResolveTimeSeriesConflict;

            public NonPersistentDocumentFlags ByUpdateFlag => NonPersistentDocumentFlags.ByTimeSeriesUpdate;

            public Action<string, BlittableJsonReaderObject, DocumentFlags> Assert => (id, o, flags) =>
                _storage.AssertMetadataKey(id, o, flags, DocumentFlags.HasTimeSeries, Constants.Documents.Metadata.TimeSeries);
        }

        [DoesNotReturn]
        public static void ThrowRequiresTransaction([CallerMemberName] string caller = null)
        {
            // ReSharper disable once NotResolvedInText
            throw new ArgumentException("Context must be set with a valid transaction before calling " + caller, "context");
        }

        [DoesNotReturn]
        private static void ThrowConcurrentExceptionOnMissingDoc(string id, string expectedChangeVector)
        {
            throw new ConcurrencyException(
                $"Document {id} does not exist, but Put was called with change vector: {expectedChangeVector}. Optimistic concurrency violation, transaction will be aborted.")
            {
                Id = id,
                ExpectedChangeVector = expectedChangeVector
            };
        }

        [DoesNotReturn]
        private static void ThrowInvalidCollectionNameChange(string id, CollectionName oldCollectionName, CollectionName collectionName)
        {
            DocumentCollectionMismatchException.ThrowFor(id, oldCollectionName.Name, collectionName.Name);
        }

        [DoesNotReturn]
        private static void ThrowConcurrentException(string id, string expectedChangeVector, string oldChangeVector)
        {
            throw new ConcurrencyException(
                $"Document {id} has change vector {oldChangeVector}, but Put was called with {(expectedChangeVector.Length == 0 ? "expecting new document" : "change vector " + expectedChangeVector)}. Optimistic concurrency violation, transaction will be aborted.")
            {
                Id = id,
                ActualChangeVector = oldChangeVector,
                ExpectedChangeVector = expectedChangeVector
            };
        }

        private void DeleteTombstoneIfNeeded(DocumentsOperationContext context, CollectionName collectionName, byte* lowerId, int lowerSize)
        {
            var tombstoneTable = context.Transaction.InnerTransaction.OpenTable(_documentsStorage.TombstonesSchema, collectionName.GetTableName(CollectionTableType.Tombstones));
            if (tombstoneTable.NumberOfEntries == 0)
                return;

            using (Slice.External(context.Allocator, lowerId, lowerSize, out Slice id))
            {
                DeleteTombstone(tombstoneTable, id);
            }
        }

        public void DeleteTombstoneIfNeeded(DocumentsOperationContext context, CollectionName collectionName, Slice id)
        {
            var tombstoneTable = context.Transaction.InnerTransaction.OpenTable(_documentsStorage.TombstonesSchema, collectionName.GetTableName(CollectionTableType.Tombstones));
            if (tombstoneTable.NumberOfEntries == 0)
                return;

            DeleteTombstone(tombstoneTable, id);
        }

        private static void DeleteTombstone(Table tombstoneTable, Slice id)
        {
            foreach (var (tombstoneKey, tvh) in tombstoneTable.SeekByPrimaryKeyPrefix(id, Slices.Empty, 0))
            {
                if (IsTombstoneOfId(tombstoneKey, id) == false)
                    return;

                if (tombstoneTable.IsOwned(tvh.Reader.Id))
                {
                    tombstoneTable.Delete(tvh.Reader.Id);
                    return;
                }
            }
        }

        [Conditional("DEBUG")]
        public static void AssertMetadataWasFiltered(BlittableJsonReaderObject data)
        {
            if (data == null)
                return;

            var originalNoCacheValue = data.NoCache;

            data.NoCache = true;

            try
            {
                if (data.TryGet(Constants.Documents.Metadata.Key, out BlittableJsonReaderObject metadata) == false)
                    return;

                var names = metadata.GetPropertyNames();
                if (names.Contains(Constants.Documents.Metadata.Id, StringComparer.OrdinalIgnoreCase) ||
                    names.Contains(Constants.Documents.Metadata.LastModified, StringComparer.OrdinalIgnoreCase) ||
                    names.Contains(Constants.Documents.Metadata.IndexScore, StringComparer.OrdinalIgnoreCase) ||
                    names.Contains(Constants.Documents.Metadata.ChangeVector, StringComparer.OrdinalIgnoreCase) ||
                    names.Contains(Constants.Documents.Metadata.Flags, StringComparer.OrdinalIgnoreCase))
                {
                    throw new InvalidOperationException("Document's metadata should filter properties on before put to storage." + Environment.NewLine + data);
                }
            }
            finally
            {
                data.NoCache = originalNoCacheValue;
            }
        }
    }
}<|MERGE_RESOLUTION|>--- conflicted
+++ resolved
@@ -193,61 +193,38 @@
                     newFlags |= DocumentFlags.Resolved;
                 }
 
-<<<<<<< HEAD
-                if (collectionName.IsHiLo == false && newFlags.Contain(DocumentFlags.Artificial) == false)
-=======
                 var revisionsCount = _documentDatabase.DocumentsStorage.RevisionsStorage.GetRevisionsCount(context, id);
                 if (revisionsCount > 0)
                 {
-                    flags |= DocumentFlags.HasRevisions;
-                }
-
-                if (collectionName.IsHiLo == false && flags.Contain(DocumentFlags.Artificial) == false)
->>>>>>> b729d33d
+                    newFlags |= DocumentFlags.HasRevisions;
+                }
+
+                if (collectionName.IsHiLo == false && newFlags.Contain(DocumentFlags.Artificial) == false)
                 {
                     Recreate(context, id, oldDoc, ref document, ref newFlags, nonPersistentFlags, ref documentDebugHash);
 
                     var shouldVersion = _documentDatabase.DocumentsStorage.RevisionsStorage.ShouldVersionDocument(
-<<<<<<< HEAD
                         collectionName, nonPersistentFlags, oldDoc, document, context, id, lastModifiedTicks, ref newFlags, out var configuration);
 
                     if (shouldVersion)
                     {
                         if (_documentDatabase.DocumentsStorage.RevisionsStorage.ShouldVersionOldDocument(context, newFlags, oldDoc, oldChangeVector, collectionName))
-=======
-                        collectionName, nonPersistentFlags, oldDoc, document, context, id, lastModifiedTicks, ref flags, out var configuration);
-
-                    if (shouldVersion)
-                    {
-                        if (_documentDatabase.DocumentsStorage.RevisionsStorage.ShouldVersionOldDocument(context, flags, oldDoc, oldChangeVector,
-                                collectionName))
->>>>>>> b729d33d
                         {
                             var oldFlags = TableValueToFlags((int)DocumentsTable.Flags, ref oldValue);
                             var oldTicks = TableValueToDateTime((int)DocumentsTable.LastModified, ref oldValue);
 
-<<<<<<< HEAD
                             _documentDatabase.DocumentsStorage.RevisionsStorage.Put(context, id, oldDoc, oldFlags | DocumentFlags.HasRevisions | DocumentFlags.FromOldDocumentRevision, NonPersistentDocumentFlags.None,
                                 oldChangeVector, oldTicks.Ticks, configuration, collectionName);
                         }
 
                         newFlags |= DocumentFlags.HasRevisions;
-                        _documentDatabase.DocumentsStorage.RevisionsStorage.Put(context, id, document, newFlags, nonPersistentFlags, changeVector, modifiedTicks, configuration, collectionName);
-=======
-                            _documentDatabase.DocumentsStorage.RevisionsStorage.Put(context, id, oldDoc,
-                                oldFlags | DocumentFlags.HasRevisions | DocumentFlags.FromOldDocumentRevision, NonPersistentDocumentFlags.None,
-                                oldChangeVector, oldTicks.Ticks, configuration, collectionName);
-                        }
-
-                        flags |= DocumentFlags.HasRevisions;
-                        _documentDatabase.DocumentsStorage.RevisionsStorage.Put(context, id, document, flags, nonPersistentFlags, changeVector, modifiedTicks,
+                        _documentDatabase.DocumentsStorage.RevisionsStorage.Put(context, id, document, newFlags, nonPersistentFlags, changeVector, modifiedTicks,
                             configuration, collectionName);
 
                         var revisionsCountAfterDelete = _documentDatabase.DocumentsStorage.RevisionsStorage.GetRevisionsCount(context, id);
                         if (revisionsCountAfterDelete == 0)
-                            flags = flags.Strip(DocumentFlags.HasRevisions);
-
->>>>>>> b729d33d
+                            newFlags = newFlags.Strip(DocumentFlags.HasRevisions);
+
                     }
                 }
 
