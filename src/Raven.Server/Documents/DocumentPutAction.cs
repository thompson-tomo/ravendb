--- conflicted
+++ resolved
@@ -748,7 +748,7 @@
 
         private void DeleteTombstoneIfNeeded(DocumentsOperationContext context, CollectionName collectionName, byte* lowerId, int lowerSize)
         {
-            var tombstoneTable = context.Transaction.InnerTransaction.OpenTable(TombstonesSchema, collectionName.GetTableName(CollectionTableType.Tombstones));
+            var tombstoneTable = context.Transaction.InnerTransaction.OpenTable(_documentsStorage.TombstonesSchema, collectionName.GetTableName(CollectionTableType.Tombstones));
             if (tombstoneTable.NumberOfEntries == 0)
                 return;
 
@@ -760,10 +760,7 @@
 
         public void DeleteTombstoneIfNeeded(DocumentsOperationContext context, CollectionName collectionName, Slice id)
         {
-<<<<<<< HEAD
             var tombstoneTable = context.Transaction.InnerTransaction.OpenTable(_documentsStorage.TombstonesSchema, collectionName.GetTableName(CollectionTableType.Tombstones));
-=======
-            var tombstoneTable = context.Transaction.InnerTransaction.OpenTable(TombstonesSchema, collectionName.GetTableName(CollectionTableType.Tombstones));
             if (tombstoneTable.NumberOfEntries == 0)
                 return;
 
@@ -772,8 +769,6 @@
 
         private static void DeleteTombstone(Table tombstoneTable, Slice id)
         {
-
->>>>>>> 0f5f4458
             foreach (var (tombstoneKey, tvh) in tombstoneTable.SeekByPrimaryKeyPrefix(id, Slices.Empty, 0))
             {
                 if (IsTombstoneOfId(tombstoneKey, id) == false)
