using System;
using System.Collections.Generic;
using System.Diagnostics;
using System.IO;
using System.Runtime.CompilerServices;
using Raven.Client.Documents.Changes;
using Raven.Server.ServerWide.Context;
using Raven.Server.Utils;
using Sparrow.Binary;
using Sparrow.Json;
using Sparrow.Json.Parsing;
using Voron;
using Voron.Data.Tables;
using System.Linq;
using Raven.Client.Exceptions;
using Raven.Client.Exceptions.Documents;
using Raven.Client.ServerWide;
using Raven.Server.Documents.Replication;
using Sparrow.Server;
using static Raven.Server.Documents.DocumentsStorage;
using Constants = Raven.Client.Constants;
using Raven.Server.ServerWide;
using Raven.Server.ServerWide.Commands;

namespace Raven.Server.Documents
{
    public unsafe class DocumentPutAction
    {
        private readonly DocumentsStorage _documentsStorage;
        private readonly DocumentDatabase _documentDatabase;
        private readonly IRecreationType[] _recreationTypes;

        public DocumentPutAction(DocumentsStorage documentsStorage, DocumentDatabase documentDatabase)
        {
            _documentsStorage = documentsStorage;
            _documentDatabase = documentDatabase;
            _recreationTypes = new IRecreationType[]
            {
                new RecreateAttachments(documentsStorage),
                new RecreateCounters(documentsStorage), 
                new RecreateTimeSeries(documentsStorage), 
            };
        }

        public void Recreate<T>(DocumentsOperationContext context, string docId) where T : IRecreationType
        {
            var doc = _documentsStorage.Get(context, docId);
            if (doc?.Data == null)
                return;

            var type = _recreationTypes.Single(t => t.GetType() == typeof(T));

            using (doc.Data)
            {
                PutDocument(context, docId, expectedChangeVector: null, document: doc.Data, nonPersistentFlags: type.ResolveConflictFlag);
            }
        }

        private readonly struct CompareClusterTransactionId
        {
            private readonly ServerStore _serverStore;
            private readonly DocumentPutAction _parent;

            public CompareClusterTransactionId(DocumentPutAction parent)
            {
                _serverStore = parent._documentDatabase.ServerStore;
                _parent = parent;
            }

            public void ValidateAtomicGuard(string id, NonPersistentDocumentFlags nonPersistentDocumentFlags, string changeVector)
            {
                if (nonPersistentDocumentFlags != NonPersistentDocumentFlags.None) // replication or engine running an operation, we can skip checking it 
                    return;

                if (_parent._documentDatabase.ClusterTransactionId == null)
                    return;

                long indexFromChangeVector = ChangeVectorUtils.GetEtagById(changeVector, _parent._documentDatabase.ClusterTransactionId);
                if (indexFromChangeVector == 0)
                    return;
                
                using (_serverStore.ContextPool.AllocateOperationContext(out TransactionOperationContext clusterContext))
                using (clusterContext.OpenReadTransaction())
                {
                    var guardId = CompareExchangeKey.GetStorageKey(_parent._documentDatabase.Name, ClusterTransactionCommand.GetAtomicGuardKey(id));
                    var (indexFromCluster, val) = _serverStore.Cluster.GetCompareExchangeValue(clusterContext, guardId);
                    if (indexFromChangeVector != indexFromCluster)
                    {
                        throw new ConcurrencyException(
                            $"Cannot PUT document '{id}' because its change vector's cluster transaction index is set to {indexFromChangeVector} " +
                            $"but the compare exchange guard ('{ClusterTransactionCommand.GetAtomicGuardKey(id)}') is set to {indexFromCluster}");
                    }
                }
            }
        }

        public PutOperationResults PutDocument(DocumentsOperationContext context, string id,
            string expectedChangeVector,
            BlittableJsonReaderObject document,
            long? lastModifiedTicks = null,
            string changeVector = null,
            string oldChangeVectorForClusterTransactionIndexCheck = null,
            DocumentFlags flags = DocumentFlags.None,
            NonPersistentDocumentFlags nonPersistentFlags = NonPersistentDocumentFlags.None)
        {
            if (context.Transaction == null)
            {
                ThrowRequiresTransaction();
                return default; // never hit
            }

            var documentDebugHash = 0UL;
            ValidateDocument(id, document, ref documentDebugHash);

            var newEtag = _documentsStorage.GenerateNextEtag();
            var modifiedTicks = _documentsStorage.GetOrCreateLastModifiedTicks(lastModifiedTicks);
            
            var compareClusterTransaction = new CompareClusterTransactionId(this);
            if (oldChangeVectorForClusterTransactionIndexCheck != null)
            {
                compareClusterTransaction.ValidateAtomicGuard(id, nonPersistentFlags, oldChangeVectorForClusterTransactionIndexCheck);
            }

            id = BuildDocumentId(id, newEtag, out bool knownNewId);
            using (DocumentIdWorker.GetLowerIdSliceAndStorageKey(context, id, out Slice lowerId, out Slice idPtr))
            {
                var collectionName = _documentsStorage.ExtractCollectionName(context, document);
                var table = context.Transaction.InnerTransaction.OpenTable(GetDocsSchemaForCollection(collectionName), collectionName.GetTableName(CollectionTableType.Documents));
            
                var oldValue = default(TableValueReader);
                if (knownNewId == false)
                {
                    // delete a tombstone if it exists, if it known that it is a new ID, no need, so we can skip it
                    DeleteTombstoneIfNeeded(context, collectionName, lowerId.Content.Ptr, lowerId.Size);

                    table.ReadByKey(lowerId, out oldValue);
                }

                BlittableJsonReaderObject oldDoc = null;
                string oldChangeVector = "";
                if (oldValue.Pointer == null)
                {
                    // expectedChangeVector being null means we don't care, 
                    // and empty means that it must be new
                    if (string.IsNullOrEmpty(expectedChangeVector) == false)
                        ThrowConcurrentExceptionOnMissingDoc(id, expectedChangeVector);
                }
                else
                {
                    // expectedChangeVector  has special meaning here
                    // null - means, don't care, don't check
                    // "" / empty - means, must be new
                    // anything else - must match exactly

                    oldChangeVector = TableValueToChangeVector(context, (int)DocumentsTable.ChangeVector, ref oldValue);
                    if (expectedChangeVector != null) 
                    {
                        if (string.Compare(expectedChangeVector, oldChangeVector, StringComparison.Ordinal) != 0)
                            ThrowConcurrentException(id, expectedChangeVector, oldChangeVector);
                    }
<<<<<<< HEAD
                    if (oldChangeVectorForClusterTransactionIndexCheck == null)
                    {
                        compareClusterTransaction.ValidateAtomicGuard(id, nonPersistentFlags, oldChangeVector);
                    }

=======
>>>>>>> 6a0fa64e
                    oldDoc = new BlittableJsonReaderObject(oldValue.Read((int)DocumentsTable.Data, out int oldSize), oldSize, context);
                    var oldCollectionName = _documentsStorage.ExtractCollectionName(context, oldDoc);
                    if (oldCollectionName != collectionName)
                        ThrowInvalidCollectionNameChange(id, oldCollectionName, collectionName);

                    var oldFlags = TableValueToFlags((int)DocumentsTable.Flags, ref oldValue);

                    if (nonPersistentFlags.Contain(NonPersistentDocumentFlags.FromReplication) == false)
                    {
                        flags = flags.Strip(DocumentFlags.FromReplication);

                        if (nonPersistentFlags.Contain(NonPersistentDocumentFlags.ByAttachmentUpdate) ||
                            nonPersistentFlags.Contain(NonPersistentDocumentFlags.ByCountersUpdate))
                            flags = flags.Strip(DocumentFlags.Reverted);

                        if (nonPersistentFlags.Contain(NonPersistentDocumentFlags.ByAttachmentUpdate) == false &&
                            oldFlags.Contain(DocumentFlags.HasAttachments))
                        {
                            flags |= DocumentFlags.HasAttachments;
                        }

                        if (nonPersistentFlags.Contain(NonPersistentDocumentFlags.ByCountersUpdate) == false &&
                            oldFlags.Contain(DocumentFlags.HasCounters))
                        {
                            flags |= DocumentFlags.HasCounters;
                        }

                        if (nonPersistentFlags.Contain(NonPersistentDocumentFlags.ByTimeSeriesUpdate) == false &&
                            oldFlags.Contain(DocumentFlags.HasTimeSeries))
                        {
                            flags |= DocumentFlags.HasTimeSeries;
                        }

                        if (nonPersistentFlags.Contain(NonPersistentDocumentFlags.ByEnforceRevisionConfiguration) == false && 
                            oldFlags.Contain(DocumentFlags.HasRevisions))
                        {
                            flags |= DocumentFlags.HasRevisions;
                        }
                    }
                }

                var result = BuildChangeVectorAndResolveConflicts(context, id, lowerId, newEtag, document, changeVector, expectedChangeVector, flags, oldValue);

                nonPersistentFlags |= result.NonPersistentFlags;

                if (UpdateLastDatabaseChangeVector(context, result.ChangeVector, flags, nonPersistentFlags)) 
                    changeVector = result.ChangeVector;

                if (nonPersistentFlags.Contain(NonPersistentDocumentFlags.Resolved))
                {
                    flags |= DocumentFlags.Resolved;
                }

                if (collectionName.IsHiLo == false && flags.Contain(DocumentFlags.Artificial) == false)
                {

                    Recreate(context, id, oldDoc, ref document, ref flags, nonPersistentFlags, ref documentDebugHash);

                    var shouldVersion = _documentDatabase.DocumentsStorage.RevisionsStorage.ShouldVersionDocument(
                        collectionName, nonPersistentFlags, oldDoc, document, context, id, lastModifiedTicks, ref flags, out var configuration);
                    
                    if (shouldVersion)
                    {
                        if (_documentDatabase.DocumentsStorage.RevisionsStorage.ShouldVersionOldDocument(context, flags, oldDoc, oldChangeVector, collectionName))
                        {
                            var oldFlags = TableValueToFlags((int)DocumentsTable.Flags, ref oldValue);
                            var oldTicks = TableValueToDateTime((int)DocumentsTable.LastModified, ref oldValue);
                            
                            _documentDatabase.DocumentsStorage.RevisionsStorage.Put(context, id, oldDoc, oldFlags | DocumentFlags.HasRevisions, NonPersistentDocumentFlags.None,
                                oldChangeVector, oldTicks.Ticks, configuration, collectionName);
                        }
                        
                        flags |= DocumentFlags.HasRevisions;
                        _documentDatabase.DocumentsStorage.RevisionsStorage.Put(context, id, document, flags, nonPersistentFlags, changeVector, modifiedTicks, configuration, collectionName);
                    }
                }

                FlagsProperlySet(flags, changeVector);

                using (Slice.From(context.Allocator, changeVector, out var cv))
                using (table.Allocate(out TableValueBuilder tvb))
                {
                    tvb.Add(lowerId);
                    tvb.Add(Bits.SwapBytes(newEtag));
                    tvb.Add(idPtr);
                    tvb.Add(document.BasePointer, document.Size);
                    tvb.Add(cv.Content.Ptr, cv.Size);
                    tvb.Add(modifiedTicks);
                    tvb.Add((int)flags);
                    tvb.Add(context.GetTransactionMarker());

                    if (oldValue.Pointer == null)
                    {
                        table.Insert(tvb);
                    }
                    else
                    {
                        table.Update(oldValue.Id, tvb);
                    }
                }

                if (collectionName.IsHiLo == false)
                {
                    _documentsStorage.ExpirationStorage.Put(context, lowerId, document);
                }

                _documentDatabase.Metrics.Docs.PutsPerSec.MarkSingleThreaded(1);
                _documentDatabase.Metrics.Docs.BytesPutsPerSec.MarkSingleThreaded(document.Size);

                context.Transaction.AddAfterCommitNotification(new DocumentChange
                {
                    ChangeVector = changeVector,
                    CollectionName = collectionName.Name,
                    Id = id,
                    Type = DocumentChangeTypes.Put,
                });

                ValidateDocumentHash(id, document, documentDebugHash);
                ValidateDocument(id, document, ref documentDebugHash);

                return new PutOperationResults
                {
                    Etag = newEtag,
                    Id = id,
                    Collection = collectionName,
                    ChangeVector = changeVector,
                    Flags = flags,
                    LastModified = new DateTime(modifiedTicks, DateTimeKind.Utc)
                };
            }
        }

        public void InitializeFromDatabaseRecord(DatabaseRecord record)
        {
            if (_documentsCompression.Equals(record.DocumentsCompression))
                return;

            if (record.DocumentsCompression == null) // legacy configurations
            {
                _compressedCollections.Clear();
                _documentsCompression = new DocumentsCompressionConfiguration(false);
                return;
            }

            _documentsCompression = record.DocumentsCompression;
            _compressedCollections = new HashSet<string>(record.DocumentsCompression.Collections, StringComparer.OrdinalIgnoreCase);
        }

        public DocumentsCompressionConfiguration DocumentsCompression => _documentsCompression;

        private DocumentsCompressionConfiguration _documentsCompression = new DocumentsCompressionConfiguration(false, Array.Empty<string>());
        private HashSet<string> _compressedCollections = new HashSet<string>(StringComparer.OrdinalIgnoreCase);

        public TableSchema GetDocsSchemaForCollection(CollectionName collection)
        {
            if (_documentsCompression.CompressAllCollections || _compressedCollections.Contains(collection.Name))
            {
                return CompressedDocsSchema;
            }

            return DocsSchema;
        }

        [Conditional("DEBUG")]
        private static void ValidateDocument(string id, BlittableJsonReaderObject document, ref ulong documentDebugHash)
        {
            document.BlittableValidation();
            BlittableJsonReaderObject.AssertNoModifications(document, id, assertChildren: true);
            AssertMetadataWasFiltered(document);
            documentDebugHash = document.DebugHash;
        }

        [Conditional("DEBUG")]
        private static void ValidateDocumentHash(string id, BlittableJsonReaderObject document, ulong documentDebugHash)
        {
            if (document.DebugHash != documentDebugHash)
            {
                throw new InvalidDataException("The incoming document " + id + " has changed _during_ the put process, " +
                                               "this is likely because you are trying to save a document that is already stored and was moved");
            }
        }

        [MethodImpl(MethodImplOptions.AggressiveInlining)]
        private (string ChangeVector, NonPersistentDocumentFlags NonPersistentFlags) BuildChangeVectorAndResolveConflicts(
            DocumentsOperationContext context, string id, Slice lowerId, long newEtag,
            BlittableJsonReaderObject document, string changeVector, string expectedChangeVector, DocumentFlags flags, TableValueReader oldValue)
        {
            var nonPersistentFlags = NonPersistentDocumentFlags.None;
            var fromReplication = flags.Contain(DocumentFlags.FromReplication);

            if (_documentsStorage.ConflictsStorage.ConflictsCount != 0)
            {
                // Since this document resolve the conflict we don't need to alter the change vector.
                // This way we avoid another replication back to the source

                _documentsStorage.ConflictsStorage.ThrowConcurrencyExceptionOnConflictIfNeeded(context, lowerId, expectedChangeVector);

                if (fromReplication)
                {
                    nonPersistentFlags = _documentsStorage.ConflictsStorage.DeleteConflictsFor(context, id, document).NonPersistentFlags;
                }
                else
                {
                    var result = _documentsStorage.ConflictsStorage.MergeConflictChangeVectorIfNeededAndDeleteConflicts(changeVector, context, id, newEtag, document);
                    nonPersistentFlags = result.NonPersistentFlags;

                    if (string.IsNullOrEmpty(result.ChangeVector) == false)
                        return (result.ChangeVector, nonPersistentFlags);
                }
            }

            if (string.IsNullOrEmpty(changeVector) == false)
                return (changeVector, nonPersistentFlags);

            string oldChangeVector = oldValue.Pointer != null ? TableValueToChangeVector(context, (int)DocumentsTable.ChangeVector, ref oldValue) : null;
            if (fromReplication == false)
            {
                context.LastDatabaseChangeVector ??= GetDatabaseChangeVector(context);
                oldChangeVector = ChangeVectorUtils.MergeVectors(context.LastDatabaseChangeVector, oldChangeVector);
            }

            changeVector = SetDocumentChangeVectorForLocalChange(context, lowerId, oldChangeVector, newEtag);
            context.SkipChangeVectorValidation = _documentsStorage.TryRemoveUnusedIds(ref changeVector);
            return (changeVector, nonPersistentFlags);
        }

        private static bool UpdateLastDatabaseChangeVector(DocumentsOperationContext context, string changeVector, DocumentFlags flags, NonPersistentDocumentFlags nonPersistentFlags)
        {
            var currentGlobalChangeVector = context.LastDatabaseChangeVector ?? GetDatabaseChangeVector(context);
            changeVector = changeVector.StripSinkTags(currentGlobalChangeVector);

            // this is raft created document, so it must contain only the RAFT element 
            if (flags.Contain(DocumentFlags.FromClusterTransaction))
            {
                context.LastDatabaseChangeVector = ChangeVectorUtils.MergeVectors(currentGlobalChangeVector, changeVector);
                return false;
            }

            // the resolved document must preserve the original change vector (without the global change vector) to avoid ping-pong replication.
            if (nonPersistentFlags.Contain(NonPersistentDocumentFlags.FromResolver))
            {
                context.LastDatabaseChangeVector = ChangeVectorUtils.MergeVectors(currentGlobalChangeVector, changeVector);
                return false;
            }

            // if arrived from replication we keep the document with its original change vector
            // in that case the updating of the global change vector should happened upper in the stack
            if (nonPersistentFlags.Contain(NonPersistentDocumentFlags.FromReplication))
                return false;

            context.LastDatabaseChangeVector = changeVector;
            return true;
        }

        [MethodImpl(MethodImplOptions.AggressiveInlining)]
        private string BuildDocumentId(string id, long newEtag, out bool knownNewId)
        {
            if (string.IsNullOrWhiteSpace(id))
            {
                knownNewId = true;
                id = Guid.NewGuid().ToString();
            }
            else
            {
                // We use if instead of switch so the JIT will better inline this method
                var lastChar = id[id.Length - 1];
                if (lastChar == '|')
                {
                    ThrowInvalidDocumentId(id);
                }

                if (lastChar == _documentDatabase.IdentityPartsSeparator)
                {                    
                    string nodeTag = _documentDatabase.ServerStore.NodeTag;

                    // PERF: we are creating an string and mutating it for performance reasons.
                    //       while nasty this shouldn't have any side effects because value didn't
                    //       escape yet the function, so while not pretty it works (and it's safe).      
                    string value = new string('0', id.Length + 1 + 19 + nodeTag.Length);
                    fixed (char* valuePtr = value)
                    {
                        char* valueTagPtr = valuePtr + value.Length - nodeTag.Length;
                        for (int j = 0; j < nodeTag.Length; j++)
                            valueTagPtr[j] = nodeTag[j];

                        int i;
                        for (i = 0; i < id.Length; i++)
                            valuePtr[i] = id[i];

                        i += 19;
                        valuePtr[i] = '-';

                        Format.Backwards.WriteNumber(valuePtr + i - 1, (ulong)newEtag);
                    }

                    id = value;

                    knownNewId = true;
                }
                else
                {
                    knownNewId = false;
                }
            }

            // Intentionally have just one return statement here for better inlining
            return id;
        }

        private static void ThrowInvalidDocumentId(string id)
        {
            throw new NotSupportedException("Document ids cannot end with '|', but was called with " + id +
                                            ". Identities are only generated for external requests, not calls to PutDocument and such.");
        }

        private void Recreate(DocumentsOperationContext context, string id, BlittableJsonReaderObject oldDoc,
            ref BlittableJsonReaderObject document, ref DocumentFlags flags, NonPersistentDocumentFlags nonPersistentFlags, ref ulong documentDebugHash)
        {
            for (int i = 0; i < _recreationTypes.Length; i++)
            {
                var type = _recreationTypes[i];
                if (RecreateIfNeeded(context, id, oldDoc, document, ref flags, nonPersistentFlags, type))
                {
                    ValidateDocumentHash(id, document, documentDebugHash);

                    document = context.ReadObject(document, id, BlittableJsonDocumentBuilder.UsageMode.ToDisk);

                    ValidateDocument(id, document, ref documentDebugHash);
#if DEBUG
                    type.Assert(id, document, flags);
#endif
                }
            }
        }


        private bool RecreateIfNeeded(DocumentsOperationContext context, string docId, BlittableJsonReaderObject oldDoc,
            BlittableJsonReaderObject document, ref DocumentFlags flags, NonPersistentDocumentFlags nonPersistentFlags, IRecreationType type)
        {
            BlittableJsonReaderObject metadata;
            BlittableJsonReaderArray current, old = null;

            if (nonPersistentFlags.Contain(type.ResolveConflictFlag))
            {
                TryGetMetadata(document, type, out metadata, out current);
                return RecreatePreserveCasing(current, ref flags);
            }

            if (flags.Contain(type.HasFlag) == false ||
                nonPersistentFlags.Contain(type.ByUpdateFlag) ||
                nonPersistentFlags.Contain(NonPersistentDocumentFlags.FromReplication)) 
                return false;

            if (oldDoc == null || 
                oldDoc.TryGet(Constants.Documents.Metadata.Key, out BlittableJsonReaderObject oldMetadata) == false ||
                oldMetadata.TryGet(type.MetadataProperty, out old) == false) 
                return false;

            // Make sure the user did not changed the value of @attachments in the @metadata
            // In most cases it won't be changed so we can use this value 
            // instead of recreating the document's blittable from scratch

            if (TryGetMetadata(document, type, out metadata, out current) == false ||
                current.Equals(old) == false)
            {
                return RecreatePreserveCasing(current, ref flags);
            }

            return false;

            bool RecreatePreserveCasing(BlittableJsonReaderArray currentMetadata, ref DocumentFlags documentFlags)
            {
                if ((type is RecreateTimeSeries || type is RecreateCounters) && 
                    currentMetadata == null && old != null)
                {
                    // use the '@counters'/'@timeseries' from old document's metadata

                    if (metadata == null)
                    {
                        document.Modifications = new DynamicJsonValue(document)
                        {
                            [Constants.Documents.Metadata.Key] = new DynamicJsonValue
                            {
                                [type.MetadataProperty] = old
                            }
                        };
                    }
                    else
                    {
                        metadata.Modifications = new DynamicJsonValue(metadata)
                        {
                            [type.MetadataProperty] = old
                        };
                        document.Modifications = new DynamicJsonValue(document)
                        {
                            [Constants.Documents.Metadata.Key] = metadata
                        };
                    }

                    return true;
                }

                var values = type.GetMetadata(context, docId);

                if (values.Count == 0)
                {
                    if (metadata != null)
                    {
                        metadata.Modifications = new DynamicJsonValue(metadata);
                        metadata.Modifications.Remove(type.MetadataProperty);
                        document.Modifications = new DynamicJsonValue(document)
                        {
                            [Constants.Documents.Metadata.Key] = metadata
                        };
                    }

                    documentFlags &= ~type.HasFlag;
                    return true;
                }

                documentFlags |= type.HasFlag;

                if (metadata == null)
                {
                    document.Modifications = new DynamicJsonValue(document)
                    {
                        [Constants.Documents.Metadata.Key] = new DynamicJsonValue
                        {
                            [type.MetadataProperty] = values
                        }
                    };
                }
                else
                {
                    metadata.Modifications = new DynamicJsonValue(metadata)
                    {
                        [type.MetadataProperty] = values
                    };
                    document.Modifications = new DynamicJsonValue(document)
                    {
                        [Constants.Documents.Metadata.Key] = metadata
                    };
                }

                return true;
            }
        }

        private static bool TryGetMetadata(BlittableJsonReaderObject document, IRecreationType type, out BlittableJsonReaderObject metadata, out BlittableJsonReaderArray current)
        {
            current = null;
            metadata = null;

            return document.TryGet(Constants.Documents.Metadata.Key, out metadata) &&
                   metadata.TryGet(type.MetadataProperty, out current);
        }

        public interface IRecreationType
        {
            string MetadataProperty { get; }

            DynamicJsonArray GetMetadata(DocumentsOperationContext context, string id);

            DocumentFlags HasFlag { get; }

            NonPersistentDocumentFlags ResolveConflictFlag { get; }
            NonPersistentDocumentFlags ByUpdateFlag { get; }

            Action<string, BlittableJsonReaderObject, DocumentFlags> Assert { get; }
        }

        private class RecreateAttachments : IRecreationType
        {
            private readonly DocumentsStorage _storage;

            public RecreateAttachments(DocumentsStorage storage)
            {
                _storage = storage;
            }

            public string MetadataProperty => Constants.Documents.Metadata.Attachments;

            public DynamicJsonArray GetMetadata(DocumentsOperationContext context, string id)
            {
                return _storage.AttachmentsStorage.GetAttachmentsMetadataForDocument(context, id);
            }

            public DocumentFlags HasFlag => DocumentFlags.HasAttachments;

            public NonPersistentDocumentFlags ResolveConflictFlag => NonPersistentDocumentFlags.ResolveAttachmentsConflict;

            public NonPersistentDocumentFlags ByUpdateFlag => NonPersistentDocumentFlags.ByAttachmentUpdate;

            public Action<string, BlittableJsonReaderObject, DocumentFlags> Assert => (id, o, flags) => 
                _storage.AssertMetadataKey(id, o, flags, DocumentFlags.HasAttachments, Constants.Documents.Metadata.Attachments);
        }

        public class RecreateCounters : IRecreationType
        {
            private readonly DocumentsStorage _storage;

            public RecreateCounters(DocumentsStorage storage)
            {
                _storage = storage;
            }

            public string MetadataProperty => Constants.Documents.Metadata.Counters;

            public DynamicJsonArray GetMetadata(DocumentsOperationContext context, string id)
            {
                return _storage.CountersStorage.GetCountersForDocumentList(context, id);
            }

            public DocumentFlags HasFlag => DocumentFlags.HasCounters;

            public NonPersistentDocumentFlags ResolveConflictFlag => NonPersistentDocumentFlags.ResolveCountersConflict;

            public NonPersistentDocumentFlags ByUpdateFlag => NonPersistentDocumentFlags.ByCountersUpdate;

            public Action<string, BlittableJsonReaderObject, DocumentFlags> Assert => (id, o, flags) => 
                _storage.AssertMetadataKey(id, o, flags, DocumentFlags.HasCounters, Constants.Documents.Metadata.Counters);
        }

        private class RecreateTimeSeries : IRecreationType
        {
            private readonly DocumentsStorage _storage;

            public RecreateTimeSeries(DocumentsStorage storage)
            {
                _storage = storage;
            }

            public string MetadataProperty => Constants.Documents.Metadata.TimeSeries;

            public DynamicJsonArray GetMetadata(DocumentsOperationContext context, string id)
            {
                return _storage.TimeSeriesStorage.GetTimeSeriesNamesForDocument(context, id);
            }

            public DocumentFlags HasFlag => DocumentFlags.HasTimeSeries;

            public NonPersistentDocumentFlags ResolveConflictFlag => NonPersistentDocumentFlags.ResolveTimeSeriesConflict;

            public NonPersistentDocumentFlags ByUpdateFlag => NonPersistentDocumentFlags.ByTimeSeriesUpdate;

            public Action<string, BlittableJsonReaderObject, DocumentFlags> Assert => (id, o, flags) => 
                _storage.AssertMetadataKey(id, o, flags, DocumentFlags.HasTimeSeries, Constants.Documents.Metadata.TimeSeries);
        }

        public static void ThrowRequiresTransaction([CallerMemberName]string caller = null)
        {
            // ReSharper disable once NotResolvedInText
            throw new ArgumentException("Context must be set with a valid transaction before calling " + caller, "context");
        }

        private static void ThrowConcurrentExceptionOnMissingDoc(string id, string expectedChangeVector)
        {
            throw new ConcurrencyException(
                $"Document {id} does not exist, but Put was called with change vector: {expectedChangeVector}. Optimistic concurrency violation, transaction will be aborted.")
            {
                ExpectedChangeVector = expectedChangeVector
            };
        }

        private static void ThrowInvalidCollectionNameChange(string id, CollectionName oldCollectionName, CollectionName collectionName)
        {
            DocumentCollectionMismatchException.ThrowFor(id, oldCollectionName.Name, collectionName.Name);
        }

        private static void ThrowConcurrentException(string id, string expectedChangeVector, string oldChangeVector)
        {
            throw new ConcurrencyException(
                $"Document {id} has change vector {oldChangeVector}, but Put was called with {(expectedChangeVector.Length == 0 ? "expecting new document" : "change vector " + expectedChangeVector)}. Optimistic concurrency violation, transaction will be aborted.")
            {
                ActualChangeVector = oldChangeVector,
                ExpectedChangeVector = expectedChangeVector
            };
        }

        private static void DeleteTombstoneIfNeeded(DocumentsOperationContext context, CollectionName collectionName, byte* lowerId, int lowerSize)
        {
            using (Slice.External(context.Allocator, lowerId, lowerSize, out Slice id))
            {
                DeleteTombstoneIfNeeded(context, collectionName, id);
            }
        }

        public static void DeleteTombstoneIfNeeded(DocumentsOperationContext context, CollectionName collectionName, Slice id)
        {
            var tombstoneTable = context.Transaction.InnerTransaction.OpenTable(TombstonesSchema, collectionName.GetTableName(CollectionTableType.Tombstones));
            foreach (var (tombstoneKey, tvh) in tombstoneTable.SeekByPrimaryKeyPrefix(id, Slices.Empty, 0))
            {
                if (IsTombstoneOfId(tombstoneKey, id) == false)
                    return;

                if (tombstoneTable.IsOwned(tvh.Reader.Id))
                {
                    tombstoneTable.Delete(tvh.Reader.Id);
                    return;
                }
            }
        }

        private string SetDocumentChangeVectorForLocalChange(DocumentsOperationContext context, Slice lowerId, string oldChangeVector, long newEtag)
        {
            if (string.IsNullOrEmpty(oldChangeVector) == false)
            {
                var result = ChangeVectorUtils.TryUpdateChangeVector(_documentDatabase.ServerStore.NodeTag, _documentsStorage.Environment.Base64Id, newEtag, oldChangeVector);
                return result.ChangeVector;
            }

            return _documentsStorage.ConflictsStorage.GetMergedConflictChangeVectorsAndDeleteConflicts(context, lowerId, newEtag);
        }

        [Conditional("DEBUG")]
        public static void AssertMetadataWasFiltered(BlittableJsonReaderObject data)
        {
            if (data == null)
                return;

            var originalNoCacheValue = data.NoCache;

            data.NoCache = true;

            try
            {
                if (data.TryGet(Constants.Documents.Metadata.Key, out BlittableJsonReaderObject metadata) == false)
                    return;

                var names = metadata.GetPropertyNames();
                if (names.Contains(Constants.Documents.Metadata.Id, StringComparer.OrdinalIgnoreCase) ||
                    names.Contains(Constants.Documents.Metadata.LastModified, StringComparer.OrdinalIgnoreCase) ||
                    names.Contains(Constants.Documents.Metadata.IndexScore, StringComparer.OrdinalIgnoreCase) ||
                    names.Contains(Constants.Documents.Metadata.ChangeVector, StringComparer.OrdinalIgnoreCase) ||
                    names.Contains(Constants.Documents.Metadata.Flags, StringComparer.OrdinalIgnoreCase))
                {
                    throw new InvalidOperationException("Document's metadata should filter properties on before put to storage." + Environment.NewLine + data);
                }
            }
            finally
            {
                data.NoCache = originalNoCacheValue;
            }
        }
    }
}<|MERGE_RESOLUTION|>--- conflicted
+++ resolved
@@ -158,14 +158,11 @@
                         if (string.Compare(expectedChangeVector, oldChangeVector, StringComparison.Ordinal) != 0)
                             ThrowConcurrentException(id, expectedChangeVector, oldChangeVector);
                     }
-<<<<<<< HEAD
                     if (oldChangeVectorForClusterTransactionIndexCheck == null)
                     {
                         compareClusterTransaction.ValidateAtomicGuard(id, nonPersistentFlags, oldChangeVector);
                     }
 
-=======
->>>>>>> 6a0fa64e
                     oldDoc = new BlittableJsonReaderObject(oldValue.Read((int)DocumentsTable.Data, out int oldSize), oldSize, context);
                     var oldCollectionName = _documentsStorage.ExtractCollectionName(context, oldDoc);
                     if (oldCollectionName != collectionName)
