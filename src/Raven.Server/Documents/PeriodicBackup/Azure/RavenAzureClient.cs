--- conflicted
+++ resolved
@@ -46,11 +46,7 @@
 
         public Size MaxSingleBlockSize { get; set; } = new Size(256, SizeUnit.Megabytes);
 
-<<<<<<< HEAD
-        public RavenAzureClient(AzureSettings azureSettings, Config.Categories.BackupConfiguration configuration, Progress progress = null, CancellationToken cancellationToken = default)
-=======
         private RavenAzureClient(AzureSettings azureSettings, BackupConfiguration configuration, Progress progress = null, CancellationToken cancellationToken = default)
->>>>>>> e0a563ec
         {
             if (azureSettings == null)
                 throw new ArgumentNullException(nameof(azureSettings));
@@ -273,6 +269,6 @@
                 return new LegacyRavenAzureClient(settings, progress, cancellationToken: cancellationToken);
 
             return new RavenAzureClient(settings, configuration, progress, cancellationToken);
-        }
     }
+}
 }