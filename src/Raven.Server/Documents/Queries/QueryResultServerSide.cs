﻿using System;
using System.Collections.Generic;
using System.Threading;
using System.Threading.Tasks;
using Raven.Client.Documents.Operations.CompareExchange;
using Raven.Client.Documents.Operations.Counters;
using Raven.Client.Documents.Operations.TimeSeries;
using Raven.Client.Documents.Queries;
using Raven.Server.Documents.Includes;
using Raven.Server.Documents.Indexes.Spatial;
using Raven.Server.Documents.Queries.Explanation;
using Sparrow.Json;

namespace Raven.Server.Documents.Queries
{
    public abstract class QueryResultServerSide<T> : QueryResult<List<T>, List<T>>
    {
        protected QueryResultServerSide()
        {
            Results = new List<T>();
            Includes = new List<T>();
        }

        /// <summary>
        /// If the query returned time series results, this field will contain
        /// the names of the fields with time series data
        /// </summary>
        public List<string> TimeSeriesFields { get; set; }

        public void RegisterTimeSeriesFields(IndexQueryServerSide query, FieldsToFetch fields)
        {
            if (query.AddTimeSeriesNames == false || fields.AnyTimeSeries == false)
                return;

            foreach (var field in fields.Fields)
            {
                if (field.Value.IsTimeSeries)
                {
                    TimeSeriesFields ??= new List<string>();
                    if (fields.SingleBodyOrMethodWithNoAlias)
                    {
                        // in this case, we have an empty array, which indicate
                        // that we lifted the expression
                        return;
                    }

                    TimeSeriesFields.Add(field.Key);
                }
            }
        }

<<<<<<< HEAD
        /// <summary>
        /// If the query returned spatial properties results, this field will contain
        /// the list of longitude & latitude document properties names from the spatial query
        /// </summary>
        public SpatialProperty[] SpatialProperties { get; set; }

        /// <summary>
        /// If the query returned spatial shapes results,
        /// this field will contain the shapes info from the spatial query
        /// </summary>
        public SpatialShapeBase[] SpatialShapes { get; set; }

        public void RegisterSpatialProperties(IndexQueryServerSide query)
        {
            if (query.AddSpatialProperties == false)
                return;

            if (query.Metadata.SpatialProperties != null)
                SpatialProperties = query.Metadata.SpatialProperties.ToArray();

            if (query.Metadata.SpatialShapes != null)
                SpatialShapes = query.Metadata.SpatialShapes.ToArray();
        }

        public abstract void AddResult(T result);
=======
        public abstract ValueTask AddResultAsync(T result, CancellationToken token);
>>>>>>> 627b407b

        public abstract void AddHighlightings(Dictionary<string, Dictionary<string, string[]>> highlightings);

        public abstract void AddExplanation(ExplanationResult explanationResult);

        public abstract void HandleException(Exception e);

        public abstract bool SupportsExceptionHandling { get; }

        public abstract bool SupportsInclude { get; }

        public abstract bool SupportsHighlighting { get; }

        public abstract bool SupportsExplanations { get; }

        public bool NotModified { get; set; }

        public abstract void AddCounterIncludes(IncludeCountersCommand command);

        public abstract Dictionary<string, List<CounterDetail>> GetCounterIncludes();

        public abstract void AddTimeSeriesIncludes(IncludeTimeSeriesCommand command);

        public abstract Dictionary<string, Dictionary<string, List<TimeSeriesRangeResult>>> GetTimeSeriesIncludes();

        public abstract void AddCompareExchangeValueIncludes(IncludeCompareExchangeValuesCommand command);

        public abstract Dictionary<string, CompareExchangeValue<BlittableJsonReaderObject>> GetCompareExchangeValueIncludes();
    }
}<|MERGE_RESOLUTION|>--- conflicted
+++ resolved
@@ -49,7 +49,6 @@
             }
         }
 
-<<<<<<< HEAD
         /// <summary>
         /// If the query returned spatial properties results, this field will contain
         /// the list of longitude & latitude document properties names from the spatial query
@@ -74,10 +73,7 @@
                 SpatialShapes = query.Metadata.SpatialShapes.ToArray();
         }
 
-        public abstract void AddResult(T result);
-=======
         public abstract ValueTask AddResultAsync(T result, CancellationToken token);
->>>>>>> 627b407b
 
         public abstract void AddHighlightings(Dictionary<string, Dictionary<string, string[]>> highlightings);
 
