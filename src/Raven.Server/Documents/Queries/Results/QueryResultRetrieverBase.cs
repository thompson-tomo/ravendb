--- conflicted
+++ resolved
@@ -355,13 +355,8 @@
                 case Document d:
                     return (d, null);
 
-<<<<<<< HEAD
-                case TimeSeriesRetriever.TimeSeriesRetrieverResult ts:
+                case TimeSeriesRetriever.TimeSeriesStreamingRetrieverResult ts:
                     return (new Document
-=======
-                case TimeSeriesRetriever.TimeSeriesStreamingRetrieverResult ts:
-                    return new Document
->>>>>>> e558a7b3
                     {
                         Id = doc.Id,
                         ChangeVector = doc.ChangeVector,
