﻿using System;
using System.Collections.Generic;
using System.Threading;
using Raven.Client.Documents.Indexes;
using Raven.Client.Exceptions;
using Raven.Server.Documents.Includes;
using Raven.Server.Documents.Queries.Timings;
using Raven.Server.ServerWide.Context;
using Sparrow.Json;
using Sparrow.Json.Parsing;
<<<<<<< HEAD
=======
using Newtonsoft.Json;
using Raven.Client.Json.Serialization.NewtonsoftJson.Internal;
using Raven.Server.Documents.Indexes;
using Sparrow;
>>>>>>> e24de812
using Constants = Raven.Client.Constants;
using IndexSearcher = Corax.IndexSearcher;

namespace Raven.Server.Documents.Queries.Results
{
    public class MapReduceQueryResultRetriever : StoredValueQueryResultRetriever
    {
        public MapReduceQueryResultRetriever(DocumentDatabase database, IndexQueryServerSide query, QueryTimingsScope queryTimings, DocumentsStorage documentsStorage, JsonOperationContext context, SearchEngineType searchEngineType, FieldsToFetch fieldsToFetch, IncludeDocumentsCommand includeDocumentsCommand, IncludeCompareExchangeValuesCommand includeCompareExchangeValuesCommand, IncludeRevisionsCommand includeRevisionsCommand)
            : base(Constants.Documents.Indexing.Fields.ReduceKeyValueFieldName, database, query, queryTimings, documentsStorage, context, searchEngineType, fieldsToFetch, includeDocumentsCommand, includeCompareExchangeValuesCommand, includeRevisionsCommand)
        {
        }
    }

    public abstract class StoredValueQueryResultRetriever : QueryResultRetrieverBase
    {
        private readonly string _storedValueFieldName;
        private readonly JsonOperationContext _context;
        private QueryTimingsScope _storageScope;

        protected StoredValueQueryResultRetriever(string storedValueFieldName, DocumentDatabase database, IndexQueryServerSide query, QueryTimingsScope queryTimings, DocumentsStorage documentsStorage, JsonOperationContext context, SearchEngineType searchEngineType, FieldsToFetch fieldsToFetch, IncludeDocumentsCommand includeDocumentsCommand, IncludeCompareExchangeValuesCommand includeCompareExchangeValuesCommand, IncludeRevisionsCommand includeRevisionsCommand)
            : base(database?.Scripts, query, queryTimings, searchEngineType, fieldsToFetch, documentsStorage, context, true, includeDocumentsCommand, includeCompareExchangeValuesCommand, includeRevisionsCommand, database?.IdentityPartsSeparator ?? Constants.Identities.DefaultSeparator)
        {
            if (storedValueFieldName == null)
                throw new ArgumentNullException(nameof(storedValueFieldName));

            _storedValueFieldName = storedValueFieldName;
            _context = context;
        }

        protected override void ValidateFieldsToFetch(FieldsToFetch fieldsToFetch)
        {
            base.ValidateFieldsToFetch(fieldsToFetch);

            if (fieldsToFetch.Projection.MustExtractFromDocument)
                throw new InvalidQueryException($"Invalid projection behavior '{_query.ProjectionBehavior}'. You can only extract values from index.", _query.Query, _query.QueryParameters);
        }

        protected override Document LoadDocument(string id)
        {
            if (DocumentsStorage != null &&
                _context is DocumentsOperationContext ctx)
                return DocumentsStorage.Get(ctx, id);
            // can happen during some debug endpoints that should never load a document
            return null;
        }

        protected override long? GetCounter(string docId, string name)
        {
            if (DocumentsStorage != null &&
                _context is DocumentsOperationContext ctx)
                return DocumentsStorage.CountersStorage.GetCounterValue(ctx, docId, name)?.Value;
            return null;
        }

        protected override DynamicJsonValue GetCounterRaw(string docId, string name)
        {
            if (DocumentsStorage == null || !(_context is DocumentsOperationContext ctx))
                return null;

            var djv = new DynamicJsonValue();

            foreach (var partialValue in DocumentsStorage.CountersStorage.GetCounterPartialValues(ctx, docId, name))
            {
                djv[partialValue.ChangeVector] = partialValue.PartialValue;
            }

            return djv;
        }

        public override unsafe Document DirectGet(ref RetrieverInput retrieverInput, string id, DocumentFields fields)
        {
            BlittableJsonReaderObject result;
            if (retrieverInput.IsLuceneDocument() == false)
            {
                retrieverInput.CoraxEntry.GetFieldReaderFor(retrieverInput.KnownFields.StoredJsonPropertyOffset).Read(out var binaryValue);
                fixed (byte* ptr = &binaryValue.GetPinnableReference())
                {
                    using var temp = new BlittableJsonReaderObject(ptr, binaryValue.Length, _context);
                    result = temp.Clone(_context);
                }
            }
            else
            {
                var storedValue = retrieverInput.LuceneDocument.GetField(_storedValueFieldName).GetBinaryValue(retrieverInput.State);

                var allocation = _context.GetMemory(storedValue.Length);
                var buffer = new UnmanagedWriteBuffer(_context, allocation);
                buffer.Write(storedValue, 0, storedValue.Length);

                result = new BlittableJsonReaderObject(allocation.Address, storedValue.Length, _context, buffer);
            }

            return new Document
            {
                Data = result
            };
        }

        public override (Document Document, List<Document> List) Get(ref RetrieverInput retrieverInput, CancellationToken token)
        {
            if (FieldsToFetch.IsProjection)
                return GetProjection(ref retrieverInput, null, token);

            using (_storageScope = _storageScope?.Start() ?? RetrieverScope?.For(nameof(QueryTimingsScope.Names.Storage)))
            {
                var doc = DirectGet(ref retrieverInput, null, DocumentFields.All);

                FinishDocumentSetup(doc, retrieverInput.Score);

                return (doc, null);
            }
        }

        public override bool TryGetKeyLucene(ref RetrieverInput retrieverInput, out string key)
        {
            key = null;
            return false;
        }
        
        public override bool TryGetKeyCorax(IndexSearcher searcher, long id, out UnmanagedSpan key)
        {
            key = default;
            return false;
        }
    }
}<|MERGE_RESOLUTION|>--- conflicted
+++ resolved
@@ -8,13 +8,7 @@
 using Raven.Server.ServerWide.Context;
 using Sparrow.Json;
 using Sparrow.Json.Parsing;
-<<<<<<< HEAD
-=======
-using Newtonsoft.Json;
-using Raven.Client.Json.Serialization.NewtonsoftJson.Internal;
-using Raven.Server.Documents.Indexes;
 using Sparrow;
->>>>>>> e24de812
 using Constants = Raven.Client.Constants;
 using IndexSearcher = Corax.IndexSearcher;
 
@@ -138,6 +132,6 @@
         {
             key = default;
             return false;
-        }
     }
+}
 }