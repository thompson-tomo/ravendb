--- conflicted
+++ resolved
@@ -7,10 +7,7 @@
 using System.Text;
 using Esprima;
 using Esprima.Ast;
-<<<<<<< HEAD
-=======
 using Esprima.Utils;
->>>>>>> 9ee983f4
 using Raven.Client;
 using Raven.Client.Documents.Indexes;
 using Raven.Client.Documents.Indexes.Spatial;
@@ -2765,7 +2762,7 @@
                 _parameters = parameters;
             }
 
-            protected override void VisitIdentifier(Identifier identifier)
+            protected override object VisitIdentifier(Identifier identifier)
             {
                 if (identifier.Name?.StartsWith('$') == true)
                 {
@@ -2773,18 +2770,21 @@
                     _referencedParameters.Add(identifier.Name);
                 }
                 _currentProp ??= identifier;
-            }
-
-            protected override void VisitFunctionExpression(IFunction expression)
+
+                return base.VisitIdentifier(identifier);
+            }
+
+            protected override object VisitFunctionExpression(FunctionExpression expression)
             {
                 RemoveFromUnknowns(expression.Params);
-            }
-
-            protected override void VisitProperty(Property property)
+                return base.VisitFunctionExpression(expression);
+            }
+
+            protected override object VisitProperty(Property property)
             {
                 if (property.Key != _currentProp)
                 {
-                    return;
+                    return base.VisitProperty(property);
                 }
 
                 if (_maybeUnknowns?.Count > 0)
@@ -2793,15 +2793,19 @@
                 }
 
                 _currentProp = null;
-            }
-
-            protected override void VisitMemberExpression(MemberExpression memberExpression)
+
+                return base.VisitProperty(property);
+            }
+
+            protected override object VisitMemberExpression(MemberExpression memberExpression)
             {
                 if (memberExpression is StaticMemberExpression { Object: Identifier id } && UnknownIdentifier(id.Name))
                 {
                     _maybeUnknowns ??= new HashSet<string>();
                     _maybeUnknowns.Add(id.Name);
                 }
+
+                return base.VisitMemberExpression(memberExpression);
             }
 
             private bool UnknownIdentifier(string identifier)
@@ -2813,11 +2817,7 @@
                         _parameters.TryGet(identifier.Substring(1), out object _) == false);
             }
 
-<<<<<<< HEAD
-            void RemoveFromUnknowns(NodeList<Node> functionParameters)
-=======
-            private void RemoveFromUnknowns(in NodeList<Expression> functionParameters)
->>>>>>> 9ee983f4
+            void RemoveFromUnknowns(in NodeList<Node> functionParameters)
             {
                 if (_maybeUnknowns == null || _maybeUnknowns.Count == 0)
                 {
@@ -2837,18 +2837,10 @@
         private (Esprima.Ast.Program, HashSet<string>) ValidateScript(BlittableJsonReaderObject parameters)
         {
             ScriptValidator validator = new(this, parameters);
-            JavaScriptParser parser = new("return " + Query.SelectFunctionBody.FunctionText, new ParserOptions(), validator.Visit);
-            Script script = parser.ParseScript();
-
-<<<<<<< HEAD
-            ParserOptions parserOptions = new()
-            {
-                OnNodeCreated = VerifyKnownAliases
-            };
-            return new JavaScriptParser(parserOptions).ParseScript("return " + Query.SelectFunctionBody.FunctionText);
-=======
+            JavaScriptParser parser = new(new ParserOptions());
+            Script script = parser.ParseScript("return " + Query.SelectFunctionBody.FunctionText);
+
             return (script, validator._referencedParameters);
->>>>>>> 9ee983f4
         }
 
         private bool NotInRootAliasPaths(string key)
