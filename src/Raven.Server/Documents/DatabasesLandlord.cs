--- conflicted
+++ resolved
@@ -42,6 +42,7 @@
 
         public readonly ResourceCache<DocumentDatabase> DatabasesCache = new ResourceCache<DocumentDatabase>();
         private readonly ResourceCache<ShardedContext> _shardedDatabases = new ResourceCache<ShardedContext>();
+
         private readonly TimeSpan _concurrentDatabaseLoadTimeout;
         private readonly Logger _logger;
         private readonly SemaphoreSlim _databaseSemaphore;
@@ -108,58 +109,15 @@
                             return;
                         }
 
-<<<<<<< HEAD
-                        if (ShouldDeleteDatabase(context, databaseName, rawRecord))
-                            return;
-
-                        topology = rawRecord.Topology;
-                        if (topology.RelevantFor(_serverStore.NodeTag) == false)
-                            return;
-
-                        if (rawRecord.IsDisabled || rawRecord.DatabaseState == DatabaseStateStatus.RestoreInProgress)
-                        {
-                            UnloadDatabase(databaseName);
-                            return;
-                        }
-                    }
-
-                    if (changeType == ClusterDatabaseChangeType.RecordRestored)
-                    {
-                        // - a successful restore operation ends when we successfully restored
-                        // the database files and saved the updated the database record
-                        // - this is the first time that the database was loaded so there is no need to call
-                        // StateChanged after the database was restored
-                        // - the database will be started on demand
-                        return;
-                    }
-
-                    if (DatabasesCache.TryGetValue(databaseName, out var task) == false)
-                    {
-                        // if the database isn't loaded, but it is relevant for this node, we need to create
-                        // it. This is important so things like replication will start pumping, and that
-                        // configuration changes such as running periodic backup will get a chance to run, which
-                        // they wouldn't unless the database is loaded / will have a request on it.
-                        task = TryGetOrCreateResourceStore(databaseName, ignoreBeenDeleted: true);
-                    }
-
-                    var database = await task;
-
-                    switch (changeType)
-                    {
-                        case ClusterDatabaseChangeType.RecordChanged:
-                            database.StateChanged(index);
-                            if (type == ClusterStateMachine.SnapshotInstalled)
-=======
                         if (rawRecord.IsSharded())
                         {
                             // We materialize the values here because we may close the read transaction
                             // if we are deleting the database
                             var rawDatabaseRecords = rawRecord.GetShardedDatabaseRecords().ToList();
                             foreach (var shardRawRecord in rawDatabaseRecords)
->>>>>>> e6455764
                             {
                                 await HandleSpecificClusterDatabaseChanged(
-                                    shardRawRecord.GetDatabaseName(), index, type, changeType, context, shardRawRecord);
+                                    shardRawRecord.DatabaseName, index, type, changeType, context, shardRawRecord);
                             }
                         }
                         else
@@ -213,19 +171,19 @@
                 }
             }
         }
-
-        private async Task HandleSpecificClusterDatabaseChanged(string databaseName, long index, string type, ClusterDatabaseChangeType changeType,
+        
+         private async Task HandleSpecificClusterDatabaseChanged(string databaseName, long index, string type, ClusterDatabaseChangeType changeType,
           TransactionOperationContext context,
           RawDatabaseRecord rawRecord)
         {
             if (ShouldDeleteDatabase(context, databaseName, rawRecord))
                 return;
 
-            var topology = rawRecord.GetTopology();
+            var topology = rawRecord.Topology;
             if (topology.RelevantFor(_serverStore.NodeTag) == false)
                 return;
 
-            if (rawRecord.IsDisabled() || rawRecord.GetDatabaseStateStatus() == DatabaseStateStatus.RestoreInProgress)
+            if (rawRecord.IsDisabled || rawRecord.DatabaseState == DatabaseStateStatus.RestoreInProgress)
             {
                 UnloadDatabase(databaseName);
                 return;
@@ -350,24 +308,15 @@
         public bool ShouldDeleteDatabase(TransactionOperationContext context, string dbName, RawDatabaseRecord rawRecord)
         {
             var deletionInProgress = DeletionInProgressStatus.No;
-<<<<<<< HEAD
-            var directDelete = rawRecord.DeletionInProgress?.TryGetValue(_serverStore.NodeTag, out deletionInProgress) == true &&
-=======
-            var directDelete = rawRecord.GetDeletionInProgressStatus()?.TryGetValue(dbName, out deletionInProgress) == true &&
->>>>>>> e6455764
+            var directDelete = rawRecord.DeletionInProgress?.TryGetValue(dbName, out deletionInProgress) == true &&
                                deletionInProgress != DeletionInProgressStatus.No;
 
             if (directDelete == false)
                 return false;
 
-<<<<<<< HEAD
-            if (rawRecord.Topology.Rehabs.Contains(_serverStore.NodeTag))
-                // If the deletion was issued form the cluster observer to maintain the replication factor we need to make sure
-=======
-            if (rawRecord.GetTopology().Rehabs.Contains(dbName))
+            if (rawRecord.Topology.Rehabs.Contains(dbName))
                 // If the deletion was issued from the cluster observer to maintain the replication factor we need to make sure
->>>>>>> e6455764
-                // that all the documents were replicated from this node, therefor the deletion will be called from the replication code.
+                // that all the documents were replicated from this node, therefore the deletion will be called from the replication code.
                 return false;
 
             var record = rawRecord.MaterializedRecord;
@@ -587,8 +536,8 @@
 
             return false;
         }
-
-        public struct DatabaseSearchResult
+        
+         public struct DatabaseSearchResult
         {
             public Task<DocumentDatabase> DatabaseTask;
             public ShardedContext ShardedContext;
@@ -931,19 +880,11 @@
             using (context.OpenReadTransaction())
             using (var databaseRecord = _serverStore.Cluster.ReadRawDatabaseRecord(context, databaseName.Value))
             {
-<<<<<<< HEAD
                 if (databaseRecord == null)
                     return null;
 
                 var record = databaseRecord.MaterializedRecord;
                 if (record.Encrypted)
-=======
-                context.OpenReadTransaction();
-
-                var databaseRecord = _serverStore.Cluster.ReadDatabase(context, databaseName.Value);
-
-                if (databaseRecord.Encrypted)
->>>>>>> e6455764
                 {
                     if (_serverStore.Server.WebUrl?.StartsWith("https:", StringComparison.OrdinalIgnoreCase) == false)
                     {
@@ -952,11 +893,7 @@
                     }
                 }
 
-<<<<<<< HEAD
-                return CreateDatabaseConfiguration(databaseName, ignoreDisabledDatabase, ignoreBeenDeleted, ignoreNotRelevant, record);
-=======
-                return CreateDatabaseConfiguration(databaseRecord.DatabaseName, ignoreDisabledDatabase, ignoreBeenDeleted, ignoreNotRelevant, databaseRecord);
->>>>>>> e6455764
+                return CreateDatabaseConfiguration(databaseRecord.DatabaseName, ignoreDisabledDatabase, ignoreBeenDeleted, ignoreNotRelevant, record);
             }
         }
 
@@ -1193,7 +1130,8 @@
 
             database.DatabaseShutdownCompleted.Set();
         }
-
+        
+        
         public bool IsShardedDatabase(StringSegment databaseName)
         {
             if (IsDatabaseLoaded(databaseName))
@@ -1208,7 +1146,7 @@
                 var rawRecord = _serverStore.Cluster.ReadRawDatabaseRecord(context, databaseName.Value);
                 if (rawRecord.IsSharded())
                 {
-                    var databaseRecord = JsonDeserializationCluster.DatabaseRecord(rawRecord.GetRecord());
+                    var databaseRecord = JsonDeserializationCluster.DatabaseRecord(rawRecord.Raw);
                     var shardedContext = new ShardedContext(_serverStore, databaseRecord);
                     _shardedDatabases.GetOrAdd(databaseName, Task.FromResult(shardedContext));
                     return true;
