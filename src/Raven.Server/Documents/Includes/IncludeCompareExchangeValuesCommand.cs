﻿using System;
using System.Collections.Generic;
<<<<<<< HEAD
using JetBrains.Annotations;
=======
using Google.Apis.Util;
>>>>>>> 7a607369
using Raven.Client.Documents.Operations.CompareExchange;
using Raven.Server.Documents.Indexes;
using Raven.Server.ServerWide;
using Raven.Server.ServerWide.Context;
using Raven.Server.Utils;
using Sparrow;
using Sparrow.Json;

namespace Raven.Server.Documents.Includes
{
    public sealed class IncludeCompareExchangeValuesCommand : ICompareExchangeValueIncludes, IDisposable
    {
        private readonly ServerStore _serverStore;
        private readonly AbstractCompareExchangeStorage _compareExchangeStorage;
        private readonly char _identityPartsSeparator;

        private readonly string[] _includes;

        private HashSet<string> _includedKeys;

        private IDisposable _releaseContext;
        private ClusterOperationContext _serverContext;
        private readonly bool _throwWhenServerContextIsAllocated;
        public Dictionary<string, CompareExchangeValue<BlittableJsonReaderObject>> Results { get; set; }

        private IncludeCompareExchangeValuesCommand([NotNull] DocumentDatabase database, ClusterOperationContext serverContext, bool throwWhenServerContextIsAllocated, string[] compareExchangeValues)
            : this(database.ServerStore, database.CompareExchangeStorage, database.IdentityPartsSeparator, serverContext, throwWhenServerContextIsAllocated, compareExchangeValues)
        {
        }

        private IncludeCompareExchangeValuesCommand(ServerStore serverStore, AbstractCompareExchangeStorage compareExchangeStorage, char identityPartsSeparator, ClusterOperationContext serverContext, bool throwWhenServerContextIsAllocated, string[] compareExchangeValues)
        {
            _identityPartsSeparator = identityPartsSeparator;
            _serverStore = serverStore;
            _compareExchangeStorage = compareExchangeStorage;

            _serverContext = serverContext;
            _throwWhenServerContextIsAllocated = throwWhenServerContextIsAllocated;
            _includes = compareExchangeValues;
        }

        public static IncludeCompareExchangeValuesCommand ExternalScope(QueryOperationContext context, string[] compareExchangeValues)
        {
            return new IncludeCompareExchangeValuesCommand(context.Documents.DocumentDatabase, context.Server, throwWhenServerContextIsAllocated: true, compareExchangeValues);
        }

        public static IncludeCompareExchangeValuesCommand InternalScope(DocumentDatabase database, string[] compareExchangeValues)
        {
            return new IncludeCompareExchangeValuesCommand(database, serverContext: null, throwWhenServerContextIsAllocated: false, compareExchangeValues);
        }

        internal void AddRange(HashSet<string> keys)
        {
            if (keys == null)
                return;

            if (_includedKeys == null)
            {
                _includedKeys = new HashSet<string>(keys, StringComparer.OrdinalIgnoreCase);
                return;
            }

            foreach (var key in keys)
                _includedKeys.Add(key);
        }

        internal void Gather(Document document)
        {
            if (document == null)
                return;

            if (_includes == null || _includes.Length == 0)
                return;

            _includedKeys ??= new HashSet<string>(StringComparer.OrdinalIgnoreCase);

            foreach (var include in _includes)
                IncludeUtil.GetDocIdFromInclude(document.Data, new StringSegment(include), _includedKeys, _identityPartsSeparator);
        }

        public void AddDocument(string id)
        {
            _includedKeys ??= new HashSet<string>(StringComparer.OrdinalIgnoreCase);
            _includedKeys.Add(id);
        }

        public long? GetAtomicGuardIndex(string key, long maxAllowedRaftId)
        {
            if (_serverContext == null) CreateServerContext();
            var value = _database.ServerStore.Cluster.GetCompareExchangeValue(_serverContext, CompareExchangeKey.GetStorageKey(_database.Name, key));

            if(value.Index > maxAllowedRaftId)
                return null; // we are seeing partially committed value, skip it
            if (value.Index < 0)
                return null; 
            return value.Index;
        }
        
        internal void Materialize(long maxAllowedRaftId)
        {
            if (_includedKeys == null || _includedKeys.Count == 0)
                return;

<<<<<<< HEAD
            if (_serverContext == null)
            {
                if (_throwWhenServerContextIsAllocated)
                    throw new InvalidOperationException("Cannot allocate new server context during materialization of compare exchange includes.");

                _releaseContext = _serverStore.Engine.ContextPool.AllocateOperationContext(out _serverContext);
                _serverContext.OpenReadTransaction();
            }
=======
            if (_serverContext == null) CreateServerContext();
>>>>>>> 7a607369

            foreach (var includedKey in _includedKeys)
            {
                if (string.IsNullOrEmpty(includedKey))
                    continue;

                var value = _compareExchangeStorage.GetCompareExchangeValue(_serverContext, includedKey);

<<<<<<< HEAD
                Results ??= new Dictionary<string, CompareExchangeValue<BlittableJsonReaderObject>>(StringComparer.OrdinalIgnoreCase);
=======
                if(value.Index > maxAllowedRaftId)
                    continue; // we are seeing partially committed value, skip it
                
                if (Results == null)
                    Results = new Dictionary<string, CompareExchangeValue<BlittableJsonReaderObject>>(StringComparer.OrdinalIgnoreCase);
>>>>>>> 7a607369

                Results.Add(includedKey, new CompareExchangeValue<BlittableJsonReaderObject>(includedKey, value.Index, value.Value));
            }
        }

        private void CreateServerContext()
        {
            if (_throwWhenServerContextIsAllocated)
                throw new InvalidOperationException("Cannot allocate new server context during materialization of compare exchange includes.");

            _releaseContext = _database.ServerStore.ContextPool.AllocateOperationContext(out _serverContext);
            _serverContext.OpenReadTransaction();
        }

        public void Dispose()
        {
            _releaseContext?.Dispose();
            _releaseContext = null;
        }
    }
}<|MERGE_RESOLUTION|>--- conflicted
+++ resolved
@@ -1,10 +1,6 @@
 ﻿using System;
 using System.Collections.Generic;
-<<<<<<< HEAD
 using JetBrains.Annotations;
-=======
-using Google.Apis.Util;
->>>>>>> 7a607369
 using Raven.Client.Documents.Operations.CompareExchange;
 using Raven.Server.Documents.Indexes;
 using Raven.Server.ServerWide;
@@ -92,7 +88,7 @@
         }
 
         public long? GetAtomicGuardIndex(string key, long maxAllowedRaftId)
-        {
+            {
             if (_serverContext == null) CreateServerContext();
             var value = _database.ServerStore.Cluster.GetCompareExchangeValue(_serverContext, CompareExchangeKey.GetStorageKey(_database.Name, key));
 
@@ -101,25 +97,14 @@
             if (value.Index < 0)
                 return null; 
             return value.Index;
-        }
-        
+            }
+
         internal void Materialize(long maxAllowedRaftId)
         {
             if (_includedKeys == null || _includedKeys.Count == 0)
                 return;
 
-<<<<<<< HEAD
-            if (_serverContext == null)
-            {
-                if (_throwWhenServerContextIsAllocated)
-                    throw new InvalidOperationException("Cannot allocate new server context during materialization of compare exchange includes.");
-
-                _releaseContext = _serverStore.Engine.ContextPool.AllocateOperationContext(out _serverContext);
-                _serverContext.OpenReadTransaction();
-            }
-=======
             if (_serverContext == null) CreateServerContext();
->>>>>>> 7a607369
 
             foreach (var includedKey in _includedKeys)
             {
@@ -128,15 +113,11 @@
 
                 var value = _compareExchangeStorage.GetCompareExchangeValue(_serverContext, includedKey);
 
-<<<<<<< HEAD
-                Results ??= new Dictionary<string, CompareExchangeValue<BlittableJsonReaderObject>>(StringComparer.OrdinalIgnoreCase);
-=======
                 if(value.Index > maxAllowedRaftId)
                     continue; // we are seeing partially committed value, skip it
                 
                 if (Results == null)
                     Results = new Dictionary<string, CompareExchangeValue<BlittableJsonReaderObject>>(StringComparer.OrdinalIgnoreCase);
->>>>>>> 7a607369
 
                 Results.Add(includedKey, new CompareExchangeValue<BlittableJsonReaderObject>(includedKey, value.Index, value.Value));
             }
