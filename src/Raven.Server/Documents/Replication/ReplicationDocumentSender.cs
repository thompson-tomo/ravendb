--- conflicted
+++ resolved
@@ -59,7 +59,7 @@
             _shouldSkipSendingTombstones = _parent.Destination is PullReplicationAsSink sink && sink.Mode == PullReplicationMode.SinkToHub &&
                                            parent._outgoingPullReplicationParams?.PreventDeletionsMode?.HasFlag(PreventDeletionsMode.PreventSinkToHubDeletions) == true &&
                                            _parent._database.ForTestingPurposes?.ForceSendTombstones == false;
-            
+
             _numberOfAttachmentsTrackedForDeduplication = parent._database.Configuration.Replication.MaxNumberOfAttachmentsTrackedForDeduplication;
             _context = new ByteStringContext(SharedMultipleUseFlag.None);
 
@@ -308,7 +308,8 @@
                     return false;
                 }
 
-                if (_parent._stats.Storage.CurrentStats.InputCount % 16384 == 0)
+                var currentCount = _parent._stats.Storage.CurrentStats.InputCount;
+                if (currentCount > 0 && currentCount % 16384 == 0)
                 {
                     // ReSharper disable once PossibleLossOfFraction
                     if ((_parent._parent._parent.MinimalHeartbeatInterval / 2) < _parent._stats.Storage.Duration.TotalMilliseconds)
@@ -533,73 +534,6 @@
             }
         }
 
-<<<<<<< HEAD
-        private bool CanContinueBatch(ReplicationState state, ref long next)
-        {
-            if (MissingAttachmentsInLastBatch)
-            {
-                // we do have missing attachments but we haven't gathered yet any of the missing hashes
-                if (state.MissingAttachmentBase64Hashes == null)
-                    return true;
-
-                // we do have missing attachments but we haven't included all of them in the batch yet
-                if (state.MissingAttachmentBase64Hashes.Count > 0)
-                    return true;
-            }
-
-            if (state.Delay.Ticks > 0)
-            {
-                var nextReplication = state.Item.LastModifiedTicks + state.Delay.Ticks;
-                if (_parent._database.Time.GetUtcNow().Ticks < nextReplication)
-                {
-                    if (Interlocked.CompareExchange(ref next, nextReplication, state.CurrentNext) == state.CurrentNext)
-                    {
-                        return false;
-                    }
-                }
-            }
-
-            if (state.ScannedItems == 1)
-            {
-                /*
-                 always scan at least one item.
-                after scanning 1 item we can move to the batch size limit check.
-                We need to check here the "ScannedItems" and not the "NumberOfItemsSent"
-                because there's an option that we will scan a lot of items (documents) but we won't send them.
-                When we load the items from an encrypted database, the memory is locked until the transaction is closed
-                (for preventing the decrypted data from being moved to the "swap-file" by the OS in case of low memory).
-                In that case, if we will check here if the "NumberOfItemsSent" is 0 instead, there's an option 
-                that we will load a lot of "not relevant" items to memory and it will be locked until we'll fill 
-                the batch and it can cause eventually to OOM.
-                 */
-                return true;
-            }
-
-            // We want to limit batch sizes to reasonable limits.
-            var totalSize =
-                state.Size + state.Context.Transaction.InnerTransaction.LowLevelTransaction.AdditionalMemoryUsageSize.GetValue(SizeUnit.Bytes);
-
-            if (state.MaxSizeToSend.HasValue && totalSize >= state.MaxSizeToSend.Value.GetValue(SizeUnit.Bytes) ||
-                state.BatchSize.HasValue && state.NumberOfItemsSent >= state.BatchSize.Value)
-            {
-                return false;
-            }
-
-            var currentCount = _stats.Storage.CurrentStats.InputCount;
-            if (currentCount > 0 && currentCount % 16384 == 0)
-            {
-                // ReSharper disable once PossibleLossOfFraction
-                if ((_parent._parent.MinimalHeartbeatInterval / 2) < _stats.Storage.Duration.TotalMilliseconds)
-                {
-                    return false;
-                }
-            }
-
-            return true;
-        }
-
-=======
->>>>>>> edf86a24
         private void AssertNotTimeSeriesForLegacyReplication(ReplicationBatchItem item)
         {
             if (item.Type == ReplicationBatchItem.ReplicationItemType.TimeSeriesSegment || item.Type == ReplicationBatchItem.ReplicationItemType.DeletedTimeSeriesRange)
@@ -776,7 +710,7 @@
 
             if (item is AttachmentReplicationItem attachment)
             {
-                if(ShouldSendAttachmentStream(attachment)) 
+                if (ShouldSendAttachmentStream(attachment))
                     _replicaAttachmentStreams[attachment.Base64Hash] = attachment;
 
                 if (MissingAttachmentsInLastBatch)
@@ -806,7 +740,7 @@
             // already there.
             if (_deduplicatedAttachmentHashes.Contains(attachment.Base64Hash))
                 return false; // we already sent it over during the current run
-                    
+
             var clone = attachment.Base64Hash.Clone(_context);
             _deduplicatedAttachmentHashes.Add(clone);
             _deduplicatedAttachmentHashesLru.Enqueue(clone);
