﻿using System;
using System.Collections;
using System.Collections.Generic;
using System.Diagnostics;
using System.IO;
using System.Linq;
using System.Runtime.CompilerServices;
using System.Threading;
using Raven.Client.Documents.Attachments;
using Raven.Client.Documents.Operations.Replication;
using Raven.Client.Documents.Replication.Messages;
using Raven.Client.Exceptions;
using Sparrow;
using Sparrow.Json.Parsing;
using Sparrow.Logging;
using Raven.Server.ServerWide.Context;
using Raven.Server.Utils;
using Sparrow.Json;
using Voron;

namespace Raven.Server.Documents.Replication
{
    public class ReplicationDocumentSender
    {
        private readonly Logger _log;
        private long _lastEtag;

        private readonly SortedList<long, ReplicationBatchItem> _orderedReplicaItems = new SortedList<long, ReplicationBatchItem>();
        private readonly Dictionary<Slice, ReplicationBatchItem> _replicaAttachmentStreams = new Dictionary<Slice, ReplicationBatchItem>();
        private readonly List<ReplicationBatchItem> _countersToReplicate = new List<ReplicationBatchItem>();
        private readonly byte[] _tempBuffer = new byte[32 * 1024];
        private readonly Stream _stream;
        private readonly OutgoingReplicationHandler _parent;
        private OutgoingReplicationStatsScope _statsInstance;
        private readonly ReplicationStats _stats = new ReplicationStats();
        public bool MissingAttachmentsInLastBatch { get; private set; }

        public ReplicationDocumentSender(Stream stream, OutgoingReplicationHandler parent, Logger log)
        {
            _log = log;
            _stream = stream;
            _parent = parent;
        }

        public class MergedReplicationBatchEnumerator : IEnumerator<ReplicationBatchItem>
        {
            private readonly List<IEnumerator<ReplicationBatchItem>> _workEnumerators = new List<IEnumerator<ReplicationBatchItem>>();
            private ReplicationBatchItem _currentItem;
            private readonly OutgoingReplicationStatsScope _documentRead;
            private readonly OutgoingReplicationStatsScope _attachmentRead;
            private readonly OutgoingReplicationStatsScope _tombstoneRead;

            private readonly OutgoingReplicationStatsScope _countersRead;


            public MergedReplicationBatchEnumerator(OutgoingReplicationStatsScope documentRead, OutgoingReplicationStatsScope attachmentRead, OutgoingReplicationStatsScope tombstoneRead, OutgoingReplicationStatsScope counterRead)
            {
                _documentRead = documentRead;
                _attachmentRead = attachmentRead;
                _tombstoneRead = tombstoneRead;
                _countersRead = counterRead;
            }

            public void AddEnumerator(ReplicationBatchItem.ReplicationItemType type, IEnumerator<ReplicationBatchItem> enumerator)
            {
                if (enumerator == null)
                    return;

                if (enumerator.MoveNext())
                {
                    using (GetStatsFor(type).Start())
                    {
                        _workEnumerators.Add(enumerator);
                    }
                }
            }

            [MethodImpl(MethodImplOptions.AggressiveInlining)]
            private OutgoingReplicationStatsScope GetStatsFor(ReplicationBatchItem.ReplicationItemType type)
            {
                switch (type)
                {
                    case ReplicationBatchItem.ReplicationItemType.Document:
                        return _documentRead;
                    case ReplicationBatchItem.ReplicationItemType.Attachment:
                        return _attachmentRead;
                    case ReplicationBatchItem.ReplicationItemType.CounterGroup:
                        return _countersRead;
                    case ReplicationBatchItem.ReplicationItemType.DocumentTombstone:
                    case ReplicationBatchItem.ReplicationItemType.AttachmentTombstone:
                    case ReplicationBatchItem.ReplicationItemType.RevisionTombstone:
                        return _tombstoneRead;
                    default:
                        throw new ArgumentOutOfRangeException();
                }
            }

            public bool MoveNext()
            {
                if (_workEnumerators.Count == 0)
                    return false;

                var current = _workEnumerators[0];
                for (var index = 1; index < _workEnumerators.Count; index++)
                {
                    if (_workEnumerators[index].Current.Etag < current.Current.Etag)
                    {
                        current = _workEnumerators[index];
                    }
                }

                _currentItem = current.Current;
                using (GetStatsFor(_currentItem.Type).Start())
                {
                    if (current.MoveNext() == false)
                    {
                        _workEnumerators.Remove(current);
                    }

                    return true;
                }
            }

            public void Reset()
            {
                throw new NotSupportedException();
            }

            public ReplicationBatchItem Current => _currentItem;

            object IEnumerator.Current => Current;

            public void Dispose()
            {
                foreach (var workEnumerator in _workEnumerators)
                {
                    workEnumerator.Dispose();
                }
                _workEnumerators.Clear();
            }
        }

        private IEnumerable<ReplicationBatchItem> GetReplicationItems(DocumentsOperationContext ctx, long etag, ReplicationStats stats)
        {
            var docs = _parent._database.DocumentsStorage.GetDocumentsFrom(ctx, etag + 1);
            var tombs = _parent._database.DocumentsStorage.GetTombstonesFrom(ctx, etag + 1);
            var conflicts = _parent._database.DocumentsStorage.ConflictsStorage.GetConflictsFrom(ctx, etag + 1).Select(ReplicationBatchItem.From);
            var revisionsStorage = _parent._database.DocumentsStorage.RevisionsStorage;
            var revisions = revisionsStorage.GetRevisionsFrom(ctx, etag + 1, int.MaxValue).Select(ReplicationBatchItem.From);
            var attachments = _parent._database.DocumentsStorage.AttachmentsStorage.GetAttachmentsFrom(ctx, etag + 1);
            var counters = _parent._database.DocumentsStorage.CountersStorage.GetCountersFrom(ctx, etag + 1);

            using (var docsIt = docs.GetEnumerator())
            using (var tombsIt = tombs.GetEnumerator())
            using (var conflictsIt = conflicts.GetEnumerator())
            using (var versionsIt = revisions.GetEnumerator())
            using (var attachmentsIt = attachments.GetEnumerator())
            using (var countersIt = counters.GetEnumerator())
            using (var mergedInEnumerator = new MergedReplicationBatchEnumerator(stats.DocumentRead, stats.AttachmentRead, stats.TombstoneRead, stats.CounterRead))
            {
                mergedInEnumerator.AddEnumerator(ReplicationBatchItem.ReplicationItemType.Document, docsIt);
                mergedInEnumerator.AddEnumerator(ReplicationBatchItem.ReplicationItemType.DocumentTombstone, tombsIt);
                mergedInEnumerator.AddEnumerator(ReplicationBatchItem.ReplicationItemType.Document, conflictsIt);
                mergedInEnumerator.AddEnumerator(ReplicationBatchItem.ReplicationItemType.Document, versionsIt);
                mergedInEnumerator.AddEnumerator(ReplicationBatchItem.ReplicationItemType.Attachment, attachmentsIt);
                mergedInEnumerator.AddEnumerator(ReplicationBatchItem.ReplicationItemType.CounterGroup, countersIt);

                while (mergedInEnumerator.MoveNext())
                {
                    yield return mergedInEnumerator.Current;
                }
            }
        }

        public bool ExecuteReplicationOnce(OutgoingReplicationStatsScope stats, ref long next)
        {
            EnsureValidStats(stats);
            var wasInterrupted = false;
            var delay = GetDelayReplication();
            var currentNext = next;
            using (_parent._database.DocumentsStorage.ContextPool.AllocateOperationContext(out DocumentsOperationContext documentsContext))
            using (documentsContext.OpenReadTransaction())
            {
                try
                {
                    // we scan through the documents to send to the other side, we need to be careful about
                    // filtering a lot of documents, because we need to let the other side know about this, and 
                    // at the same time, we need to send a heartbeat to keep the tcp connection alive
                    _lastEtag = _parent._lastSentDocumentEtag;
                    _parent.CancellationToken.ThrowIfCancellationRequested();

                    var batchSize = _parent._database.Configuration.Replication.MaxItemsCount;
                    var maxSizeToSend = _parent._database.Configuration.Replication.MaxSizeToSend;
                    long size = 0;
                    var numberOfItemsSent = 0;
                    var skippedReplicationItemsInfo = new SkippedReplicationItemsInfo();
                    short lastTransactionMarker = -1;
                    long prevLastEtag = _lastEtag;

                    using (_stats.Storage.Start())
                    {
                        foreach (var item in GetReplicationItems(documentsContext, _lastEtag, _stats))
                        {
                            if (lastTransactionMarker != item.TransactionMarker)
                            {
                                if (delay.Ticks > 0)
                                {
                                    var nextReplication = item.LastModifiedTicks + delay.Ticks;
                                    if (_parent._database.Time.GetUtcNow().Ticks < nextReplication)
                                    {
                                        if (Interlocked.CompareExchange(ref next, nextReplication, currentNext) == currentNext)
                                        {
                                            wasInterrupted = true;
                                            break;
                                        }
                                    }
                                }
                                lastTransactionMarker = item.TransactionMarker;

                                if (_parent.SupportedFeatures.Replication.CountersBatch == false)
                                {                                    
                                    AssertNotCounterForLegacyReplication(item);
                                }

                                if (_parent.SupportedFeatures.Replication.ClusterTransaction == false )
                                {
                                    AssertNotClusterTransactionDocumentForLegacyReplication(item);
                                }

                                // Include the attachment's document which is right after its latest attachment.
                                if ((item.Type == ReplicationBatchItem.ReplicationItemType.Document ||
                                     item.Type == ReplicationBatchItem.ReplicationItemType.DocumentTombstone) &&
                                    // We want to limit batch sizes to reasonable limits.
                                    ((maxSizeToSend.HasValue && size > maxSizeToSend.Value.GetValue(SizeUnit.Bytes)) ||
                                     (batchSize.HasValue && numberOfItemsSent > batchSize.Value)))
                                {
                                    wasInterrupted = true;
                                    break;
                                }

                                if (_stats.Storage.CurrentStats.InputCount % 16384 == 0)
                                {
                                    // ReSharper disable once PossibleLossOfFraction
                                    if ((_parent._parent.MinimalHeartbeatInterval / 2) < _stats.Storage.Duration.TotalMilliseconds)
                                    {
                                        wasInterrupted = true;
                                        break;
                                    }
                                }
                            }

                            _stats.Storage.RecordInputAttempt();

                            // here we add missing attachments in the same batch as the document that contains them without modifying the last etag or transaction boundary
                            if (MissingAttachmentsInLastBatch && 
                                item.Type == ReplicationBatchItem.ReplicationItemType.Document &&
                                (item.Flags & DocumentFlags.HasAttachments) == DocumentFlags.HasAttachments)
                            {
                                var type = (item.Flags & DocumentFlags.Revision) == DocumentFlags.Revision ? AttachmentType.Revision: AttachmentType.Document;
                                foreach (var attachment in _parent._database.DocumentsStorage.AttachmentsStorage.GetAttachmentsForDocument(documentsContext, type, item.Id))
                                {
                                    // we need to filter attachments that are been sent in the same batch as the document
                                    if (attachment.Etag >= prevLastEtag)
                                        continue;

                                    var stream = _parent._database.DocumentsStorage.AttachmentsStorage.GetAttachmentStream(documentsContext, attachment.Base64Hash);
                                    attachment.Stream = stream;
                                    AddReplicationItemToBatch(ReplicationBatchItem.From(attachment), _stats.Storage, skippedReplicationItemsInfo);
                                    size += attachment.Stream.Length;
                                }
                            }

                            _lastEtag = item.Etag;

                            if (AddReplicationItemToBatch(item, _stats.Storage, skippedReplicationItemsInfo) == false)
                            {
                                // this item won't be needed anymore
                                DisposeReplicationItem(item);
                                continue;
                            }

                            if (item.Data != null)
                                size += item.Data.Size;
                            else if (item.Type == ReplicationBatchItem.ReplicationItemType.Attachment)
                                size += item.Stream.Length;

                            numberOfItemsSent++;
                        }
                    }
                    
                    if (_log.IsInfoEnabled)
                    {
                        if (skippedReplicationItemsInfo.SkippedItems > 0)
                        {
                            var message = skippedReplicationItemsInfo.GetInfoForDebug(_parent.LastAcceptedChangeVector);
                            _log.Info(message);
                        }
                        
                        _log.Info($"Found {_orderedReplicaItems.Count:#,#;;0} documents " +
                                  $"and {_replicaAttachmentStreams.Count} attachment's streams " +
                                  $"to replicate to {_parent.Node.FromString()}, " +
                                  $"total size: {new Size(size, SizeUnit.Bytes)}");
                    }

                    if (_orderedReplicaItems.Count == 0 && _countersToReplicate.Count == 0)
                    {
                        var hasModification = _lastEtag != _parent._lastSentDocumentEtag;

                        // ensure that the other server is aware that we skipped 
                        // on (potentially a lot of) documents to send, and we update
                        // the last etag they have from us on the other side
                        _parent._lastSentDocumentEtag = _lastEtag;
                        _parent._lastDocumentSentTime = DateTime.UtcNow;
                        var changeVector = wasInterrupted ? null : DocumentsStorage.GetDatabaseChangeVector(documentsContext);
                        _parent.SendHeartbeat(changeVector);
                        return hasModification;
                    }

                    _parent.CancellationToken.ThrowIfCancellationRequested();

                    try
                    {
                        using (_stats.Network.Start())
                        {
                            SendDocumentsBatch(documentsContext, _stats.Network);
                            if (MissingAttachmentsInLastBatch)
                                return false;
                        }
                    }
                    catch (OperationCanceledException)
                    {
                        if (_log.IsInfoEnabled)
                            _log.Info("Received cancellation notification while sending document replication batch.");
                        throw;
                    }
                    catch (Exception e)
                    {
                        if (_log.IsInfoEnabled)
                            _log.Info("Failed to send document replication batch", e);
                        throw;
                    }

                    MissingAttachmentsInLastBatch = false;
                    

                    return true;
                }
                finally
<<<<<<< HEAD
                {
=======
                {                    
                    foreach (var item in _orderedReplicaItems)
                    {
                        DisposeReplicationItem(item.Value);
                    }
>>>>>>> ca591239
                    _orderedReplicaItems.Clear();
                    _replicaAttachmentStreams.Clear();
                    _countersToReplicate.Clear();
                }
            }
        }

        private void DisposeReplicationItem(ReplicationBatchItem item)
        {
            if (item.Type == ReplicationBatchItem.ReplicationItemType.Attachment)
            {
                item.Stream.Dispose();
            }
            else
            {
                item.Data?.Dispose(); //item.Value.Data is null if tombstone
            }
        }

        private void AssertNotCounterForLegacyReplication(ReplicationBatchItem item)
        {
            if (item.Type == ReplicationBatchItem.ReplicationItemType.CounterGroup)
            {
                // the other side doesn't support counters, stopping replication
                var message =
                    $"{_parent.Node.FromString()} found an item of type `{nameof(ReplicationBatchItem.ReplicationItemType.CounterGroup)}` " +
                    $"to replicate to {_parent.Destination.FromString()}, " +
                    "while we are in legacy mode (downgraded our replication version to match the destination). " +
                    $"Can't send Counters in legacy mode, destination {_parent.Destination.FromString()} ";

                message += _parent.SupportedFeatures.Replication.Counters == false
                    ? "does not support Counters feature. "
                    : "uses the old structure of counters (legacy counters). ";

                message += "Stopping replication. " + item;

                if (_log.IsInfoEnabled)
                    _log.Info(message);

                throw new LegacyReplicationViolationException(message);
            }
        }

        private void AssertNotClusterTransactionDocumentForLegacyReplication(ReplicationBatchItem item)
        {
            if (item.Type == ReplicationBatchItem.ReplicationItemType.Document &&
                item.Flags.HasFlag(DocumentFlags.FromClusterTransaction))
            {                
                // the other side doesn't support cluster transactions, stopping replication
                var message = $"{_parent.Node.FromString()} found a document {item.Id} with flag `FromClusterTransaction` to replicate to {_parent.Destination.FromString()}, " +
                              "while we are in legacy mode (downgraded our replication version to match the destination). " +
                              $"Can't use Cluster Transactions legacy mode, destination {_parent.Destination.FromString()} does not support this feature. " +
                              "Stopping replication.";

                if (_log.IsInfoEnabled)
                    _log.Info(message);

                throw new LegacyReplicationViolationException(message);
            }
        }

        private TimeSpan GetDelayReplication()
        {
            TimeSpan delayReplicationFor = TimeSpan.Zero;

            if (_parent.Destination is ExternalReplication external)
            {
                delayReplicationFor = external.DelayReplicationFor;

                if (delayReplicationFor.Ticks > 0)
                    _parent._parent._server.LicenseManager.AssertCanDelayReplication();
            }
            return delayReplicationFor;
        }

        private class SkippedReplicationItemsInfo
        {
            public long SkippedItems { get; private set; }

            private long _skippedArtificialDocuments;
            private long _startEtag;
            private long _endEtag;
            private string _startChangeVector;
            private string _endChangeVector;

            public void Update(ReplicationBatchItem item, bool isArtificial = false)
            {
                SkippedItems++;
                if (isArtificial)
                    _skippedArtificialDocuments++;

                if (_startChangeVector == null)
                {
                    _startChangeVector = item.ChangeVector;
                    _startEtag = item.Etag;
                }

                _endChangeVector = item.ChangeVector;
                _endEtag = item.Etag;
            }

            public string GetInfoForDebug(string destinationChangeVector)
            {
                var message = $"Skipped {SkippedItems:#,#;;0} items";
                if (_skippedArtificialDocuments > 0)
                    message += $" ({_skippedArtificialDocuments:#,#;;0} artificial documents)";

                message += $", start etag: {_startEtag:#,#;;0}, end etag: {_endEtag:#,#;;0}, " +
                           $"start change vector: {_startChangeVector}, end change vector: {_endChangeVector}, " +
                           $"destination change vector: {destinationChangeVector}";

                return message;
            }

            public void Reset()
            {
                SkippedItems = 0;
                _skippedArtificialDocuments = 0;
                _startEtag = 0;
                _endEtag = 0;
                _startChangeVector = null;
                _endChangeVector = null;
            }
        }

        private bool AddReplicationItemToBatch(ReplicationBatchItem item, OutgoingReplicationStatsScope stats, SkippedReplicationItemsInfo skippedReplicationItemsInfo)
        {
            if (item.Type == ReplicationBatchItem.ReplicationItemType.Document ||
                item.Type == ReplicationBatchItem.ReplicationItemType.DocumentTombstone)
            {
                if ((item.Flags & DocumentFlags.Artificial) == DocumentFlags.Artificial)
                {
                    stats.RecordArtificialDocumentSkip();
                    skippedReplicationItemsInfo.Update(item, isArtificial: true);
                    return false;
                }
            }

            if (item.Flags.Contain(DocumentFlags.Revision) || item.Flags.Contain(DocumentFlags.DeleteRevision))
            {
                // we let pass all the conflicted/resolved revisions, since we keep them with their original change vector which might be `AlreadyMerged` at the destination.
                if (item.Flags.Contain(DocumentFlags.Conflicted) || 
                    item.Flags.Contain(DocumentFlags.Resolved))
                {
                    _orderedReplicaItems.Add(item.Etag, item);
                    return true;
                }
            }

            // destination already has it
            if ((MissingAttachmentsInLastBatch == false || item.Type != ReplicationBatchItem.ReplicationItemType.Attachment) && 
                ChangeVectorUtils.GetConflictStatus(item.ChangeVector, _parent.LastAcceptedChangeVector) == ConflictStatus.AlreadyMerged)
            {
                stats.RecordChangeVectorSkip();
                skippedReplicationItemsInfo.Update(item);
                return false;
            }

            if (skippedReplicationItemsInfo.SkippedItems > 0)
            {
                if (_log.IsInfoEnabled)
                {
                    var message = skippedReplicationItemsInfo.GetInfoForDebug(_parent.LastAcceptedChangeVector);
                    _log.Info(message);
                }

                skippedReplicationItemsInfo.Reset();
            }

            if (item.Type == ReplicationBatchItem.ReplicationItemType.Attachment)
                _replicaAttachmentStreams[item.Base64Hash] = item;
            if (item.Type == ReplicationBatchItem.ReplicationItemType.CounterGroup)
            {
                _countersToReplicate.Add(item);
                return true;
            }

            Debug.Assert(item.Flags.Contain(DocumentFlags.Artificial) == false);
            _orderedReplicaItems.Add(item.Etag, item);
            return true;
        }

        private void SendDocumentsBatch(DocumentsOperationContext documentsContext, OutgoingReplicationStatsScope stats)
        {
            if (_log.IsInfoEnabled)
                _log.Info($"Starting sending replication batch ({_parent._database.Name}) with {_orderedReplicaItems.Count:#,#;;0} docs, and last etag {_lastEtag:#,#;;0}");

            var sw = Stopwatch.StartNew();
            var headerJson = new DynamicJsonValue
            {
                [nameof(ReplicationMessageHeader.Type)] = ReplicationMessageType.Documents,
                [nameof(ReplicationMessageHeader.LastDocumentEtag)] = _lastEtag,
                [nameof(ReplicationMessageHeader.ItemsCount)] = _orderedReplicaItems.Count + _countersToReplicate.Count,
                [nameof(ReplicationMessageHeader.AttachmentStreamsCount)] = _replicaAttachmentStreams.Count
            };

            stats.RecordLastEtag(_lastEtag);

            _parent.WriteToServer(headerJson);

            foreach (var item in _countersToReplicate)
            {
                WriteCountersToServer(documentsContext, item);

                item.Values.TryGet(CountersStorage.Values, out BlittableJsonReaderObject counters);
                stats.RecordCountersOutput(counters?.Count ?? 0); 
            }

            foreach (var item in _orderedReplicaItems)
            {
                var value = item.Value;
                WriteItemToServer(documentsContext, value, stats);
            }

            foreach (var item in _replicaAttachmentStreams)
            {
                var value = item.Value;
                WriteAttachmentStreamToServer(value);

                stats.RecordAttachmentOutput(value.Stream.Length);
            }

            // close the transaction as early as possible, and before we wait for reply
            // from other side
            documentsContext.Transaction.Dispose();
            _stream.Flush();
            sw.Stop();

            if (_log.IsInfoEnabled && _orderedReplicaItems.Count > 0)
                _log.Info($"Finished sending replication batch. Sent {_orderedReplicaItems.Count:#,#;;0} documents and {_replicaAttachmentStreams.Count:#,#;;0} attachment streams in {sw.ElapsedMilliseconds:#,#;;0} ms. Last sent etag = {_lastEtag:#,#;;0}");

            var (type, _) = _parent.HandleServerResponse();
            if (type == ReplicationMessageReply.ReplyType.MissingAttachments)
            {
                MissingAttachmentsInLastBatch = true;
                return;
            }
            _parent._lastSentDocumentEtag = _lastEtag;

            _parent._lastDocumentSentTime = DateTime.UtcNow;

        }

        private void WriteItemToServer(DocumentsOperationContext context, ReplicationBatchItem item, OutgoingReplicationStatsScope stats)
        {
            if (item.Type == ReplicationBatchItem.ReplicationItemType.Attachment)
            {
                WriteAttachmentToServer(context, item);
                return;
            }

            if (item.Type == ReplicationBatchItem.ReplicationItemType.AttachmentTombstone)
            {
                WriteAttachmentTombstoneToServer(context, item);
                stats.RecordAttachmentTombstoneOutput();
                return;
            }

            if (item.Type == ReplicationBatchItem.ReplicationItemType.RevisionTombstone)
            {
                WriteRevisionTombstoneToServer(context, item);
                stats.RecordRevisionTombstoneOutput();
                return;
            }

            if (item.Type == ReplicationBatchItem.ReplicationItemType.DocumentTombstone)
            {
                WriteDocumentToServer(context, item);
                stats.RecordDocumentTombstoneOutput();
                return;
            }

            WriteDocumentToServer(context, item);
            stats.RecordDocumentOutput(item.Data?.Size ?? 0);
        }

        private unsafe void WriteDocumentToServer(DocumentsOperationContext context, ReplicationBatchItem item)
        {
            using(Slice.From(context.Allocator, item.ChangeVector, out var cv))
            fixed (byte* pTemp = _tempBuffer)
            {
                var requiredSize = sizeof(byte) + // type
                                   sizeof(int) + //  size of change vector
                                   cv.Size +
                                   sizeof(short) + // transaction marker
                                   sizeof(long) + // Last modified ticks
                                   sizeof(DocumentFlags) +
                                   sizeof(int) + // size of document ID
                                   item.Id.Size +
                                   sizeof(int); // size of document
                
                if (item.Collection != null)
                {
                    requiredSize += item.Collection.Size + sizeof(int);
                }

                if (requiredSize > _tempBuffer.Length)
                    ThrowTooManyChangeVectorEntries(item);
                int tempBufferPos = 0;
                pTemp[tempBufferPos++] = (byte)item.Type;

                *(int*)(pTemp + tempBufferPos) = cv.Size;
                tempBufferPos += sizeof(int);

                Memory.Copy(pTemp + tempBufferPos, cv.Content.Ptr, cv.Size);
                tempBufferPos += cv.Size;

                *(short*)(pTemp + tempBufferPos) = item.TransactionMarker;
                tempBufferPos += sizeof(short);

                *(long*)(pTemp + tempBufferPos) = item.LastModifiedTicks;
                tempBufferPos += sizeof(long);

                *(DocumentFlags*)(pTemp + tempBufferPos) = item.Flags;
                tempBufferPos += sizeof(DocumentFlags);

                *(int*)(pTemp + tempBufferPos) = item.Id.Size;
                tempBufferPos += sizeof(int);

                Memory.Copy(pTemp + tempBufferPos, item.Id.Buffer, item.Id.Size);
                tempBufferPos += item.Id.Size;

                if (item.Data != null)
                {
                    *(int*)(pTemp + tempBufferPos) = item.Data.Size;
                    tempBufferPos += sizeof(int);

                    var docReadPos = 0;
                    while (docReadPos < item.Data.Size)
                    {
                        var sizeToCopy = Math.Min(item.Data.Size - docReadPos, _tempBuffer.Length - tempBufferPos);
                        if (sizeToCopy == 0) // buffer is full, need to flush it
                        {
                            _stream.Write(_tempBuffer, 0, tempBufferPos);
                            tempBufferPos = 0;
                            continue;
                        }
                        Memory.Copy(pTemp + tempBufferPos, item.Data.BasePointer + docReadPos, sizeToCopy);
                        tempBufferPos += sizeToCopy;
                        docReadPos += sizeToCopy;
                    }
                }
                else
                {
                    int dataSize;
                    if (item.Type == ReplicationBatchItem.ReplicationItemType.DocumentTombstone)
                        dataSize = -1;
                    else if ((item.Flags & DocumentFlags.DeleteRevision) == DocumentFlags.DeleteRevision)
                        dataSize = -2;
                    else
                        throw new InvalidDataException("Cannot write document with empty data.");
                    *(int*)(pTemp + tempBufferPos) = dataSize;
                    tempBufferPos += sizeof(int);

                    if (item.Collection == null) //precaution
                        throw new InvalidDataException("Cannot write item with empty collection name...");

                    *(int*)(pTemp + tempBufferPos) = item.Collection.Size;
                    tempBufferPos += sizeof(int);
                    Memory.Copy(pTemp + tempBufferPos, item.Collection.Buffer, item.Collection.Size);
                    tempBufferPos += item.Collection.Size;
                }
                
                _stream.Write(_tempBuffer, 0, tempBufferPos);
            }
        }

        private unsafe void WriteAttachmentToServer(DocumentsOperationContext context, ReplicationBatchItem item)
        {
            using(Slice.From(context.Allocator, item.ChangeVector, out var cv))
            fixed (byte* pTemp = _tempBuffer)
            {
                var requiredSize = sizeof(byte) + // type
                              sizeof(int) + // # of change vectors
                              cv.Size +
                              sizeof(short) + // transaction marker
                              sizeof(int) + // size of ID
                              item.Id.Size +
                              sizeof(int) + // size of name
                              item.Name.Size +
                              sizeof(int) + // size of ContentType
                              item.ContentType.Size +
                              sizeof(byte) + // size of Base64Hash
                              item.Base64Hash.Size;

                if (requiredSize > _tempBuffer.Length)
                    ThrowTooManyChangeVectorEntries(item);
                var tempBufferPos = 0;
                pTemp[tempBufferPos++] = (byte)item.Type;

                *(int*)(pTemp + tempBufferPos) = cv.Size;
                tempBufferPos += sizeof(int);

                Memory.Copy(pTemp + tempBufferPos, cv.Content.Ptr, cv.Size);
                tempBufferPos += cv.Size;

                *(short*)(pTemp + tempBufferPos) = item.TransactionMarker;
                tempBufferPos += sizeof(short);

                *(int*)(pTemp + tempBufferPos) = item.Id.Size;
                tempBufferPos += sizeof(int);
                Memory.Copy(pTemp + tempBufferPos, item.Id.Buffer, item.Id.Size);
                tempBufferPos += item.Id.Size;

                *(int*)(pTemp + tempBufferPos) = item.Name.Size;
                tempBufferPos += sizeof(int);
                Memory.Copy(pTemp + tempBufferPos, item.Name.Buffer, item.Name.Size);
                tempBufferPos += item.Name.Size;

                *(int*)(pTemp + tempBufferPos) = item.ContentType.Size;
                tempBufferPos += sizeof(int);
                Memory.Copy(pTemp + tempBufferPos, item.ContentType.Buffer, item.ContentType.Size);
                tempBufferPos += item.ContentType.Size;

                pTemp[tempBufferPos++] = (byte)item.Base64Hash.Size;
                item.Base64Hash.CopyTo(pTemp + tempBufferPos);
                tempBufferPos += item.Base64Hash.Size;

                _stream.Write(_tempBuffer, 0, tempBufferPos);
            }
        }

        private unsafe void WriteAttachmentTombstoneToServer(DocumentsOperationContext context, ReplicationBatchItem item)
        {
            using(Slice.From(context.Allocator, item.ChangeVector, out var cv))
            fixed (byte* pTemp = _tempBuffer)
            {
                var requiredSize = sizeof(byte) + // type
                                   sizeof(int) + // # of change vectors
                                   cv.Size +
                                   sizeof(short) + // transaction marker
                                   sizeof(long) + // last modified
                                   sizeof(int) + // size of key
                                   item.Id.Size;

                if (requiredSize > _tempBuffer.Length)
                    ThrowTooManyChangeVectorEntries(item);

                var tempBufferPos = 0;
                pTemp[tempBufferPos++] = (byte)item.Type;

                *(int*)(pTemp + tempBufferPos) = cv.Size;
                tempBufferPos += sizeof(int);

                Memory.Copy(pTemp + tempBufferPos, cv.Content.Ptr, cv.Size);
                tempBufferPos += cv.Size;

                *(short*)(pTemp + tempBufferPos) = item.TransactionMarker;
                tempBufferPos += sizeof(short);
                
                *(long*)(pTemp + tempBufferPos) = item.LastModifiedTicks;
                tempBufferPos += sizeof(long);

                *(int*)(pTemp + tempBufferPos) = item.Id.Size;
                tempBufferPos += sizeof(int);

                Memory.Copy(pTemp + tempBufferPos, item.Id.Buffer, item.Id.Size);
                tempBufferPos += item.Id.Size;

                _stream.Write(_tempBuffer, 0, tempBufferPos);
            }
        }

        private unsafe void WriteRevisionTombstoneToServer(DocumentsOperationContext context,ReplicationBatchItem item)
        {
            using(Slice.From(context.Allocator, item.ChangeVector, out var cv))
            fixed (byte* pTemp = _tempBuffer)
            {
                var requiredSize = sizeof(byte) + // type
                                   sizeof(int) + // # of change vectors
                                   cv.Size +
                                   sizeof(short) + // transaction marker
                                   sizeof(long) + // last modified
                                   sizeof(int) + // size of key
                                   item.Id.Size +
                                   sizeof(int) + // size of collection
                                   item.Collection.Size;

                if (requiredSize > _tempBuffer.Length)
                    ThrowTooManyChangeVectorEntries(item);

                var tempBufferPos = 0;
                pTemp[tempBufferPos++] = (byte)item.Type;

                *(int*)(pTemp + tempBufferPos) = cv.Size;
                tempBufferPos += sizeof(int);

                Memory.Copy(pTemp + tempBufferPos, cv.Content.Ptr, cv.Size);
                tempBufferPos += cv.Size;

                *(short*)(pTemp + tempBufferPos) = item.TransactionMarker;
                tempBufferPos += sizeof(short);

                *(long*)(pTemp + tempBufferPos) = item.LastModifiedTicks;
                tempBufferPos += sizeof(long);

                *(int*)(pTemp + tempBufferPos) = item.Id.Size;
                tempBufferPos += sizeof(int);
                Memory.Copy(pTemp + tempBufferPos, item.Id.Buffer, item.Id.Size);
                tempBufferPos += item.Id.Size;

                *(int*)(pTemp + tempBufferPos) = item.Collection.Size;
                tempBufferPos += sizeof(int);
                Memory.Copy(pTemp + tempBufferPos, item.Collection.Buffer, item.Collection.Size);
                tempBufferPos += item.Collection.Size;

                _stream.Write(_tempBuffer, 0, tempBufferPos);
            }
        }

        private unsafe void WriteAttachmentStreamToServer(ReplicationBatchItem item)
        {
            fixed (byte* pTemp = _tempBuffer)
            {
                int tempBufferPos = 0;
                pTemp[tempBufferPos++] = (byte)ReplicationBatchItem.ReplicationItemType.AttachmentStream;

                // Hash size is 32, but it might be changed in the future
                pTemp[tempBufferPos++] = (byte)item.Base64Hash.Size;
                item.Base64Hash.CopyTo(pTemp + tempBufferPos);
                tempBufferPos += item.Base64Hash.Size;

                *(long*)(pTemp + tempBufferPos) = item.Stream.Length;
                tempBufferPos += sizeof(long);

                long readPos = 0;
                while (readPos < item.Stream.Length)
                {
                    var sizeToCopy = (int)Math.Min(item.Stream.Length - readPos, _tempBuffer.Length - tempBufferPos);
                    if (sizeToCopy == 0) // buffer is full, need to flush it
                    {
                        _stream.Write(_tempBuffer, 0, tempBufferPos);
                        tempBufferPos = 0;
                        continue;
                    }
                    var readCount = item.Stream.Read(_tempBuffer, tempBufferPos, sizeToCopy);
                    tempBufferPos += readCount;
                    readPos += readCount;
                }

                _stream.Write(_tempBuffer, 0, tempBufferPos);
            }
        }

        private unsafe void WriteCountersToServer(DocumentsOperationContext context, ReplicationBatchItem item)
        {
            using (Slice.From(context.Allocator, item.ChangeVector, out var cv))
            {
                fixed (byte* pTemp = _tempBuffer)
                {
                    var requiredSize = sizeof(byte) + // type
                                       sizeof(int) + // change vector size
                                       cv.Size + // change vector
                                       sizeof(short) + // transaction marker
                                       sizeof(int) + // size of doc id
                                       item.Id.Size +
                                       sizeof(int) + // size of doc collection
                                       item.Collection.Size + // doc collection
                                       sizeof(int) // size of data
                                       + item.Values.Size; // data

                    if (requiredSize > _tempBuffer.Length)
                        ThrowTooManyChangeVectorEntries(item);

                    var tempBufferPos = 0;
                    pTemp[tempBufferPos++] = (byte)item.Type;

                    *(int*)(pTemp + tempBufferPos) = cv.Size;
                    tempBufferPos += sizeof(int);

                    Memory.Copy(pTemp + tempBufferPos, cv.Content.Ptr, cv.Size);
                    tempBufferPos += cv.Size;

                    *(short*)(pTemp + tempBufferPos) = item.TransactionMarker;
                    tempBufferPos += sizeof(short);

                    *(int*)(pTemp + tempBufferPos) = item.Id.Size;
                    tempBufferPos += sizeof(int);
                    Memory.Copy(pTemp + tempBufferPos, item.Id.Buffer, item.Id.Size);
                    tempBufferPos += item.Id.Size;

                    *(int*)(pTemp + tempBufferPos) = item.Collection.Size;
                    tempBufferPos += sizeof(int);
                    Memory.Copy(pTemp + tempBufferPos, item.Collection.Buffer, item.Collection.Size);
                    tempBufferPos += item.Collection.Size;

                    *(int*)(pTemp + tempBufferPos) = item.Values.Size;
                    tempBufferPos += sizeof(int);

                    Memory.Copy(pTemp + tempBufferPos, item.Values.BasePointer, item.Values.Size);
                    tempBufferPos += item.Values.Size;

                    _stream.Write(_tempBuffer, 0, tempBufferPos);
                }
            }
        }

        [MethodImpl(MethodImplOptions.AggressiveInlining)]
        private static void ThrowTooManyChangeVectorEntries(ReplicationBatchItem item)
        {
            throw new ArgumentOutOfRangeException(nameof(item),
                $"{item.Type} '{item.Id}' has too many change vector entries to replicate: {item.ChangeVector.Length}");
        }

        [MethodImpl(MethodImplOptions.AggressiveInlining)]
        private void EnsureValidStats(OutgoingReplicationStatsScope stats)
        {
            if (_statsInstance == stats)
                return;

            _statsInstance = stats;
            _stats.Storage = stats.For(ReplicationOperation.Outgoing.Storage, start: false);
            _stats.Network = stats.For(ReplicationOperation.Outgoing.Network, start: false);

            _stats.DocumentRead = _stats.Storage.For(ReplicationOperation.Outgoing.DocumentRead, start: false);
            _stats.TombstoneRead = _stats.Storage.For(ReplicationOperation.Outgoing.TombstoneRead, start: false);
            _stats.AttachmentRead = _stats.Storage.For(ReplicationOperation.Outgoing.AttachmentRead, start: false);
            _stats.CounterRead = _stats.Storage.For(ReplicationOperation.Outgoing.CounterRead, start: false);

        }

        private class ReplicationStats
        {
            public OutgoingReplicationStatsScope Network;
            public OutgoingReplicationStatsScope Storage;
            public OutgoingReplicationStatsScope DocumentRead;
            public OutgoingReplicationStatsScope TombstoneRead;
            public OutgoingReplicationStatsScope AttachmentRead;
            public OutgoingReplicationStatsScope CounterRead;

        }
    }
}<|MERGE_RESOLUTION|>--- conflicted
+++ resolved
@@ -198,7 +198,7 @@
                     long prevLastEtag = _lastEtag;
 
                     using (_stats.Storage.Start())
-                    {
+                    {                        
                         foreach (var item in GetReplicationItems(documentsContext, _lastEtag, _stats))
                         {
                             if (lastTransactionMarker != item.TransactionMarker)
@@ -346,15 +346,11 @@
                     return true;
                 }
                 finally
-<<<<<<< HEAD
-                {
-=======
-                {                    
+                {
                     foreach (var item in _orderedReplicaItems)
                     {
                         DisposeReplicationItem(item.Value);
                     }
->>>>>>> ca591239
                     _orderedReplicaItems.Clear();
                     _replicaAttachmentStreams.Clear();
                     _countersToReplicate.Clear();
@@ -505,7 +501,7 @@
             }
 
             // destination already has it
-            if ((MissingAttachmentsInLastBatch == false || item.Type != ReplicationBatchItem.ReplicationItemType.Attachment) && 
+            if ( (MissingAttachmentsInLastBatch == false || item.Type != ReplicationBatchItem.ReplicationItemType.Attachment) && 
                 ChangeVectorUtils.GetConflictStatus(item.ChangeVector, _parent.LastAcceptedChangeVector) == ConflictStatus.AlreadyMerged)
             {
                 stats.RecordChangeVectorSkip();
