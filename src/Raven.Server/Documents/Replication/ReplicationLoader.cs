﻿using System;
using System.Collections.Concurrent;
using System.Collections.Generic;
using System.Diagnostics;
using System.Linq;
using System.Security.Cryptography.X509Certificates;
using System.Threading;
using System.Threading.Tasks;
using Raven.Client;
using Raven.Client.Documents.Commands;
using Raven.Client.Documents.Conventions;
using Raven.Client.Documents.Operations.ETL;
using Raven.Client.Documents.Operations.OngoingTasks;
using Raven.Client.Documents.Operations.Replication;
using Raven.Client.Documents.Replication;
using Raven.Client.Documents.Replication.Messages;
using Raven.Client.Exceptions.Database;
using Raven.Client.Exceptions.Security;
using Raven.Client.Http;
using Raven.Client.ServerWide;
using Raven.Client.ServerWide.Commands;
using Raven.Client.ServerWide.Sharding;
using Raven.Client.ServerWide.Tcp;
using Raven.Client.Util;
using Raven.Server.Config.Settings;
using Raven.Server.Documents.Replication.Incoming;
using Raven.Server.Documents.Replication.Outgoing;
using Raven.Server.Documents.Replication.ReplicationItems;
using Raven.Server.Documents.Replication.Stats;
using Raven.Server.Documents.Sharding;
using Raven.Server.Documents.TcpHandlers;
using Raven.Server.Extensions;
using Raven.Server.NotificationCenter.Notifications;
using Raven.Server.ServerWide;
using Raven.Server.ServerWide.Commands;
using Raven.Server.ServerWide.Context;
using Raven.Server.Utils;
using Sparrow.Collections;
using Sparrow.Json;
using Sparrow.Json.Parsing;
using Sparrow.Server.Utils;
using Sparrow.Threading;
using Sparrow.Utils;

namespace Raven.Server.Documents.Replication
{
    public class ReplicationLoader : AbstractReplicationLoader<DocumentsContextPool, DocumentsOperationContext>, ITombstoneAware
    {
        private readonly Timer _reconnectAttemptTimer;
        private long _reconnectInProgress;
        private readonly ReaderWriterLockSlim _locker = new ReaderWriterLockSlim();

        public event Action<IncomingReplicationHandler> IncomingReplicationAdded;

        public event Action<IncomingReplicationHandler> IncomingReplicationRemoved;

        public event Action<DatabaseOutgoingReplicationHandler> OutgoingReplicationAdded;

        public event Action<DatabaseOutgoingReplicationHandler> OutgoingReplicationRemoved;

        internal ManualResetEventSlim DebugWaitAndRunReplicationOnce;
        internal readonly int MinimalHeartbeatInterval;

        public DocumentDatabase Database;
        private SingleUseFlag _isInitialized = new SingleUseFlag();

        public ResolveConflictOnReplicationConfigurationChange ConflictResolver;

        private readonly ConcurrentSet<DatabaseOutgoingReplicationHandler> _outgoing = new ConcurrentSet<DatabaseOutgoingReplicationHandler>();
        private readonly ConcurrentDictionary<ReplicationNode, ConnectionShutdownInfo> _outgoingFailureInfo = new ConcurrentDictionary<ReplicationNode, ConnectionShutdownInfo>();
        private readonly ConcurrentSet<ConnectionShutdownInfo> _reconnectQueue = new ConcurrentSet<ConnectionShutdownInfo>();
        private readonly ConcurrentDictionary<IncomingConnectionInfo, DateTime> _incomingLastActivityTime = new ConcurrentDictionary<IncomingConnectionInfo, DateTime>();
        private readonly ConcurrentDictionary<IncomingConnectionInfo, ConcurrentQueue<IncomingConnectionRejectionInfo>> _incomingRejectionStats = new ConcurrentDictionary<IncomingConnectionInfo, ConcurrentQueue<IncomingConnectionRejectionInfo>>();
        private readonly ConcurrentBag<ReplicationNode> _internalDestinations = new ConcurrentBag<ReplicationNode>();
        private readonly HashSet<ExternalReplicationBase> _externalDestinations = new HashSet<ExternalReplicationBase>();
        private List<ReplicationNode> _destinations = new List<ReplicationNode>();
        protected ClusterTopology _clusterTopology = new ClusterTopology();
        private int _numberOfSiblings;
        public ConflictSolver ConflictSolverConfig;
        private readonly CancellationToken _shutdownToken;
        private HubInfoForCleaner _hubInfoForCleaner;
        private readonly ConcurrentQueue<TaskCompletionSource<object>> _waitForReplicationTasks = new ConcurrentQueue<TaskCompletionSource<object>>();
        private readonly ConcurrentDictionary<ReplicationNode, LastEtagPerDestination> _lastSendEtagPerDestination = new ConcurrentDictionary<ReplicationNode, LastEtagPerDestination>();

        public IEnumerable<ReplicationNode> OutgoingConnections => _outgoing.Select(x => x.Node);
        public IEnumerable<DatabaseOutgoingReplicationHandler> OutgoingHandlers => _outgoing;
        public IEnumerable<ReplicationNode> ReconnectQueue => _reconnectQueue.Select(x => x.Node);
        public IReadOnlyDictionary<ReplicationNode, ConnectionShutdownInfo> OutgoingFailureInfo => _outgoingFailureInfo;

        public event Action<IncomingReplicationHandler, int> AttachmentStreamsReceived;
        public IReadOnlyDictionary<IncomingConnectionInfo, DateTime> IncomingLastActivityTime => _incomingLastActivityTime;
        public IReadOnlyDictionary<IncomingConnectionInfo, ConcurrentQueue<IncomingConnectionRejectionInfo>> IncomingRejectionStats => _incomingRejectionStats;
        public List<ReplicationNode> Destinations => _destinations;

        private class HubInfoForCleaner
        {
            public long LastEtag;
            public DateTime LastCleanup;
        }

        private class LastEtagPerDestination
        {
            public long LastEtag;
        }

        public ReplicationLoader(DocumentDatabase database, ServerStore server) : base(server, database.Name, database.DocumentsStorage.ContextPool, database.DatabaseShutdown)
        {
            Database = database;
            _shutdownToken = database.DatabaseShutdown;
            database.TombstoneCleaner.Subscribe(this);
            server.Cluster.Changes.DatabaseChanged += DatabaseValueChanged;
            var config = database.Configuration.Replication;
            var reconnectTime = config.RetryReplicateAfter.AsTimeSpan;
            _reconnectAttemptTimer = new Timer(state => ForceTryReconnectAll(),
                null, reconnectTime, reconnectTime);
            MinimalHeartbeatInterval = (int)config.ReplicationMinimalHeartbeat.AsTimeSpan.TotalMilliseconds;
        }

        public long GetMinimalEtagForReplication()
        {
            var replicationNodes = Destinations?.ToList();
            if (replicationNodes == null || replicationNodes.Count == 0)
                return long.MaxValue;

            long minEtag = long.MaxValue;

            foreach (var lastEtagPerDestination in _lastSendEtagPerDestination)
            {
                replicationNodes.Remove(lastEtagPerDestination.Key);
                minEtag = Math.Min(lastEtagPerDestination.Value.LastEtag, minEtag);
            }
            if (replicationNodes.Count > 0)
            {
                // if we don't have information from all our destinations, we don't know what tombstones
                // we can remove. Note that this explicitly _includes_ disabled destinations, which prevents
                // us from doing any tombstone cleanup.
                return 0;
            }

            using (_server.ContextPool.AllocateOperationContext(out TransactionOperationContext ctx))
            using (ctx.OpenReadTransaction())
            {
                var externals = _server.Cluster.ReadRawDatabaseRecord(ctx, Database.Name).ExternalReplications;
                if (externals != null)
                {
                    foreach (var external in externals)
                    {
                        var state = GetExternalReplicationState(_server, Database.Name, external.TaskId, ctx);
                        var myEtag = ChangeVectorUtils.GetEtagById(state.DestinationChangeVector, Database.DbBase64Id);
                        minEtag = Math.Min(myEtag, minEtag);
                    }
                }
            }

            return minEtag;
        }

        public long GetMinimalEtagForTombstoneCleanupWithHubReplication()
        {
            long minEtag = long.MaxValue;

            using (_server.ContextPool.AllocateOperationContext(out TransactionOperationContext ctx))
            using (ctx.OpenReadTransaction())
            {
                if (_server.Cluster.ReadRawDatabaseRecord(ctx, Database.Name).HubPullReplicationDefinitionExist() == false)
                    return minEtag;

                var time = Database.Configuration.Tombstones.CleanupIntervalWithReplicationHub.GetValue(TimeUnit.Minutes);
                var lastCleanUp = _hubInfoForCleaner?.LastCleanup ?? DateTime.MinValue;
                if (lastCleanUp.AddMinutes(time) > Database.Time.GetUtcNow())
                {
                    return _hubInfoForCleaner?.LastEtag ?? minEtag;
                }
            }

            long hoursToSave = Database.Configuration.Tombstones.RetentionTimeWithReplicationHub.GetValue(TimeUnit.Hours);

            var lastDateToSave = Database.Time.GetUtcNow().AddHours(-hoursToSave);

            using (Database.DocumentsStorage.ContextPool.AllocateOperationContext(out DocumentsOperationContext context))
            using (context.OpenReadTransaction())
            {
                if (Database.DocumentsStorage.GetNumberOfTombstones(context) == 0)
                    return minEtag;
                var max = DocumentsStorage.ReadLastTombstoneEtag(context.Transaction.InnerTransaction);
                var min = _hubInfoForCleaner?.LastEtag ?? 0;
                var maxTombstone = Database.DocumentsStorage.GetTombstoneByEtag(context, max);

                if (maxTombstone.LastModified <= lastDateToSave)
                {
                    //All tombstones can be deleted
                    Interlocked.Exchange(ref _hubInfoForCleaner, new HubInfoForCleaner { LastCleanup = Database.Time.GetUtcNow(), LastEtag = max });
                    return max;
                }

                var minTombstone = Database.DocumentsStorage.GetTombstonesFrom(context, min, 0, 1).First();
                min = minTombstone.Etag;

                if (minTombstone.LastModified > lastDateToSave)
                {
                    // Can't delete tombstones yet
                    Interlocked.Exchange(ref _hubInfoForCleaner, new HubInfoForCleaner { LastCleanup = Database.Time.GetUtcNow(), LastEtag = minTombstone.Etag - 1 });
                    return minTombstone.Etag - 1;
                }
                var oldEtag = -1L;

                while (true)
                {
                    var newEtag = (max + min) / 2;
                    if (newEtag == oldEtag)
                    {
                        Interlocked.Exchange(ref _hubInfoForCleaner, new HubInfoForCleaner { LastCleanup = Database.Time.GetUtcNow(), LastEtag = min });
                        return min;
                    }

                    oldEtag = newEtag;
                    var newTombstone = Database.DocumentsStorage.GetTombstonesFrom(context, newEtag, 0, 1).First();

                    if (newTombstone.Etag == max)
                    {
                        newTombstone = Database.DocumentsStorage.GetTombstoneAtOrBefore(context, newEtag);

                        if (newTombstone.Etag == min)
                        {
                            Interlocked.Exchange(ref _hubInfoForCleaner, new HubInfoForCleaner { LastCleanup = Database.Time.GetUtcNow(), LastEtag = min });
                            return min;
                        }
                    }
                    if (newTombstone.LastModified <= lastDateToSave)
                    {
                        min = newTombstone.Etag;
                        continue;
                    }
                    max = newTombstone.Etag;
                }
            }
        }

        private Task DatabaseValueChanged(string databaseName, long index, string type, DatabasesLandlord.ClusterDatabaseChangeType changeType, object changeState)
        {
            var documentDatabase = Database;
            if (documentDatabase == null)
                return Task.CompletedTask;

            if (string.Equals(documentDatabase.Name, databaseName, StringComparison.OrdinalIgnoreCase) == false)
                return Task.CompletedTask;

            switch (changeState)
            {
                case BulkRegisterReplicationHubAccessCommand bulk:
                    foreach (var cmd in bulk.Commands)
                    {
                        DisposeRelatedPullReplication(cmd.HubName, cmd.CertificateThumbprint);
                    }
                    break;

                case UpdatePullReplicationAsHubCommand put:
                    DisposeRelatedPullReplication(put.Definition.Name, null /*all*/);
                    break;

                case UnregisterReplicationHubAccessCommand del:
                    DisposeRelatedPullReplication(del.HubName, del.CertificateThumbprint);
                    break;

                case RegisterReplicationHubAccessCommand reg:
                    DisposeRelatedPullReplication(reg.HubName, reg.CertificateThumbprint);
                    break;
            }
            return Task.CompletedTask;

            void DisposeRelatedPullReplication(string hub, string certThumbprint)
            {
                if (hub == null)
                    return;

                foreach (var (key, repl) in _incoming)
                {
                    if (repl is IncomingPullReplicationHandler pullHandler == false)
                        continue;

                    if (string.Equals(pullHandler._incomingPullReplicationParams.Name, hub, StringComparison.OrdinalIgnoreCase) == false)
                        continue;

                    if (certThumbprint != null && pullHandler.CertificateThumbprint != certThumbprint)
                        continue;

                    try
                    {
                        if (_logger.IsInfoEnabled)
                            _logger.Info($"Resetting {repl.ConnectionInfo} for {hub} on {certThumbprint} because replication configuration changed. Will be reconnected.");
                        repl.Dispose();
                        _incoming.TryRemove(key, out _);
                    }
                    catch
                    {
                    }
                }

                foreach (var repl in _outgoing)
                {
                    if (repl is OutgoingPullReplicationHandlerAsHub asHub == false)
                        continue;

                    if (string.Equals(asHub.PullReplicationDefinitionName, hub, StringComparison.OrdinalIgnoreCase) == false)
                        continue;

                    if (certThumbprint != null && asHub.CertificateThumbprint != certThumbprint)
                        continue;

                    try
                    {
                        repl.Dispose();
                        _outgoing.TryRemove(repl);
                    }
                    catch
                    {
                    }
                }
            }
        }

        public long? GetLastReplicatedEtagForDestination(ReplicationNode dest)
        {
            foreach (var replicationHandler in _outgoing)
            {
                if (replicationHandler.Node.IsEqualTo(dest))
                    return replicationHandler._lastSentDocumentEtag;
            }
            return null;
        }

        public void AcceptIncomingConnection(TcpConnectionOptions tcpConnectionOptions,
            TcpConnectionHeaderMessage header,
            X509Certificate2 certificate,
            JsonOperationContext.MemoryBuffer buffer)
        {
            var supportedVersions = GetSupportedVersions(tcpConnectionOptions);
            var initialRequest = GetReplicationInitialRequest(tcpConnectionOptions, supportedVersions, buffer);

            string[] allowedPaths = default;
            string pullDefinitionName = null;
            PreventDeletionsMode preventDeletionsMode = PreventDeletionsMode.None;
            switch (header.AuthorizeInfo?.AuthorizeAs)
            {
                case TcpConnectionHeaderMessage.AuthorizationInfo.AuthorizeMethod.PullReplication:
                case TcpConnectionHeaderMessage.AuthorizationInfo.AuthorizeMethod.PushReplication:
                    if (supportedVersions.Replication.PullReplication == false)
                        throw new InvalidOperationException("Unable to use Pull Replication, because the other side doesn't have it as a supported feature");

                    if (header.AuthorizeInfo.AuthorizationFor == null)
                        throw new InvalidOperationException("Pull replication requires that the AuthorizationFor field will be set, but it wasn't provided");

                    PullReplicationDefinition pullReplicationDefinition;
                    using (_server.Server.ServerStore.ContextPool.AllocateOperationContext(out TransactionOperationContext ctx))
                    using (ctx.OpenReadTransaction())
                    {
                        pullReplicationDefinition = _server.Cluster.ReadPullReplicationDefinition(Database.Name, header.AuthorizeInfo.AuthorizationFor, ctx);

                        if (pullReplicationDefinition.Disabled)
                            throw new InvalidOperationException("The replication hub " + pullReplicationDefinition.Name + " is disabled and cannot be used currently");
                    }

                    pullDefinitionName = header.AuthorizeInfo.AuthorizationFor;

                    switch (header.AuthorizeInfo.AuthorizeAs)
                    {
                        case TcpConnectionHeaderMessage.AuthorizationInfo.AuthorizeMethod.PullReplication:
                            if (pullReplicationDefinition.Mode.HasFlag(PullReplicationMode.HubToSink) == false)
                                throw new InvalidOperationException($"Replication hub {header.AuthorizeInfo.AuthorizationFor} does not support Pull Replication");
                            CreatePullReplicationAsHub(tcpConnectionOptions, initialRequest, supportedVersions, pullReplicationDefinition, header);
                            return;

                        case TcpConnectionHeaderMessage.AuthorizationInfo.AuthorizeMethod.PushReplication:
                            if (pullReplicationDefinition.Mode.HasFlag(PullReplicationMode.SinkToHub) == false)
                                throw new InvalidOperationException($"Replication hub {header.AuthorizeInfo.AuthorizationFor} does not support Push Replication");
                            if (certificate == null)
                                throw new InvalidOperationException("Incoming filtered replication is only supported when using a certificate");

                            allowedPaths = DetailedReplicationHubAccess.Preferred(header.ReplicationHubAccess.AllowedSinkToHubPaths, header.ReplicationHubAccess.AllowedHubToSinkPaths);
                            preventDeletionsMode = pullReplicationDefinition.PreventDeletionsMode;

                            // same as normal incoming replication, just using the filtering
                            break;

                        default:
                            throw new InvalidOperationException("Unknown AuthroizeAs value: " + header.AuthorizeInfo.AuthorizeAs);
                    }
                    break;

                case null:
                    break;

                default:
                    throw new InvalidOperationException("Unknown AuthroizeAs value" + header.AuthorizeInfo?.AuthorizeAs);
            }

            PullReplicationParams pullReplicationParams = null;
            if (pullDefinitionName != null)
            {
                pullReplicationParams = new PullReplicationParams()
                {
                    Name = pullDefinitionName,
                    AllowedPaths = allowedPaths,
                    Mode = PullReplicationMode.SinkToHub,
                    PreventDeletionsMode = preventDeletionsMode,
                    Type = PullReplicationParams.ConnectionType.Incoming
                };
            }

            CreateIncomingInstance(tcpConnectionOptions, buffer, pullReplicationParams);
        }

        private void CreatePullReplicationAsHub(TcpConnectionOptions tcpConnectionOptions, ReplicationInitialRequest initialRequest,
                        TcpConnectionHeaderMessage.SupportedFeatures supportedVersions,
                        PullReplicationDefinition pullReplicationDefinition, TcpConnectionHeaderMessage header)
        {
            if (string.Equals(initialRequest.PullReplicationDefinitionName, pullReplicationDefinition.Name, StringComparison.OrdinalIgnoreCase) == false)
                throw new InvalidOperationException(
                    $"PullReplicationDefinitionName '{initialRequest.PullReplicationDefinitionName}' does not match the pull replication definition name: {pullReplicationDefinition.Name}");

            var taskId = pullReplicationDefinition.TaskId; // every connection to this pull replication on the hub will have the same task id.
            var externalReplication = pullReplicationDefinition.ToExternalReplication(initialRequest, taskId);

            var outgoingReplication = new OutgoingPullReplicationHandlerAsHub(this, Database, externalReplication, initialRequest.Info)
            {
                OutgoingPullReplicationParams = new PullReplicationParams
                {
                    Name = initialRequest.PullReplicationDefinitionName,
                    PreventDeletionsMode = pullReplicationDefinition.PreventDeletionsMode,
                    Mode = pullReplicationDefinition.Mode,
                    Type = PullReplicationParams.ConnectionType.Outgoing
                },

                PullReplicationDefinitionName = initialRequest.PullReplicationDefinitionName,
                CertificateThumbprint = tcpConnectionOptions.Certificate?.Thumbprint
            };

            if (header.ReplicationHubAccess != null)
            {
                // Note that if the certificate isn't registered *specifically* in the pull replication, we don't do
                // any filtering. That means that the certificate has global access to the database, so there is not point
                outgoingReplication.PathsToSend = DetailedReplicationHubAccess.Preferred(header.ReplicationHubAccess.AllowedHubToSinkPaths, header.ReplicationHubAccess.AllowedSinkToHubPaths);
            }

            if (_outgoing.TryAdd(outgoingReplication) == false)
            {
                using (tcpConnectionOptions)
                using (outgoingReplication)
                {

                }
                return;
            }

            outgoingReplication.Failed += OnOutgoingSendingFailed;
            outgoingReplication.SuccessfulTwoWaysCommunication += OnOutgoingSendingSucceeded;
            outgoingReplication.SuccessfulReplication += ResetReplicationFailuresInfo;

            outgoingReplication.StartPullReplicationAsHub(tcpConnectionOptions.Stream, supportedVersions);
            OutgoingReplicationAdded?.Invoke(outgoingReplication);
        }

        public void RunPullReplicationAsSink(
            TcpConnectionOptions tcpConnectionOptions,
            JsonOperationContext.MemoryBuffer buffer,
            PullReplicationAsSink destination,
            DatabaseOutgoingReplicationHandler source)
        {
            using (source)
            {
                string[] allowedPaths = DetailedReplicationHubAccess.Preferred(destination.AllowedHubToSinkPaths, destination.AllowedSinkToHubPaths);
                var incomingPullParams = new PullReplicationParams
                {
                    Name = destination.HubName,
                    AllowedPaths = allowedPaths,
                    Mode = PullReplicationMode.HubToSink,
                    PreventDeletionsMode = null,
                    Type = PullReplicationParams.ConnectionType.Incoming
                };
                var newIncoming = CreateIncomingReplicationHandler(tcpConnectionOptions, buffer, incomingPullParams);
                newIncoming.Failed += RetryPullReplication;

                _outgoing.TryRemove(source); // we are pulling and therefore incoming, upon failure 'RetryPullReplication' will put us back as an outgoing

                PoolOfThreads.PooledThread.ResetCurrentThreadName();
                Thread.CurrentThread.Name = ThreadNames.GetNameToUse(ThreadNames.ForPullReplicationAsSink($"Pull Replication as Sink from {destination.Database} at {destination.Url}", destination.Database, destination.Url));

                _incoming[newIncoming.ConnectionInfo.SourceDatabaseId] = newIncoming;
                IncomingReplicationAdded?.Invoke(newIncoming);
                newIncoming.DoIncomingReplication();

                void RetryPullReplication(IncomingReplicationHandler instance, Exception e)
                {
                    using (instance)
                    {
                        if (_incoming.TryRemove(instance.ConnectionInfo.SourceDatabaseId, out _))
                            IncomingReplicationRemoved?.Invoke(instance);

                        instance.Failed -= RetryPullReplication;
                        instance.DocumentsReceived -= OnIncomingReceiveSucceeded;
                        instance.AttachmentStreamsReceived -= OnAttachmentStreamsReceived;
                        if (_logger.IsInfoEnabled)
                            _logger.Info($"Pull replication Sink handler has thrown an unhandled exception. ({instance.FromToString})", e);
                    }

                    // if the stream closed, it is our duty to reconnect
                    AddAndStartOutgoingReplication(destination);
                }
            }
        }

        private void OnAttachmentStreamsReceived(IncomingReplicationHandler source, int attachmentsStreamCount)
        {
            AttachmentStreamsReceived?.Invoke(source, attachmentsStreamCount);
        }

        private void CreateIncomingInstance(TcpConnectionOptions tcpConnectionOptions, JsonOperationContext.MemoryBuffer buffer, PullReplicationParams pullReplicationParams)
        {
            var newIncoming = CreateIncomingReplicationHandler(tcpConnectionOptions, buffer, pullReplicationParams);
            newIncoming.Failed += OnIncomingReceiveFailed;

            // need to safeguard against two concurrent connection attempts
            var current = _incoming.AddOrUpdate(newIncoming.ConnectionInfo.SourceDatabaseId, newIncoming,
                (_, val) => val.IsDisposed ? newIncoming : val);

            if (current == newIncoming)
            {
                newIncoming.Start();
                IncomingReplicationAdded?.Invoke(newIncoming);
                ForceTryReconnectAll();
            }
            else
            {
                if (_logger.IsInfoEnabled)
                {
                    _logger.Info("you can't add two identical connections.", new InvalidOperationException("you can't add two identical connections."));
                }
                newIncoming.Dispose();
            }
        }

        internal void AddAndStartOutgoingReplication(ReplicationNode node)
        {
            var info = GetConnectionInfo(node);

            if (info == null)
            {
                // this means that we were unable to retrieve the tcp connection info and will try it again later
                return;
            }

            if (_locker.TryEnterReadLock(0) == false)
            {
                // the db being disposed
                return;
            }

            try
            {
                DatabaseOutgoingReplicationHandler outgoingReplication = GetOutgoingReplicationHandlerInstance(info, node);

                if (outgoingReplication == null)
                    return;

                if (_outgoing.TryAdd(outgoingReplication) == false)
                {
                    outgoingReplication.Dispose();
                    return;
                }

                outgoingReplication.Failed += OnOutgoingSendingFailed;
                outgoingReplication.SuccessfulTwoWaysCommunication += OnOutgoingSendingSucceeded;
                outgoingReplication.SuccessfulReplication += ResetReplicationFailuresInfo;

                OutgoingReplicationAdded?.Invoke(outgoingReplication);

                outgoingReplication.Start();
            }
            finally
            {
                _locker.ExitReadLock();
            }
        }

        public class PullReplicationParams
        {
            public string Name;
            public string[] AllowedPaths;
            public PullReplicationMode Mode;
            public PreventDeletionsMode? PreventDeletionsMode;
            public ConnectionType Type;

            public enum ConnectionType
            {
                None,
                Incoming,
                Outgoing
            }
        }

        private IncomingReplicationHandler CreateIncomingReplicationHandler(
            TcpConnectionOptions tcpConnectionOptions,
            JsonOperationContext.MemoryBuffer buffer,
            PullReplicationParams incomingPullParams)
        {
            var getLatestEtagMessage = IncomingInitialHandshake(tcpConnectionOptions, buffer, incomingPullParams);

            var newIncoming = CreateIncomingReplicationHandler(tcpConnectionOptions, buffer, incomingPullParams, getLatestEtagMessage);

            newIncoming.DocumentsReceived += OnIncomingReceiveSucceeded;
            newIncoming.AttachmentStreamsReceived += OnAttachmentStreamsReceived;

            return newIncoming;
        }

        protected virtual IncomingReplicationHandler CreateIncomingReplicationHandler(TcpConnectionOptions tcpConnectionOptions, JsonOperationContext.MemoryBuffer buffer,
            PullReplicationParams incomingPullParams, ReplicationLatestEtagRequest getLatestEtagMessage)
        {
            if (incomingPullParams == null)
            {
                return new IncomingReplicationHandler(
                    tcpConnectionOptions,
                    getLatestEtagMessage,
                    this,
                    buffer,
                    getLatestEtagMessage.ReplicationsType);
            }

            return new IncomingPullReplicationHandler(
                tcpConnectionOptions,
                getLatestEtagMessage,
                this,
                buffer,
                getLatestEtagMessage.ReplicationsType,
                incomingPullParams);
        }

        internal static readonly TimeSpan MaxInactiveTime = TimeSpan.FromSeconds(60);

        protected override DynamicJsonValue GetInitialRequestMessage(ReplicationLatestEtagRequest getLatestEtagMessage, PullReplicationParams replParams = null)
        {
            using (Database.DocumentsStorage.ContextPool.AllocateOperationContext(out DocumentsOperationContext documentsContext))
            using (Database.ConfigurationStorage.ContextPool.AllocateOperationContext(out TransactionOperationContext configurationContext))
            using (documentsContext.OpenReadTransaction())
            using (configurationContext.OpenReadTransaction())
            {
                string changeVector = null;
                long lastEtagFromSrc = 0;

                if (getLatestEtagMessage.ReplicationsType != ReplicationLatestEtagRequest.ReplicationType.Migration)
                {
                    changeVector = DocumentsStorage.GetFullDatabaseChangeVector(documentsContext);

                    lastEtagFromSrc = DocumentsStorage.GetLastReplicatedEtagFrom(
                        documentsContext, getLatestEtagMessage.SourceDatabaseId);
                    if (_logger.IsInfoEnabled)
                        _logger.Info($"GetLastEtag response, last etag: {lastEtagFromSrc}");
                }

                var response = base.GetInitialRequestMessage(getLatestEtagMessage, replParams);
                response[nameof(ReplicationMessageReply.LastEtagAccepted)] = lastEtagFromSrc;
                response[nameof(ReplicationMessageReply.DatabaseChangeVector)] = changeVector;

                return response;
            }
        }

        protected override void AssertValidConnection(IncomingConnectionInfo connectionInfo)
        {
            //precaution, should never happen..
            if (string.IsNullOrWhiteSpace(connectionInfo.SourceDatabaseId) ||
                Guid.TryParse(connectionInfo.SourceDatabaseId, out Guid sourceDbId) == false)
            {
                throw new InvalidOperationException(
                    $"Failed to parse source database Id. What I got is {(string.IsNullOrWhiteSpace(connectionInfo.SourceDatabaseId) ? "<empty string>" : Database.DbId.ToString())}. This is not supposed to happen and is likely a bug.");
            }

            if (sourceDbId == Database.DbId)
            {
                throw new InvalidOperationException(
                    $"Cannot have replication with source and destination being the same database. They share the same db id ({connectionInfo} - {Database.DbId})");
            }

            base.AssertValidConnection(connectionInfo);

            if (_incoming.TryGetValue(connectionInfo.SourceDatabaseId, out var value))
            {
                if (value is IncomingReplicationHandler incoming == false)
                    throw new InvalidOperationException(
                        $"An active connection for this database already exists from {value.ConnectionInfo.SourceUrl} or is not from type 'IncomingReplicationHandler'.");

                var lastHeartbeat = new DateTime(incoming.LastHeartbeatTicks);
                if (lastHeartbeat + MaxInactiveTime > Database.Time.GetUtcNow())
                    throw new InvalidOperationException(
                        $"An active connection for this database already exists from {value.ConnectionInfo.SourceUrl} (last heartbeat: {lastHeartbeat}).");

                if (_logger.IsInfoEnabled)
                    _logger.Info($"Disconnecting existing connection from {incoming.FromToString} because we got a new connection from the same source db " +
                                 $"(last heartbeat was at {lastHeartbeat}).");

                IncomingReplicationRemoved?.Invoke(incoming);

                value.Dispose();
            }
        }

        public void Initialize(DatabaseRecord record, long index)
        {
            if (_isInitialized) //precaution -> probably not necessary, but still...
                return;

            ConflictSolverConfig = record.ConflictSolverConfig;
            ConflictResolver = new ResolveConflictOnReplicationConfigurationChange(this, _logger);
            Task.Run(() => ConflictResolver.RunConflictResolversOnce(record.ConflictSolverConfig, index));
            _isInitialized.Raise();
        }

        public void HandleDatabaseRecordChange(DatabaseRecord newRecord, long index)
        {
            HandleConflictResolverChange(newRecord, index);
            HandleTopologyChange(newRecord);
            UpdateConnectionStrings(newRecord);
        }

        private void UpdateConnectionStrings(DatabaseRecord newRecord)
        {
            if (newRecord == null)
            {
                // we drop the connections in the handle topology change method
                return;
            }
            foreach (var connection in OutgoingFailureInfo)
            {
                if (connection.Key is ExternalReplication external)
                {
                    if (ValidateConnectionString(newRecord.RavenConnectionStrings, external, out var connectionString))
                    {
                        external.ConnectionString = connectionString;
                    }
                }
            }
        }

        private void HandleConflictResolverChange(DatabaseRecord newRecord, long index)
        {
            if (newRecord == null)
            {
                ConflictSolverConfig = null;
                return;
            }

            if (ConflictSolverConfig == null && newRecord.ConflictSolverConfig == null)
            {
                return;
            }

            var conflictSolverChanged = ConflictSolverConfig?.ConflictResolutionChanged(newRecord.ConflictSolverConfig) ?? true;
            if (conflictSolverChanged)
            {
                if (_logger.IsInfoEnabled)
                {
                    _logger.Info("Conflict resolution was change.");
                }
                ConflictSolverConfig = newRecord.ConflictSolverConfig;
                Task.Run(() => ConflictResolver.RunConflictResolversOnce(newRecord.ConflictSolverConfig, index));
            }
        }

        private void HandleTopologyChange(DatabaseRecord newRecord)
        {
            var instancesToDispose = new List<IDisposable>();
            if (newRecord == null || _server.IsPassive())
            {
                DropOutgoingConnections(Destinations, instancesToDispose);
                DropIncomingConnections(Destinations, instancesToDispose);
                _internalDestinations.Clear();
                _externalDestinations.Clear();
                _destinations.Clear();
                DisposeConnections(instancesToDispose);
                return;
            }

            _clusterTopology = GetClusterTopology();

            HandleReplicationChanges(newRecord, instancesToDispose);

            var destinations = new List<ReplicationNode>();
            destinations.AddRange(_internalDestinations);
            destinations.AddRange(_externalDestinations);
            _destinations = destinations;
            _numberOfSiblings = _destinations.Select(x => x.Url).Intersect(_clusterTopology.AllNodes.Select(x => x.Value)).Count();

            DisposeConnections(instancesToDispose);
        }

        protected virtual void HandleReplicationChanges(DatabaseRecord newRecord, List<IDisposable> instancesToDispose)
        {
            HandleInternalReplication(newRecord, instancesToDispose);
            HandleExternalReplication(newRecord, instancesToDispose);
            HandleHubPullReplication(newRecord, instancesToDispose);
        }

        private void HandleHubPullReplication(DatabaseRecord newRecord, List<IDisposable> instancesToDispose)
        {
            foreach (var instance in OutgoingHandlers)
            {
                if (instance is OutgoingPullReplicationHandlerAsHub asHub == false)
                    continue;

                var pullReplication = newRecord.HubPullReplications.Find(x => x.Name == asHub.PullReplicationDefinitionName);

                if (pullReplication != null && pullReplication.Disabled == false)
                {
                    // update the destination
                    var current = (ExternalReplication)instance.Destination;
                    if (current.DelayReplicationFor != pullReplication.DelayReplicationFor)
                    {
                        current.DelayReplicationFor = pullReplication.DelayReplicationFor;
                        instance.NextReplicateTicks = 0;
                    }
                    current.MentorNode = pullReplication.MentorNode;
                    continue;
                }

                if (_logger.IsInfoEnabled)
                    _logger.Info($"Stopping replication to {instance.Destination.FromString()}");

                instance.Failed -= OnOutgoingSendingFailed;
                instance.SuccessfulTwoWaysCommunication -= OnOutgoingSendingSucceeded;
                instance.SuccessfulReplication -= ResetReplicationFailuresInfo;
                instancesToDispose.Add(instance);
                _outgoing.TryRemove(instance);
                _lastSendEtagPerDestination.TryRemove(instance.Destination, out LastEtagPerDestination _);
                _outgoingFailureInfo.TryRemove(instance.Destination, out ConnectionShutdownInfo info);
                if (info != null)
                    _reconnectQueue.TryRemove(info);
            }
        }

        private void ForceTryReconnectAll()
        {
            if (_reconnectQueue.Count == 0)
                return;

            if (Interlocked.CompareExchange(ref _reconnectInProgress, 1, 0) == 1)
                return;

            try
            {
                DatabaseTopology topology;
                Dictionary<string, RavenConnectionString> ravenConnectionStrings;

                using (_server.ContextPool.AllocateOperationContext(out TransactionOperationContext ctx))
                using (ctx.OpenReadTransaction())
                {
                    var raw = _server.Cluster.ReadRawDatabaseRecord(ctx, Database.Name);
                    if (raw == null)
                    {
                        _reconnectQueue.Clear();
                        return;
                    }

                    topology = raw.Topology;
                    ravenConnectionStrings = raw.RavenConnectionStrings;
                }

                var cts = GetCancellationToken();
                foreach (var failure in _reconnectQueue)
                {
                    if (cts.IsCancellationRequested)
                        return;

                    try
                    {
                        if (_reconnectQueue.TryRemove(failure) == false)
                            continue;

                        if (_outgoingFailureInfo.Values.Contains(failure) == false)
                            continue; // this connection is no longer exists

                        if (failure.RetryOn > DateTime.UtcNow)
                        {
                            _reconnectQueue.Add(failure);
                            continue;
                        }

                        if (failure.Node is ExternalReplicationBase exNode &&
                            IsMyTask(ravenConnectionStrings, topology, exNode) == false)
                            // no longer my task
                            continue;

                        if (failure.Node is BucketMigrationReplication migration)
                        {
                            if (topology.WhoseTaskIsIt(RachisState.Follower, migration.ShardBucketMigration, getLastResponsibleNode: null) != _server.NodeTag)
                                // no longer my task
                                continue;

                            using (_server.ContextPool.AllocateOperationContext(out TransactionOperationContext ctx))
                            using (ctx.OpenReadTransaction())
                            {
                                var raw = _server.Cluster.ReadRawDatabaseRecord(ctx, ShardHelper.ToDatabaseName(Database.Name));
                                if (raw.Sharding.BucketMigrations.TryGetValue(migration.Bucket, out var current) == false)
                                    continue;

                                if (migration.ForBucketMigration(current) == false)
                                    continue;
                            }
                        }

                        AddAndStartOutgoingReplication(failure.Node);
                    }
                    catch (Exception e)
                    {
                        if (_logger.IsOperationsEnabled)
                        {
                            _logger.Operations($"Failed to start outgoing replication to {failure.Node}", e);
                        }
                    }
                }
            }
            catch (Exception e)
            {
                if (_logger.IsOperationsEnabled)
                {
                    _logger.Operations("Unexpected exception during ForceTryReconnectAll", e);
                }
            }
            finally
            {
                Interlocked.Exchange(ref _reconnectInProgress, 0);
            }
        }

        private bool IsMyTask(Dictionary<string, RavenConnectionString> connectionStrings, DatabaseTopology topology, ExternalReplicationBase task)
        {
            if (ValidateConnectionString(connectionStrings, task, out _) == false)
                return false;

            var taskStatus = GetExternalReplicationState(_server, Database.Name, task.TaskId);
            var whoseTaskIsIt = Database.WhoseTaskIsIt(topology, task, taskStatus);
            return whoseTaskIsIt == _server.NodeTag;
        }

        public static ExternalReplicationState GetExternalReplicationState(ServerStore server, string database, long taskId)
        {
            using (server.ContextPool.AllocateOperationContext(out TransactionOperationContext context))
            using (context.OpenReadTransaction())
            {
                return GetExternalReplicationState(server, database, taskId, context);
            }
        }

        private static ExternalReplicationState GetExternalReplicationState(ServerStore server, string database, long taskId, TransactionOperationContext context)
        {
            var stateBlittable = server.Cluster.Read(context, ExternalReplicationState.GenerateItemName(database, taskId));

            return stateBlittable != null ? JsonDeserializationCluster.ExternalReplicationState(stateBlittable) : new ExternalReplicationState();
        }

        private void DropIncomingConnections(IEnumerable<ReplicationNode> connectionsToRemove, List<IDisposable> instancesToDispose)
        {
            var toRemove = connectionsToRemove?.ToList();
            if (toRemove == null || toRemove.Count == 0)
                return;

            // this is relevant for sink
            foreach (var incoming in _incoming)
            {
                var instance = incoming.Value as IncomingReplicationHandler;
                if (toRemove.Any(conn => conn.Url == incoming.Value.ConnectionInfo.SourceUrl))
                {
                    if (_incoming.TryRemove(incoming.Value.ConnectionInfo.SourceDatabaseId, out _))
                        IncomingReplicationRemoved?.Invoke(instance);
                    instance?.ClearEvents();
                    instancesToDispose.Add(incoming.Value);
                }
            }
        }

        private void DisposeConnections(List<IDisposable> instancesToDispose)
        {
            ThreadPool.QueueUserWorkItem(toDispose =>
            {
                Parallel.ForEach((List<IDisposable>)toDispose, instance =>
                {
                    try
                    {
                        instance?.Dispose();
                    }
                    catch (Exception e)
                    {
                        if (_logger.IsInfoEnabled)
                        {
                            switch (instance)
                            {
                                case DatabaseOutgoingReplicationHandler outHandler:
                                    _logger.Info($"Failed to dispose outgoing replication to {outHandler.DestinationFormatted}", e);
                                    break;

                                case IncomingReplicationHandler inHandler:
                                    _logger.Info($"Failed to dispose incoming replication to {inHandler.SourceFormatted}", e);
                                    break;

                                default:
                                    _logger.Info($"Failed to dispose an unknown type '{instance?.GetType().FullName}", e);
                                    break;
                            }
                        }
                    }
                });
            }, instancesToDispose);
        }

        private (List<ExternalReplicationBase> AddedDestinations, List<ExternalReplicationBase> RemovedDestiantions) FindExternalReplicationChanges(
            DatabaseRecord databaseRecord, HashSet<ExternalReplicationBase> current,
            List<ExternalReplicationBase> newDestinations)
        {
            var outgoingHandlers = OutgoingHandlers.ToList();

            var addedDestinations = new List<ExternalReplicationBase>();
            var removedDestinations = current.ToList();
            foreach (var newDestination in newDestinations.ToArray())
            {
                if (IsMyTask(databaseRecord.RavenConnectionStrings, databaseRecord.Topology, newDestination) == false)
                    continue;

                if (newDestination.Disabled)
                    continue;

                removedDestinations.Remove(newDestination);

                if (current.TryGetValue(newDestination, out var actual))
                {
                    // if we update the delay we don't want to break the replication (the hash code will be the same),
                    // but we need to update the Destination instance

                    // ReSharper disable once PossibleUnintendedReferenceComparison
                    var handler = outgoingHandlers.Find(o => o.Destination == actual); // we explicitly compare references.
                    if (handler == null)
                        continue;

                    if (handler.Destination is ExternalReplicationBase erb)
                    {
                        erb.MentorNode = newDestination.MentorNode;

                        if (handler.Destination is ExternalReplication ex &&
                            actual is ExternalReplication actualEx &&
                            newDestination is ExternalReplication newDestinationEx)
                        {
                            if (ex.DelayReplicationFor != actualEx.DelayReplicationFor)
                                handler.NextReplicateTicks = 0;

                            ex.DelayReplicationFor = newDestinationEx.DelayReplicationFor;
                        }
                    }

                    continue;
                }

                addedDestinations.Add(newDestination);
            }

            return (addedDestinations, removedDestinations);
        }

        private void HandleExternalReplication(DatabaseRecord newRecord, List<IDisposable> instancesToDispose)
        {
            var externalReplications = newRecord.ExternalReplications.Concat<ExternalReplicationBase>(newRecord.SinkPullReplications).ToList();
            SetExternalReplicationProperties(newRecord, externalReplications);

            var changes = FindExternalReplicationChanges(newRecord, _externalDestinations, externalReplications);

            DropOutgoingConnections(changes.RemovedDestiantions, instancesToDispose);
            DropIncomingConnections(changes.RemovedDestiantions, instancesToDispose);

            var newDestinations = GetMyNewDestinations(newRecord, changes.AddedDestinations);

            if (newDestinations.Count > 0)
            {
                Task.Run(() =>
                {
                    // here we might have blocking calls to fetch the tcp info.
                    try
                    {
                        StartOutgoingConnections(newDestinations);
                    }
                    catch (Exception e)
                    {
                        if (_logger.IsOperationsEnabled)
                            _logger.Operations($"Failed to start the outgoing connections to {newDestinations.Count} new destinations", e);
                    }
                });
            }

            _externalDestinations.RemoveWhere(changes.RemovedDestiantions.Contains);
            foreach (var newDestination in newDestinations)
            {
                _externalDestinations.Add(newDestination);
            }
        }

        private void SetExternalReplicationProperties(DatabaseRecord newRecord, List<ExternalReplicationBase> externalReplications)
        {
            for (var i = 0; i < externalReplications.Count; i++)
            {
                var externalReplication = externalReplications[i];
                if (ValidateConnectionString(newRecord.RavenConnectionStrings, externalReplication, out var connectionString) == false)
                {
                    continue;
                }

                externalReplication.Database = connectionString.Database;
                externalReplication.ConnectionString = connectionString;

                if (externalReplication is PullReplicationAsSink sink &&
                    sink.Mode == (PullReplicationMode.SinkToHub | PullReplicationMode.HubToSink))
                {
                    // we have dual mode here, need to split it
                    sink.Mode = PullReplicationMode.SinkToHub;

                    var other = new PullReplicationAsSink
                    {
                        Database = sink.Database,
                        Disabled = sink.Disabled,
                        AllowedHubToSinkPaths = sink.AllowedHubToSinkPaths,
                        Mode = PullReplicationMode.HubToSink,
                        Name = sink.Name,
                        Url = sink.Url,
                        ConnectionString = sink.ConnectionString,
                        CertificatePassword = sink.CertificatePassword,
                        AllowedSinkToHubPaths = sink.AllowedSinkToHubPaths,
                        MentorNode = sink.MentorNode,
                        TaskId = sink.TaskId,
                        ConnectionStringName = sink.ConnectionStringName,
                        HubName = sink.HubName,
                        CertificateWithPrivateKey = sink.CertificateWithPrivateKey
                    };

                    i += 1;
                    externalReplications.Insert(i, other);
                }
            }
        }

        private List<ExternalReplicationBase> GetMyNewDestinations(DatabaseRecord newRecord, List<ExternalReplicationBase> added)
        {
            return added.Where(configuration => IsMyTask(newRecord.RavenConnectionStrings, newRecord.Topology, configuration)).ToList();
        }

        protected override CancellationToken GetCancellationToken() => Database.DatabaseShutdown;

        public void CompleteDeletionIfNeeded(CancellationTokenSource cts)
        {
            var dbName = Database.Name;
            using (_server.ContextPool.AllocateOperationContext(out TransactionOperationContext ctx))
            using (ctx.OpenReadTransaction())
            using (var rawRecord = _server.Cluster.ReadRawDatabaseRecord(ctx, dbName))
            {
                if (rawRecord == null)
                    return;

                var deletionInProgress = rawRecord.DeletionInProgress;
                if (deletionInProgress.ContainsKey(_server.NodeTag) == false)
                    return;

                try
                {
                    cts.Cancel();
                }
                catch
                {
                    // nothing that we can do about it.
                    // probably the database is being deleted.
                }
                finally
                {
                    ThreadPool.QueueUserWorkItem(_ =>
                        {
                            try
                            {
                                _server.DatabasesLandlord.DeleteIfNeeded(dbName, fromReplication: true);
                            }
                            catch (Exception e)
                            {
                                if (_logger.IsOperationsEnabled)
                                {
                                    _logger.Operations("Unexpected error during database deletion from replication loader", e);
                                }
                            }
                        }
                        , null);
                }
            }
        }

        private void HandleInternalReplication(DatabaseRecord newRecord, List<IDisposable> instancesToDispose)
        {
            var newInternalDestinations =
                newRecord.Topology?.GetDestinations(_server.NodeTag, Database.Name, newRecord.DeletionInProgress, _clusterTopology, _server.Engine.CurrentState);
            var internalConnections = DatabaseTopology.FindChanges(_internalDestinations, newInternalDestinations);

            if (internalConnections.RemovedDestiantions.Count > 0)
            {
                var removed = internalConnections.RemovedDestiantions.Select(r => new InternalReplication
                {
                    NodeTag = _clusterTopology.TryGetNodeTagByUrl(r).NodeTag,
                    Url = r,
                    Database = Database.Name
                }).ToList();

                DropOutgoingConnections(removed, instancesToDispose);
                DropIncomingConnections(removed, instancesToDispose);
            }

            if (internalConnections.AddedDestinations.Count > 0)
            {
                var added = internalConnections.AddedDestinations.Select(r => new InternalReplication
                {
                    NodeTag = _clusterTopology.TryGetNodeTagByUrl(r).NodeTag,
                    Url = r,
                    Database = Database.Name
                }).ToList();

                _ = Task.Run(() =>
                {
                    // here we might have blocking calls to fetch the tcp info.
                    try
                    {
                        StartOutgoingConnections(added);
                    }
                    catch (Exception e)
                    {
                        if (_logger.IsOperationsEnabled)
                            _logger.Operations($"Failed to start the outgoing connections to {added.Count} new destinations", e);
                    }
                });
            }

            _internalDestinations.Clear();

            if (newInternalDestinations != null)
            {
                foreach (var item in newInternalDestinations)
                {
                    _internalDestinations.Add(item);
                }
            }
        }

        private void StartOutgoingConnections(IReadOnlyCollection<ReplicationNode> connectionsToAdd)
        {
            if (_logger.IsInfoEnabled)
                _logger.Info($"Initializing {connectionsToAdd.Count:#,#} outgoing replications from {Database} on {_server.NodeTag}.");

            foreach (var destination in connectionsToAdd)
            {
                if (destination.Disabled)
                    continue;

                if (_logger.IsInfoEnabled)
                    _logger.Info("Initialized outgoing replication for " + destination.FromString());
                AddAndStartOutgoingReplication(destination);
            }

            if (_logger.IsInfoEnabled)
                _logger.Info("Finished initialization of outgoing replications..");
        }

        protected void DropOutgoingConnections(IEnumerable<ReplicationNode> connectionsToRemove, List<IDisposable> instancesToDispose)
        {
            var toRemove = connectionsToRemove.ToList();
            foreach (var replication in _reconnectQueue.ToList())
            {
                if (toRemove.Contains(replication.Node))
                {
                    _reconnectQueue.TryRemove(replication);
                }
            }

            var outgoingChanged = _outgoing.Where(o => toRemove.Contains(o.Destination)).ToList();
            if (outgoingChanged.Count == 0)
                return; // no connections to remove

            if (_logger.IsInfoEnabled)
                _logger.Info($"Dropping {outgoingChanged.Count:#,#} outgoing replications connections from {Database} on {_server.NodeTag}.");

            foreach (var instance in outgoingChanged)
            {
                if (_logger.IsInfoEnabled)
                    _logger.Info($"Stopping replication to {instance.Destination.FromString()}");

                instance.Failed -= OnOutgoingSendingFailed;
                instance.SuccessfulTwoWaysCommunication -= OnOutgoingSendingSucceeded;
                instance.SuccessfulReplication -= ResetReplicationFailuresInfo;
                instancesToDispose.Add(instance);
                _outgoing.TryRemove(instance);
                _lastSendEtagPerDestination.TryRemove(instance.Destination, out LastEtagPerDestination _);
                _outgoingFailureInfo.TryRemove(instance.Destination, out ConnectionShutdownInfo info);
                if (info != null)
                    _reconnectQueue.TryRemove(info);
            }
        }

        private TcpConnectionInfo GetConnectionInfo(ReplicationNode node)
        {
            var shutdownInfo = _outgoingFailureInfo.GetOrAdd(node, new ConnectionShutdownInfo
            {
                Node = node,
                MaxConnectionTimeout = Database.Configuration.Replication.RetryMaxTimeout.AsTimeSpan.TotalMilliseconds
            });

            X509Certificate2 certificate = null;
            try
            {
                certificate = GetCertificateForReplication(node, out _);

                switch (node)
                {
<<<<<<< HEAD
                    case PullReplicationAsSink sinkNode:
                        return GetPullReplicationTcpInfo(sinkNode, certificate, sinkNode.ConnectionString.Database);

                    case ExternalReplication exNode:
                        string database = exNode.ConnectionString.Database;
                        return GetExternalReplicationTcpInfo(exNode, certificate, database);

                    case BucketMigrationReplication _:
                    case InternalReplication _:
                        using (var cts = CancellationTokenSource.CreateLinkedTokenSource(_shutdownToken))
                        {
                            cts.CancelAfter(_server.Engine.TcpConnectionTimeout);
                            return ReplicationUtils.GetTcpInfoForInternalReplication(node.Url, node.Database, Database.DbId.ToString(),
                                Database.ReadLastEtag(),
                                "Replication",
                                certificate, _server.NodeTag, cts.Token);
=======
                    case ExternalReplicationBase exNode:
                        {
                            var database = exNode.ConnectionString.Database;
                            if (node is PullReplicationAsSink sink)
                            {
                                return GetPullReplicationTcpInfo(sink, certificate, database);
                            }

                            // normal external replication
                            return GetExternalReplicationTcpInfo(exNode as ExternalReplication, certificate, database);
                        }
                    case InternalReplication internalNode:
                        {
                            using (var cts = CancellationTokenSource.CreateLinkedTokenSource(_shutdownToken))
                            {
                                cts.CancelAfter(_server.Engine.TcpConnectionTimeout);
                                return ReplicationUtils.GetTcpInfoForInternalReplication(internalNode.Url, internalNode.Database, Database.DbId.ToString(), Database.ReadLastEtag(),
                                    "Replication",
                            certificate, _server.NodeTag, cts.Token);
                            }
>>>>>>> 261335de
                        }
                    default:
                        throw new InvalidOperationException(
                            $"Unexpected replication node type, Expected to be '{typeof(ExternalReplication)}' or '{typeof(InternalReplication)}', but got '{node.GetType()}'");
                }
            }
            catch (Exception e)
            {
                if (_shutdownToken.IsCancellationRequested)
                    return null;

                // will try to fetch it again later
                if (_logger.IsInfoEnabled)
                {
                    if (e is DatabaseIdleException)
                    {
                        // this is expected, so we don't mark it as error
                        _logger.Info($"The database is idle on the destination '{node.FromString()}', the connection will be retried later.");
                    }
                    else
                    {
                        _logger.Info($"Failed to fetch tcp connection information for the destination '{node.FromString()}' , the connection will be retried later.", e);
                    }
                }

                if (e is AuthorizationException)
                {
                    var alert = AlertRaised.Create(
                        node.Database,
                        $"Forbidden access to {node.FromString()}'",
                        $"Replication failed. Certificate : {certificate?.FriendlyName} does not have permission to access or is unknown.",
                        AlertType.Replication,
                        NotificationSeverity.Error);

                    _server.NotificationCenter.Add(alert);
                }

                var replicationPulse = new LiveReplicationPulsesCollector.ReplicationPulse
                {
                    OccurredAt = SystemTime.UtcNow,
                    Direction = ReplicationPulseDirection.OutgoingGetTcpInfo,
                    To = node,
                    IsExternal = node is ExternalReplicationBase,
                    ExceptionMessage = e.Message,
                };
                OutgoingReplicationConnectionFailed?.Invoke(replicationPulse);

                if (node is PullReplicationAsSink)
                {
                    var stats = new IncomingReplicationStatsAggregator(GetNextReplicationStatsId(), null);
                    using (var scope = stats.CreateScope())
                    {
                        scope.AddError(e);
                    }

                    var failureReporter = new IncomingReplicationFailureToConnectReporter(node, stats);
                    IncomingReplicationConnectionErrored?.Invoke(node, failureReporter);
                    IncomingConnectionsLastFailureToConnect.AddOrUpdate(node, failureReporter, (_, __) => failureReporter);
                }
                else
                {
                    var stats = new OutgoingReplicationStatsAggregator(GetNextReplicationStatsId(), null);
                    using (var scope = stats.CreateScope())
                    {
                        scope.AddError(e);
                    }

                    var failureReporter = new OutgoingReplicationFailureToConnectReporter(node, stats);
                    OutgoingReplicationConnectionErrored?.Invoke(node, failureReporter);
                    OutgoingConnectionsLastFailureToConnect.AddOrUpdate(node, failureReporter, (_, __) => failureReporter);
                }

                shutdownInfo.OnError(e);
                _reconnectQueue.TryAdd(shutdownInfo);
            }
            return null;
        }

        protected virtual DatabaseOutgoingReplicationHandler GetOutgoingReplicationHandlerInstance(TcpConnectionInfo info, ReplicationNode node)
        {
            if (Database == null)
                return null;

            DatabaseOutgoingReplicationHandler outgoingReplication;

            switch (node)
            {
                case PullReplicationAsSink sinkNode:
                    outgoingReplication = new OutgoingPullReplicationHandlerAsSink(this, Database, sinkNode, info);
                    break;
                case InternalReplication clusterNode:
                    outgoingReplication = new OutgoingInternalReplicationHandler(this, Database, clusterNode, info);
                    break;
                case ExternalReplication externalNode:
                    outgoingReplication = new OutgoingExternalReplicationHandler(this, Database, externalNode, info);
                    break;
                default:
                    throw new ArgumentException($"Unknown node type {node.GetType().FullName}");
            }

            return outgoingReplication;
        }

        public ConcurrentDictionary<ReplicationNode, OutgoingReplicationFailureToConnectReporter> OutgoingConnectionsLastFailureToConnect =
            new ConcurrentDictionary<ReplicationNode, OutgoingReplicationFailureToConnectReporter>();

        public ConcurrentDictionary<ReplicationNode, IncomingReplicationFailureToConnectReporter> IncomingConnectionsLastFailureToConnect =
            new ConcurrentDictionary<ReplicationNode, IncomingReplicationFailureToConnectReporter>();

        private TcpConnectionInfo GetPullReplicationTcpInfo(PullReplicationAsSink pullReplicationAsSink, X509Certificate2 certificate, string database)
        {
            var remoteTask = pullReplicationAsSink.HubName;
            using (_server.ContextPool.AllocateOperationContext(out TransactionOperationContext ctx))
            {
                string[] remoteDatabaseUrls;
                // fetch hub cluster node urls
                using (var requestExecutor = RequestExecutor.CreateForFixedTopology(pullReplicationAsSink.ConnectionString.TopologyDiscoveryUrls, pullReplicationAsSink.ConnectionString.Database,
                    certificate, DocumentConventions.DefaultForServer))
                {
                    var cmd = new GetRemoteTaskTopologyCommand(database, Database.DatabaseGroupId, remoteTask);

                    try
                    {
                        requestExecutor.ExecuteWithCancellationToken(cmd, ctx, _shutdownToken);
                    }
                    catch (Exception e)
                    {
                        if (_logger.IsInfoEnabled)
                            _logger.Info($"Failed to execute {nameof(GetRemoteTaskTopologyCommand)} for {pullReplicationAsSink.Name}", e);

                        // failed to connect, will retry later
                        throw;
                    }
                    finally
                    {
                        // we want to set node Url even if we fail to connect to destination, so they can be used in replication stats
                        pullReplicationAsSink.Url = requestExecutor.Url;
                        pullReplicationAsSink.Database = database;
                    }

                    remoteDatabaseUrls = cmd.Result;
                }

                // fetch tcp info for the hub nodes
                using (var requestExecutor = RequestExecutor.CreateForFixedTopology(remoteDatabaseUrls,
                    pullReplicationAsSink.ConnectionString.Database, certificate, DocumentConventions.DefaultForServer))
                {
                    var cmd = new GetTcpInfoForRemoteTaskCommand(ExternalReplicationTag, database, remoteTask);

                    try
                    {
                        requestExecutor.ExecuteWithCancellationToken(cmd, ctx, _shutdownToken);
                    }
                    finally
                    {
                        pullReplicationAsSink.Url = requestExecutor.Url;
                        pullReplicationAsSink.Database = database;
                    }

                    return cmd.Result;
                }
            }
        }

        private static readonly string ExternalReplicationTag = "external-replication";

        private TcpConnectionInfo GetExternalReplicationTcpInfo(ExternalReplication exNode, X509Certificate2 certificate, string database)
        {
            using (var requestExecutor = RequestExecutor.CreateForServer(exNode.ConnectionString.TopologyDiscoveryUrls, exNode.ConnectionString.Database, certificate, DocumentConventions.DefaultForServer))
            using (Database.DocumentsStorage.ContextPool.AllocateOperationContext(out JsonOperationContext ctx))
            {

                var cmd = new GetTcpInfoCommand(ExternalReplicationTag, database, Database.DbId.ToString(), Database.ReadLastEtag());
                try
                {
                    requestExecutor.ExecuteWithCancellationToken(cmd, ctx, _shutdownToken);
                }
                finally
                {
                    // we want to set node Url even if we fail to connect to destination, so they can be used in replication stats
                    exNode.Database = database;
                    exNode.Url = requestExecutor.Url;
                }

                return cmd.Result;
            }
        }

        public (string Url, OngoingTaskConnectionStatus Status) GetExternalReplicationDestination(long taskId)
        {
            foreach (var outgoing in OutgoingConnections)
            {
                if (outgoing is ExternalReplication ex && ex.TaskId == taskId)
                    return (ex.Url, OngoingTaskConnectionStatus.Active);
            }
            foreach (var reconnect in ReconnectQueue)
            {
                if (reconnect is ExternalReplication ex && ex.TaskId == taskId)
                    return (ex.Url, OngoingTaskConnectionStatus.Reconnect);
            }
            return (null, OngoingTaskConnectionStatus.NotActive);
        }

        public (string Url, OngoingTaskConnectionStatus Status) GetPullReplicationDestination(long taskId, string db)
        {
            //outgoing connections have the same task id per pull replication
            foreach (var outgoing in OutgoingConnections)
            {
                if (outgoing is ExternalReplication ex && ex.TaskId == taskId && db.Equals(outgoing.Database, StringComparison.OrdinalIgnoreCase))
                    return (ex.Url, OngoingTaskConnectionStatus.Active);
            }
            foreach (var reconnect in ReconnectQueue)
            {
                if (reconnect is ExternalReplication ex && ex.TaskId == taskId && db.Equals(reconnect.Database, StringComparison.OrdinalIgnoreCase))
                    return (ex.Url, OngoingTaskConnectionStatus.Reconnect);
            }
            return (null, OngoingTaskConnectionStatus.NotActive);
        }

        private void OnIncomingReceiveFailed(IncomingReplicationHandler instance, Exception e)
        {
            using (instance)
            {
                if (_incoming.TryRemove(instance.ConnectionInfo.SourceDatabaseId, out _))
                    IncomingReplicationRemoved?.Invoke(instance);

                instance.Failed -= OnIncomingReceiveFailed;
                instance.DocumentsReceived -= OnIncomingReceiveSucceeded;
                instance.AttachmentStreamsReceived -= OnAttachmentStreamsReceived;

                if (_logger.IsInfoEnabled)
                    _logger.Info($"Incoming replication handler has thrown an unhandled exception. ({instance.FromToString})", e);
            }
        }

        private void OnOutgoingSendingFailed(DatabaseOutgoingReplicationHandler instance, Exception e)
        {
            using (instance)
            {
                instance.Failed -= OnOutgoingSendingFailed;
                instance.SuccessfulTwoWaysCommunication -= OnOutgoingSendingSucceeded;
                instance.SuccessfulReplication -= ResetReplicationFailuresInfo;

                _outgoing.TryRemove(instance);
                OutgoingReplicationRemoved?.Invoke(instance);

                if (instance is OutgoingPullReplicationHandler)
                    _externalDestinations.Remove(instance.Destination as ExternalReplication);

                if (_outgoingFailureInfo.TryGetValue(instance.Node, out ConnectionShutdownInfo failureInfo) == false)
                    return;

                UpdateLastEtag(instance);

                failureInfo.OnError(e);
                failureInfo.DestinationDbId = instance.DestinationDbId;
                failureInfo.LastHeartbeatTicks = instance.LastHeartbeatTicks;

                if (_logger.IsInfoEnabled)
                    _logger.Info($"Document replication connection ({instance.Node}) failed {failureInfo.RetriesCount} times, the connection will be retried on {failureInfo.RetryOn}.", e);

                _reconnectQueue.Add(failureInfo);
            }
        }

        private void UpdateLastEtag(DatabaseOutgoingReplicationHandler instance)
        {
            var etagPerDestination = _lastSendEtagPerDestination.GetOrAdd(
                instance.Node,
                _ => new LastEtagPerDestination());

            if (etagPerDestination.LastEtag == instance._lastSentDocumentEtag)
                return;

            Interlocked.Exchange(ref etagPerDestination.LastEtag, instance._lastSentDocumentEtag);
        }

        private void OnOutgoingSendingSucceeded(DatabaseOutgoingReplicationHandler instance)
        {
            UpdateLastEtag(instance);

            while (_waitForReplicationTasks.TryDequeue(out TaskCompletionSource<object> result))
            {
                TaskExecutor.Complete(result);
            }
        }

        private void ResetReplicationFailuresInfo(DatabaseOutgoingReplicationHandler instance)
        {
            if (_outgoingFailureInfo.TryGetValue(instance.Node, out ConnectionShutdownInfo failureInfo))
                failureInfo.Reset();
        }

        private void OnIncomingReceiveSucceeded(IncomingReplicationHandler instance)
        {
            _incomingLastActivityTime.AddOrUpdate(instance.ConnectionInfo, DateTime.UtcNow, (_, __) => DateTime.UtcNow);

            // PERF: _incoming locks if you do _incoming.Values. Using .Select
            // directly and fetching the Value avoids this problem.
            foreach (var kv in _incoming)
            {
                var handler = kv.Value as IncomingReplicationHandler;
                if (handler != instance)
                    handler?.OnReplicationFromAnotherSource();
            }
        }

        public override void Dispose()
        {
            _locker.EnterWriteLock();

            try
            {
                var ea = new ExceptionAggregator("Failed during dispose of document replication loader");
                ea.Execute(() => _server.Cluster.Changes.DatabaseChanged -= DatabaseValueChanged);
                ea.Execute(() =>
                {
                    using (var waitHandle = new ManualResetEvent(false))
                    {
                        if (_reconnectAttemptTimer.Dispose(waitHandle))
                        {
                            waitHandle.WaitOne();
                        }
                    }
                });

                ea.Execute(() => ConflictResolver?.WaitForBackgroundResolveTask());

                ConflictResolver = null;

                if (_logger.IsInfoEnabled)
                    _logger.Info("Closing and disposing document replication connections.");

                ForTestingPurposes?.BeforeDisposingIncomingReplicationHandlers?.Invoke();
                foreach (var incoming in _incoming)
                    ea.Execute(incoming.Value.Dispose);

                foreach (var outgoing in _outgoing)
                    ea.Execute(outgoing.Dispose);

                Database.TombstoneCleaner?.Unsubscribe(this);

                Database = null;
                ea.ThrowIfNeeded();
            }
            finally
            {
                _locker.ExitWriteLock();
            }
        }

        public string TombstoneCleanerIdentifier => "Replication";

        public event Action<LiveReplicationPulsesCollector.ReplicationPulse> OutgoingReplicationConnectionFailed;

        public event Action<ReplicationNode, OutgoingReplicationFailureToConnectReporter> OutgoingReplicationConnectionErrored;

        public event Action<ReplicationNode, IncomingReplicationFailureToConnectReporter> IncomingReplicationConnectionErrored;

        public Dictionary<string, long> GetLastProcessedTombstonesPerCollection(ITombstoneAware.TombstoneType tombstoneType)
        {
            var minEtag = Math.Min(GetMinimalEtagForTombstoneCleanupWithHubReplication(), GetMinimalEtagForReplication());
            if (minEtag == long.MaxValue)
                return null;

            var result = new Dictionary<string, long>(StringComparer.OrdinalIgnoreCase);
            switch (tombstoneType)
            {
                case ITombstoneAware.TombstoneType.Documents:
                    result.Add(Constants.Documents.Collections.AllDocumentsCollection, minEtag);
                    break;
                case ITombstoneAware.TombstoneType.TimeSeries:
                    result.Add(Constants.TimeSeries.All, minEtag);
                    break;
                case ITombstoneAware.TombstoneType.Counters:
                    result.Add(Constants.Counters.All, minEtag);
                    break;
                default:
                    throw new NotSupportedException($"Tombstone type '{tombstoneType}' is not supported.");
            }

            if (Destinations == null)
                return result;
            ReplicationNode disabledReplicationNode = null;
            bool hasDisabled = false;
            foreach (var replicationDocumentDestination in Destinations)
            {
                if (replicationDocumentDestination.Disabled)
                {
                    disabledReplicationNode = replicationDocumentDestination;
                    hasDisabled = true;
                    break;
                }
            }

            if (hasDisabled == false)
                return result;

            const int maxTombstones = 16 * 1024;

            bool tooManyTombstones;
            using (Database.DocumentsStorage.ContextPool.AllocateOperationContext(out DocumentsOperationContext context))
            using (context.OpenReadTransaction())
            {
                tooManyTombstones = Database.DocumentsStorage.HasMoreOfTombstonesAfter(context, minEtag, maxTombstones);
            }

            if (tooManyTombstones)
            {
                Database.NotificationCenter.Add(
                    PerformanceHint.Create(
                        database: Database.Name,
                        title: "Large number of tombstones because of disabled replication destination",
                        msg:
                        $"The disabled replication destination {disabledReplicationNode.FromString()} prevents from cleaning large number of tombstones.",

                        type: PerformanceHintType.Replication,
                        notificationSeverity: NotificationSeverity.Warning,
                        source: disabledReplicationNode.FromString()
                    ));
            }

            return result;
        }

        public class IncomingConnectionRejectionInfo
        {
            public string Reason { get; set; }
            public DateTime When { get; } = DateTime.UtcNow;
        }

        public int GetSizeOfMajority()
        {
            return (_numberOfSiblings + 1) / 2 + 1;
        }

        public async Task<int> WaitForReplicationAsync(DocumentsOperationContext context, int numberOfReplicasToWaitFor, TimeSpan waitForReplicasTimeout, ChangeVector lastChangeVector)
        {
            lastChangeVector = lastChangeVector.StripTrxnTags(context);
            var sp = Stopwatch.StartNew();
            while (true)
            {
                var internalDestinations = _internalDestinations.Select(x => x.Url).ToHashSet();
                var waitForNextReplicationAsync = WaitForNextReplicationAsync();
                var past = ReplicatedPastInternalDestinations(context, internalDestinations, lastChangeVector);
                if (past >= numberOfReplicasToWaitFor)
                    return past;

                var remaining = waitForReplicasTimeout - sp.Elapsed;
                if (remaining < TimeSpan.Zero)
                    return ReplicatedPastInternalDestinations(context, internalDestinations, lastChangeVector);

                var timeout = TimeoutManager.WaitFor(remaining);
                try
                {
                    if (await Task.WhenAny(waitForNextReplicationAsync, timeout) == timeout)
                        return ReplicatedPastInternalDestinations(context, internalDestinations, lastChangeVector);
                }
                catch (OperationCanceledException e)
                {
                    if (_logger.IsInfoEnabled)
                        _logger.Info($"Get exception while trying to get write assurance on a database with {numberOfReplicasToWaitFor} servers. " +
                                  $"Written so far to {past} servers only. " +
                                  $"LastChangeVector is: {lastChangeVector}.", e);
                    return ReplicatedPastInternalDestinations(context, internalDestinations, lastChangeVector);
                }
            }
        }

        private Task WaitForNextReplicationAsync()
        {
            if (_waitForReplicationTasks.TryPeek(out TaskCompletionSource<object> result))
                return result.Task;

            result = new TaskCompletionSource<object>(TaskCreationOptions.RunContinuationsAsynchronously);
            _waitForReplicationTasks.Enqueue(result);
            return result.Task;
        }

        private int ReplicatedPast(string changeVector)
        {
            var count = 0;
            foreach (var destination in _outgoing)
            {
                var conflictStatus = ChangeVectorUtils.GetConflictStatus(changeVector, destination.LastAcceptedChangeVector);
                if (conflictStatus == ConflictStatus.AlreadyMerged)
                    count++;
            }
            return count;
        }

        private int ReplicatedPastInternalDestinations(DocumentsOperationContext context, HashSet<string> internalUrls, ChangeVector changeVector)
        {
            var count = 0;

            //We need to avoid the case that we removed database from DB group and CV updated only in the destination
            changeVector.TryRemoveIds(Database.DocumentsStorage.UnusedDatabaseIds, context, out changeVector);

            foreach (var destination in _outgoing)
            {
                if (internalUrls.Contains(destination.Destination.Url) == false)
                    continue;

                var conflictStatus = Database.DocumentsStorage.GetConflictStatus(context, changeVector, destination.LastAcceptedChangeVector, ChangeVectorMode.Order);
                if (conflictStatus == ConflictStatus.AlreadyMerged)
                    count++;
            }

            return count;
        }

        public static bool IsOfTypePreventDeletions(ReplicationBatchItem item)
        {
            switch (item.Type)
            {
                case ReplicationBatchItem.ReplicationItemType.RevisionTombstone:
                case ReplicationBatchItem.ReplicationItemType.AttachmentTombstone:
                case ReplicationBatchItem.ReplicationItemType.DocumentTombstone:
                case ReplicationBatchItem.ReplicationItemType.DeletedTimeSeriesRange:
                    return true;
                case ReplicationBatchItem.ReplicationItemType.Document:
                    if (item is DocumentReplicationItem doc && doc.Flags.Contain(DocumentFlags.DeleteRevision))
                        return true;
                    break;
            }

            return false;
        }
    }

    public class OutgoingReplicationFailureToConnectReporter : IReportOutgoingReplicationPerformance
    {
        private ReplicationNode _node;
        private OutgoingReplicationStatsAggregator _stats;

        public OutgoingReplicationFailureToConnectReporter(ReplicationNode node, OutgoingReplicationStatsAggregator stats)
        {
            _node = node;
            _stats = stats;
        }

        public string DestinationFormatted => $"{_node.Url}/databases/{_node.Database}";

        public OutgoingReplicationPerformanceStats[] GetReplicationPerformance()
        {
            return new[] { _stats.ToReplicationPerformanceStats() };
        }
    }

    public class IncomingReplicationFailureToConnectReporter : IReportIncomingReplicationPerformance
    {
        private ReplicationNode _node;
        private IncomingReplicationStatsAggregator _stats;

        public IncomingReplicationFailureToConnectReporter(ReplicationNode node, IncomingReplicationStatsAggregator stats)
        {
            _node = node;
            _stats = stats;
        }

        public string DestinationFormatted => $"{_node.Url}/databases/{_node.Database}";

        public IncomingReplicationPerformanceStats[] GetReplicationPerformance()
        {
            return new[] { _stats.ToReplicationPerformanceStats() };
        }

    }
}<|MERGE_RESOLUTION|>--- conflicted
+++ resolved
@@ -1240,11 +1240,11 @@
 
             if (newInternalDestinations != null)
             {
-                foreach (var item in newInternalDestinations)
-                {
-                    _internalDestinations.Add(item);
-                }
-            }
+            foreach (var item in newInternalDestinations)
+            {
+                _internalDestinations.Add(item);
+            }
+        }
         }
 
         private void StartOutgoingConnections(IReadOnlyCollection<ReplicationNode> connectionsToAdd)
@@ -1316,7 +1316,6 @@
 
                 switch (node)
                 {
-<<<<<<< HEAD
                     case PullReplicationAsSink sinkNode:
                         return GetPullReplicationTcpInfo(sinkNode, certificate, sinkNode.ConnectionString.Database);
 
@@ -1333,28 +1332,6 @@
                                 Database.ReadLastEtag(),
                                 "Replication",
                                 certificate, _server.NodeTag, cts.Token);
-=======
-                    case ExternalReplicationBase exNode:
-                        {
-                            var database = exNode.ConnectionString.Database;
-                            if (node is PullReplicationAsSink sink)
-                            {
-                                return GetPullReplicationTcpInfo(sink, certificate, database);
-                            }
-
-                            // normal external replication
-                            return GetExternalReplicationTcpInfo(exNode as ExternalReplication, certificate, database);
-                        }
-                    case InternalReplication internalNode:
-                        {
-                            using (var cts = CancellationTokenSource.CreateLinkedTokenSource(_shutdownToken))
-                            {
-                                cts.CancelAfter(_server.Engine.TcpConnectionTimeout);
-                                return ReplicationUtils.GetTcpInfoForInternalReplication(internalNode.Url, internalNode.Database, Database.DbId.ToString(), Database.ReadLastEtag(),
-                                    "Replication",
-                            certificate, _server.NodeTag, cts.Token);
-                            }
->>>>>>> 261335de
                         }
                     default:
                         throw new InvalidOperationException(
