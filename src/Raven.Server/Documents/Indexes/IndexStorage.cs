--- conflicted
+++ resolved
@@ -919,33 +919,6 @@
             }
         }
 
-<<<<<<< HEAD
-        public static SearchEngineType ReadSearchEngineType(string name, StorageEnvironment environment)
-        {
-            using (var tx = environment.ReadTransaction())
-            {
-                var configurationTree = tx.ReadTree(IndexSchema.ConfigurationTree);
-                if (configurationTree == null)
-                {
-                    throw new InvalidOperationException($"Index '{name}' does not contain {nameof(IndexSchema.ConfigurationTree)}' tree.");
-                }
-
-                var result = configurationTree.Read(IndexSchema.SearchEngineType);
-                if (result == null)
-                {
-                    return SearchEngineType.None;
-                }
-
-                if (Enum.TryParse(result.Reader.ToStringValue(), out SearchEngineType persistedSearchEngineType) == false)
-                {
-                    throw new InvalidOperationException($"Index '{name}' does not contain valid {nameof(SearchEngineType)} property. It contains: {result.Reader.ToStringValue()}.");
-                }
-               
-                return persistedSearchEngineType;
-            }
-        }        
-        
-=======
         public static string ReadDatabaseId(string name, StorageEnvironment environment)
         {
             using (var tx = environment.ReadTransaction())
@@ -962,7 +935,31 @@
             }
         }
 
->>>>>>> 98f36218
+        public static SearchEngineType ReadSearchEngineType(string name, StorageEnvironment environment)
+        {
+            using (var tx = environment.ReadTransaction())
+            {
+                var configurationTree = tx.ReadTree(IndexSchema.ConfigurationTree);
+                if (configurationTree == null)
+                {
+                    throw new InvalidOperationException($"Index '{name}' does not contain {nameof(IndexSchema.ConfigurationTree)}' tree.");
+                }
+
+                var result = configurationTree.Read(IndexSchema.SearchEngineType);
+                if (result == null)
+                {
+                    return SearchEngineType.None;
+                }
+
+                if (Enum.TryParse(result.Reader.ToStringValue(), out SearchEngineType persistedSearchEngineType) == false)
+                {
+                    throw new InvalidOperationException($"Index '{name}' does not contain valid {nameof(SearchEngineType)} property. It contains: {result.Reader.ToStringValue()}.");
+                }
+               
+                return persistedSearchEngineType;
+            }
+        }        
+        
         public static IndexSourceType ReadIndexSourceType(string name, StorageEnvironment environment)
         {
             using (var tx = environment.ReadTransaction())
