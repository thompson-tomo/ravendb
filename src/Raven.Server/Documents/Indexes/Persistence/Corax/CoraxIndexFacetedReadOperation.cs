--- conflicted
+++ resolved
@@ -49,13 +49,8 @@
         Dictionary<string, Dictionary<string, FacetValues>> facetsByRange = new();
 
         var parameters = new CoraxQueryBuilder.Parameters(_indexSearcher, _allocator, null, null, query, _index, query.QueryParameters, _queryBuilderFactories, _fieldMappings, null, null, -1, null);
-<<<<<<< HEAD
         var baseQuery = CoraxQueryBuilder.BuildQuery(parameters, out _);
-        var coraxPageSize = CoraxGetPageSize(_indexSearcher, facetQuery.Query.PageSize, query);
-=======
-        var baseQuery = CoraxQueryBuilder.BuildQuery(parameters);
         var coraxPageSize = CoraxBufferSize(_indexSearcher, facetQuery.Query.PageSize, query);
->>>>>>> 9ee983f4
         var ids = CoraxIndexReadOperation.QueryPool.Rent(coraxPageSize);
 
         using var analyzersScope = new AnalyzersScope(_indexSearcher, _fieldMappings, _index.Definition.HasDynamicFields);
