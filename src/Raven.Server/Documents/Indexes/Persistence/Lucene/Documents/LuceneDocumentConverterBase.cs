--- conflicted
+++ resolved
@@ -23,6 +23,7 @@
     public interface ILuceneDocumentWrapper
     {
         void Add(AbstractField field);
+
         IList<IFieldable> GetFields();
     }
 
@@ -76,12 +77,7 @@
         private readonly string _keyFieldName;
         protected readonly bool _storeValue;
 
-<<<<<<< HEAD
         private byte[] _storeValueBuffer;
-        protected IndexField _allFields;
-=======
-        private byte[] _reduceValueBuffer;
->>>>>>> 2f0f72de
 
         public void Clean()
         {
@@ -512,7 +508,6 @@
             if (IsNumber(value))
                 return ValueType.Numeric;
 
-
             return ValueType.ConvertToJson;
         }
 
