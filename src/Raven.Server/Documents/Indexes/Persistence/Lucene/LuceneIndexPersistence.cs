--- conflicted
+++ resolved
@@ -45,10 +45,7 @@
 
         private SnapshotDeletionPolicy _snapshotter;
 
-<<<<<<< HEAD
-=======
         internal TempFileCache TempFileCache;
->>>>>>> 004711f1
 
         // this is used to remember the positions of files in the database
         // always points to the latest valid transaction and is updated by
