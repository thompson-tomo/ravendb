--- conflicted
+++ resolved
@@ -1248,9 +1248,13 @@
                                         try
                                         {
 
-                                            TimeSpentIndexing.Start();
-
-<<<<<<< HEAD
+                                        TimeSpentIndexing.Start();
+
+                                        didWork = DoIndexingWork(scope, _indexingProcessCancellationTokenSource.Token);
+
+                                        if (_lowMemoryPressure > 0)
+                                            LowMemoryOver();
+
                                         batchCompleted = true;
                                     }
                                     catch
@@ -1262,38 +1266,19 @@
                                     }
                                     finally
                                     {
-                                        DocumentDatabase.ServerStore.ServerWideConcurrentlyRunningIndexesLock?.Release();
-=======
-                                            didWork = DoIndexingWork(scope, _indexingProcessCancellationTokenSource.Token);
->>>>>>> 92a36f30
-
-                                            if (_lowMemoryPressure > 0)
-                                                LowMemoryOver();
-
-                                            batchCompleted = true;
+                                        _indexingInProgress.Release();
+
+                                        if (_batchStopped)
+                                        {
+                                            _batchStopped = false;
+                                            DocumentDatabase.IndexStore.StoppedConcurrentIndexBatches.Release();
                                         }
-                                        catch
-                                        {
-                                            // need to call it here to the let the index continue running
-                                            // we'll stop when we reach the index error threshold
-                                            _mre.Set();
-                                            throw;
-                                        }
-                                        finally
-                                        {
-                                            _indexingInProgress.Release();
-
-                                            if (_batchStopped)
-                                            {
-                                                _batchStopped = false;
-                                                DocumentDatabase.IndexStore.StoppedConcurrentIndexBatches.Release();
-                                            }
-
-                                            _threadAllocations.CurrentlyAllocatedForProcessing = 0;
-                                            _currentMaximumAllowedMemory = DefaultMaximumMemoryAllocation;
-
-                                            TimeSpentIndexing.Stop();
-                                        }
+
+                                        _threadAllocations.CurrentlyAllocatedForProcessing = 0;
+                                        _currentMaximumAllowedMemory = DefaultMaximumMemoryAllocation;
+
+                                        TimeSpentIndexing.Stop();
+                                    }
                                     }
                                     finally
                                     {
