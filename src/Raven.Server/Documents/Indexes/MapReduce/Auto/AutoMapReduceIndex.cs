﻿using System;
using System.Collections;
using System.Collections.Generic;
using System.Diagnostics;
using System.Linq;
using System.Runtime.CompilerServices;
using Raven.Client.Documents.Indexes;
using Raven.Server.Config.Categories;
using Raven.Server.Documents.Indexes.Auto;
using Raven.Server.Documents.Indexes.Persistence;
using Raven.Server.Documents.Indexes.Persistence.Lucene;
using Raven.Server.Documents.Indexes.Workers;
using Raven.Server.Json;
using Raven.Server.ServerWide.Context;
using Sparrow.Json;
using Sparrow.Json.Parsing;
using Voron;

namespace Raven.Server.Documents.Indexes.MapReduce.Auto
{
    public class AutoMapReduceIndex : MapReduceIndexBase<AutoMapReduceIndexDefinition, AutoIndexField>
    {
        private ReduceKeyProcessor _reduceKeyProcessor;

        private IndexingStatsScope _statsInstance;
        private readonly MapPhaseStats _stats = new MapPhaseStats();
        private readonly bool _isFanout;

        private readonly List<MapResult> _results = new List<MapResult>();

        private readonly MapOutput _output;

        private AutoMapReduceIndex(AutoMapReduceIndexDefinition definition)
            : base(IndexType.AutoMapReduce, IndexSourceType.Documents, definition)
        {
            _isFanout = definition.GroupByFields.Any(x => x.Value.GroupByArrayBehavior == GroupByArrayBehavior.ByIndividualValues);
            _output = new MapOutput(_isFanout);
        }

        public static AutoMapReduceIndex CreateNew(AutoMapReduceIndexDefinition definition, DocumentDatabase documentDatabase)
        {
            var instance = new AutoMapReduceIndex(definition);
            instance.Initialize(documentDatabase, documentDatabase.Configuration.Indexing, documentDatabase.Configuration.PerformanceHints);

            return instance;
        }

        public static AutoMapReduceIndex Open(StorageEnvironment environment,
            DocumentDatabase documentDatabase)
        {
            var definition = AutoMapReduceIndexDefinition.Load(environment);
            var instance = new AutoMapReduceIndex(definition);
            instance.Initialize(environment, documentDatabase, documentDatabase.Configuration.Indexing, documentDatabase.Configuration.PerformanceHints);
            definition.DeploymentMode = documentDatabase.Configuration.Indexing.AutoIndexDeploymentMode;

            return instance;
        }

        protected override void OnInitialization()
        {
            base.OnInitialization();

            _reduceKeyProcessor = new ReduceKeyProcessor(Definition.GroupByFields.Count, _unmanagedBuffersPool);
        }

        protected override IIndexingWork[] CreateIndexWorkExecutors()
        {
            return new IIndexingWork[]
            {
                new CleanupDocuments(this, DocumentDatabase.DocumentsStorage, _indexStorage, Configuration, MapReduceWorkContext),
                new MapDocuments(this, DocumentDatabase.DocumentsStorage, _indexStorage, MapReduceWorkContext, Configuration),
                new ReduceMapResultsOfAutoIndex(this, Definition, _indexStorage, DocumentDatabase.Metrics, MapReduceWorkContext)
            };
        }

        public override IIndexedItemEnumerator GetMapEnumerator(IEnumerable<IndexItem> items, string collection, TransactionOperationContext indexContext, IndexingStatsScope stats, IndexType type)
        {
            return new AutoIndexDocsEnumerator(items, stats);
        }

        public override void Update(IndexDefinitionBase definition, IndexingConfiguration configuration)
        {
            SetPriority(definition.Priority);
        }

        public override void SetState(IndexState state, bool inMemoryOnly = false, bool ignoreWriteError = false)
        {
            base.SetState(state, inMemoryOnly, ignoreWriteError);
            Definition.State = state;
        }

        public override (ICollection<string> Static, ICollection<string> Dynamic) GetEntriesFields()
        {
            var staticEntries = Definition
                .IndexFields
                .Keys
                .ToHashSet();

            var dynamicEntries = GetDynamicEntriesFields(staticEntries);

            return (staticEntries, dynamicEntries);
        }

        protected override void LoadValues()
        {
            base.LoadValues();
            Definition.State = State;
        }

<<<<<<< HEAD
        public override int HandleMap(IndexItem indexItem, IEnumerable mapResults, IndexWriteOperationBase writer, TransactionOperationContext indexContext, IndexingStatsScope stats)
=======
        public override int HandleMap(IndexItem indexItem, IEnumerable mapResults, Lazy<IndexWriteOperation> writer, TransactionOperationContext indexContext, IndexingStatsScope stats)
>>>>>>> aa0d5056
        {
            EnsureValidStats(stats);

            var document = ((Document[])mapResults)[0];
            Debug.Assert(indexItem.LowerId == document.LowerId);

            using (_stats.BlittableJsonAggregation.Start())
            {
                DynamicJsonValue singleResult = null;

                var groupByFieldsCount = Definition.OrderedGroupByFields.Length;

                for (var i = 0; i < groupByFieldsCount; i++)
                {
                    var groupByField = Definition.OrderedGroupByFields[i];

                    BlittableJsonTraverserHelper.TryRead(BlittableJsonTraverser.Default, document, groupByField.Name, out object result);

                    if (_isFanout == false)
                    {
                        if (singleResult == null)
                            singleResult = new DynamicJsonValue();

                        singleResult[groupByField.Name] = result;
                        _reduceKeyProcessor.Process(indexContext.Allocator, result);
                    }
                    else
                    {
                        if (result is IEnumerable array && groupByField.GroupByArrayBehavior == GroupByArrayBehavior.ByIndividualValues)
                        {
                            // fanout
                            foreach (var item in array)
                            {
                                _output.AddGroupByValue(groupByField.Name, item);
                            }
                        }
                        else
                        {
                            _output.AddGroupByValue(groupByField.Name, result);
                        }
                    }
                }

                if (_isFanout == false)
                {
                    _output.Results.Add((singleResult, _reduceKeyProcessor.Hash));
                }
                else if (_output.GroupByFields.Count >= Definition.GroupByFields.Count)
                {
                    for (var i = 0; i < _output.MaxGroupByFieldsCount; i++)
                    {
                        var json = new DynamicJsonValue();

                        foreach (var groupBy in _output.GroupByFields)
                        {
                            var index = Math.Min(i, groupBy.Value.Count - 1);
                            var value = _output.GroupByFields[groupBy.Key][index];

                            json[groupBy.Key] = value;

                            _reduceKeyProcessor.Process(indexContext.Allocator, value);
                        }

                        _output.Results.Add((json, _reduceKeyProcessor.Hash));

                        _reduceKeyProcessor.Reset();
                    }
                }
                // else { } - we have fanout index with multiple group by fields and one is collection
                // if we have empty collection we cannot create composite key then
                // let's skip putting such map results

                foreach (var field in Definition.MapFields)
                {
                    var autoIndexField = field.Value.As<AutoIndexField>();

                    var value = GetFieldValue(autoIndexField, document);

                    if (_isFanout == false)
                        _output.Results[0].Json[autoIndexField.Name] = value;
                    else
                    {
                        var fanoutIndex = 0;

                        if (!(value is IEnumerable array))
                        {
                            for (; fanoutIndex < _output.Results.Count; fanoutIndex++)
                            {
                                _output.Results[fanoutIndex].Json[autoIndexField.Name] = value;
                            }
                        }
                        else
                        {
                            foreach (var arrayValue in array)
                            {
                                Debug.Assert(fanoutIndex < _output.Results.Count);
                                _output.Results[fanoutIndex++].Json[autoIndexField.Name] = arrayValue;
                            }
                        }
                    }
                }
            }

            try
            {
                using (_stats.CreateBlittableJson.Start())
                {
                    for (var i = 0; i < _output.Results.Count; i++)
                    {
                        _results.Add(new MapResult
                        {
                            Data = indexContext.ReadObject(_output.Results[i].Json, "map result"),
                            ReduceKeyHash = _output.Results[i].ReduceKeyHash
                        });
                    }
                }

                var resultsCount = PutMapResults(indexItem.LowerId, indexItem.Id, _results, indexContext, stats);

                DocumentDatabase.Metrics.MapReduceIndexes.MappedPerSec.Mark(resultsCount);

                return resultsCount;
            }
            finally
            {
                _results.Clear();
                _reduceKeyProcessor.Reset();
                _output.Reset();
            }
        }

        private object GetFieldValue(AutoIndexField autoIndexField, Document document)
        {
            switch (autoIndexField.Aggregation)
            {
                case AggregationOperation.Count:
                    return 1;
                case AggregationOperation.Sum:
                    BlittableJsonTraverserHelper.TryRead(BlittableJsonTraverser.Default, document, autoIndexField.Name, out object fieldValue);

                    var arrayResult = fieldValue as IEnumerable<object>;

                    if (arrayResult == null)
                    {
                        // explicitly adding this even if the value isn't there, as a null
                        return fieldValue;
                    }


                    if (_isFanout == false)
                    {
                        decimal total = 0;

                        foreach (var item in arrayResult)
                        {
                            if (item == null)
                                continue;

                            switch (BlittableNumber.Parse(item, out double doubleValue, out long longValue))
                            {
                                case NumberParseResult.Double:
                                    total += (decimal)doubleValue;
                                    break;
                                case NumberParseResult.Long:
                                    total += longValue;
                                    break;
                            }
                        }

                        return total;
                    }

                    // if fanout then we need to insert each value separately in map results
                    return arrayResult;
                case AggregationOperation.None:
                    BlittableJsonTraverserHelper.TryRead(BlittableJsonTraverser.Default, document, autoIndexField.Name, out object result);

                    // explicitly adding this even if the value isn't there, as a null
                    return result;
                default:
                    throw new ArgumentOutOfRangeException();
            }
        }

        protected override void DisposeIndex()
        {
            base.DisposeIndex();
            _reduceKeyProcessor.ReleaseBuffer();
        }

        [MethodImpl(MethodImplOptions.AggressiveInlining)]
        private void EnsureValidStats(IndexingStatsScope stats)
        {
            if (_statsInstance == stats)
                return;

            _statsInstance = stats;

            _stats.BlittableJsonAggregation = stats.For(IndexingOperation.Reduce.BlittableJsonAggregation, start: false);
            _stats.CreateBlittableJson = stats.For(IndexingOperation.Reduce.CreateBlittableJson, start: false);
        }

        private class MapPhaseStats
        {
            public IndexingStatsScope BlittableJsonAggregation;
            public IndexingStatsScope CreateBlittableJson;
        }

        private class MapOutput
        {
            public MapOutput(bool isFanout)
            {
                Results = new List<(DynamicJsonValue Json, ulong ReduceKeyHash)>(isFanout == false ? 1 : 4);

                if (isFanout)
                    GroupByFields = new Dictionary<string, List<object>>();
            }

            public readonly List<(DynamicJsonValue Json, ulong ReduceKeyHash)> Results;

            public readonly Dictionary<string, List<object>> GroupByFields;

            public int MaxGroupByFieldsCount;

            public void AddGroupByValue(string field, object value)
            {
                if (GroupByFields.TryGetValue(field, out var values) == false)
                {
                    values = new List<object>();
                    GroupByFields.Add(field, values);
                }

                values.Add(value);

                MaxGroupByFieldsCount = Math.Max(values.Count, MaxGroupByFieldsCount);
            }

            public void Reset()
            {
                Results.Clear();
                GroupByFields?.Clear();
                MaxGroupByFieldsCount = 0;
            }
        }
    }
}<|MERGE_RESOLUTION|>--- conflicted
+++ resolved
@@ -107,11 +107,7 @@
             Definition.State = State;
         }
 
-<<<<<<< HEAD
-        public override int HandleMap(IndexItem indexItem, IEnumerable mapResults, IndexWriteOperationBase writer, TransactionOperationContext indexContext, IndexingStatsScope stats)
-=======
-        public override int HandleMap(IndexItem indexItem, IEnumerable mapResults, Lazy<IndexWriteOperation> writer, TransactionOperationContext indexContext, IndexingStatsScope stats)
->>>>>>> aa0d5056
+        public override int HandleMap(IndexItem indexItem, IEnumerable mapResults, Lazy<IndexWriteOperationBase> writer, TransactionOperationContext indexContext, IndexingStatsScope stats)
         {
             EnsureValidStats(stats);
 
