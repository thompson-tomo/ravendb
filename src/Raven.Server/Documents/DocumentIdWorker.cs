--- conflicted
+++ resolved
@@ -33,16 +33,12 @@
 
             _jsonParserState.Reset();
 
-<<<<<<< HEAD
             var strLength = id.Length;
           
             var maxStrSize = Encoding.GetMaxByteCount(strLength);
             var escapePositionsSize = JsonParserState.FindEscapePositionsMaxSize(id);
 
             if (strLength > MaxIdSize)
-=======
-            if (id.Length > MaxIdSize)
->>>>>>> f29e1237
                 ThrowDocumentIdTooBig(id);
 
             var buffer = context.GetMemory(
@@ -188,12 +184,12 @@
 
             _jsonParserState.Reset();
 
-<<<<<<< HEAD
             int originalStrLength = str.Length;
             int strLength = originalStrLength;
-=======
-            int strLength = str.Length;
->>>>>>> f29e1237
+
+            if (strLength > MaxIdSize)
+                ThrowDocumentIdTooBig(str);
+
 
             if (strLength > MaxIdSize)
                 ThrowDocumentIdTooBig(str);
