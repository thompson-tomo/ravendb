--- conflicted
+++ resolved
@@ -214,11 +214,7 @@
         }
 
         private long WriteEntry(Transaction tx, string indexName, IndexEntryType type, int indexIndexId,
-<<<<<<< HEAD
-            DocumentsOperationContext context,bool isConflicted = false, bool allowOverwrite = false)
-=======
-            TransactionOperationContext context)
->>>>>>> a8b45b83
+            TransactionOperationContext context,bool isConflicted = false, bool allowOverwrite = false)
         {
             var table = tx.OpenTable(IndexesTableSchema, SchemaNameConstants.IndexMetadataTable);
             Debug.Assert(table != null);
