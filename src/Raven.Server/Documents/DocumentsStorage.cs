--- conflicted
+++ resolved
@@ -82,7 +82,7 @@
                 StartIndex = 0,
                 Count = 1,
                 IsGlobal = false,
-            }); 
+            });
 
             /*
              The structure of conflicts table starts with the following fields:
@@ -250,14 +250,9 @@
                     tx.CreateTree("LastReplicatedEtags");
                     tx.CreateTree("Identities");
                     tx.CreateTree("ChangeVector");
-<<<<<<< HEAD
-                    ConflictsSchema.Create(tx, "Conflicts");
-                    CollectionsSchema.Create(tx, "Collections");
-                    ReplicationResolverSchema.Create(tx, "Scripts");
-=======
                     ConflictsSchema.Create(tx, "Conflicts", 32);
                     CollectionsSchema.Create(tx, "Collections", 32);
->>>>>>> df09ca96
+                    ReplicationResolverSchema.Create(tx, "Scripts", 32);
 
                     _hasConflicts = tx.OpenTable(ConflictsSchema, "Conflicts").NumberOfEntries;
 
@@ -480,7 +475,7 @@
             var table = new Table(DocsSchema, context.Transaction.InnerTransaction);
 
             // ReSharper disable once LoopCanBeConvertedToQuery
-            foreach (var result in table.SeekBackwardFrom(DocsSchema.FixedSizeIndexes[AllDocsEtagsSlice], Int64.MaxValue))
+            foreach (var result in table.SeekBackwardFrom(DocsSchema.FixedSizeIndexes[AllDocsEtagsSlice], long.MaxValue))
             {
                 if (start > 0)
                 {
@@ -507,7 +502,7 @@
                 yield break;
 
             // ReSharper disable once LoopCanBeConvertedToQuery
-            foreach (var result in table.SeekBackwardFrom(DocsSchema.FixedSizeIndexes[CollectionEtagsSlice], Int64.MaxValue))
+            foreach (var result in table.SeekBackwardFrom(DocsSchema.FixedSizeIndexes[CollectionEtagsSlice], long.MaxValue))
             {
                 if (start > 0)
                 {
@@ -543,7 +538,7 @@
         public IEnumerable<Document> GetDocumentsFrom(DocumentsOperationContext context, long etag)
         {
             var table = new Table(DocsSchema, context.Transaction.InnerTransaction);
-            
+
             // ReSharper disable once LoopCanBeConvertedToQuery
             foreach (var result in table.SeekForwardFrom(DocsSchema.FixedSizeIndexes[AllDocsEtagsSlice], etag))
             {
@@ -609,7 +604,7 @@
                 if (take <= 0)
                     yield break;
 
-                foreach (var document in GetDocumentsFrom(context, collection, etag, 0, Int32.MaxValue))
+                foreach (var document in GetDocumentsFrom(context, collection, etag, 0, int.MaxValue))
                 {
                     if (take-- <= 0)
                         yield break;
@@ -621,7 +616,7 @@
 
         public Tuple<Document, DocumentTombstone> GetDocumentOrTombstone(DocumentsOperationContext context, string key, bool throwOnConflict = true)
         {
-            if (String.IsNullOrWhiteSpace(key))
+            if (string.IsNullOrWhiteSpace(key))
                 throw new ArgumentException("Argument is null or whitespace", nameof(key));
             if (context.Transaction == null)
                 throw new ArgumentException("Context must be set with a valid transaction before calling Put", nameof(context));
@@ -658,7 +653,7 @@
 
         public Document Get(DocumentsOperationContext context, string key)
         {
-            if (String.IsNullOrWhiteSpace(key))
+            if (string.IsNullOrWhiteSpace(key))
                 throw new ArgumentException("Argument is null or whitespace", nameof(key));
             if (context.Transaction == null)
                 throw new ArgumentException("Context must be set with a valid transaction before calling Get", nameof(context));
@@ -762,7 +757,7 @@
                 return 0;
 
             var result = table
-                        .SeekBackwardFrom(DocsSchema.FixedSizeIndexes[CollectionEtagsSlice], Int64.MaxValue)
+                        .SeekBackwardFrom(DocsSchema.FixedSizeIndexes[CollectionEtagsSlice], long.MaxValue)
                         .FirstOrDefault();
 
             if (result == null)
@@ -788,7 +783,7 @@
                 return 0;
 
             var result = table
-                .SeekBackwardFrom(TombstonesSchema.FixedSizeIndexes[CollectionEtagsSlice], Int64.MaxValue)
+                .SeekBackwardFrom(TombstonesSchema.FixedSizeIndexes[CollectionEtagsSlice], long.MaxValue)
                 .FirstOrDefault();
 
             if (result == null)
@@ -1459,7 +1454,7 @@
             var collectionName = ExtractCollectionName(context, key, document);
             var table = context.Transaction.InnerTransaction.OpenTable(DocsSchema, collectionName.GetTableName(CollectionTableType.Documents));
 
-            if (String.IsNullOrWhiteSpace(key))
+            if (string.IsNullOrWhiteSpace(key))
                 key = Guid.NewGuid().ToString();
 
             if (key[key.Length - 1] == '/')
@@ -1730,7 +1725,7 @@
 
             var lastKnownBusy = nextIdentityValue;
             var maybeFree = nextIdentityValue * 2;
-            var lastKnownFree = Int64.MaxValue;
+            var lastKnownFree = long.MaxValue;
             while (true)
             {
                 finalKey = key + maybeFree;
@@ -1885,7 +1880,7 @@
             if (table == null)
                 return;
 
-            var deleteCount = table.DeleteBackwardFrom(TombstonesSchema.FixedSizeIndexes[CollectionEtagsSlice], etag, Int64.MaxValue);
+            var deleteCount = table.DeleteBackwardFrom(TombstonesSchema.FixedSizeIndexes[CollectionEtagsSlice], etag, long.MaxValue);
             if (_logger.IsInfoEnabled && deleteCount > 0)
                 _logger.Info($"Deleted {deleteCount:#,#;;0} tombstones earlier than {etag} in {collection}");
 
