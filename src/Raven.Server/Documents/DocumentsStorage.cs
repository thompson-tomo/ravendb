--- conflicted
+++ resolved
@@ -1756,30 +1756,15 @@
 
                     if (shouldVersion)
                     {
-<<<<<<< HEAD
                         var localChangeVector = context.GetChangeVector(local.Document.ChangeVector);
                         if (DocumentDatabase.DocumentsStorage.RevisionsStorage.ShouldVersionOldDocument(context, flags, local.Document.Data, localChangeVector, collectionName))
                         {
                             DocumentDatabase.DocumentsStorage.RevisionsStorage.Put(context, id, local.Document.Data, flags | DocumentFlags.HasRevisions | DocumentFlags.FromOldDocumentRevision, NonPersistentDocumentFlags.None,
                                 localChangeVector, local.Document.LastModified.Ticks, configuration, collectionName);
                         }
-
                         flags |= DocumentFlags.HasRevisions;
-                        revisionsStorage.Delete(context, id, lowerId, collectionName, tombstoneChangeVector,
-                            modifiedTicks, nonPersistentFlags, newFlags);
-=======
-
-                        if (DocumentDatabase.DocumentsStorage.RevisionsStorage.ShouldVersionOldDocument(context, flags, local.Document.Data,
-                                local.Document.ChangeVector, collectionName))
-                        {
-                            DocumentDatabase.DocumentsStorage.RevisionsStorage.Put(context, id, local.Document.Data,
-                                flags | DocumentFlags.FromOldDocumentRevision, NonPersistentDocumentFlags.None,
-                                local.Document.ChangeVector, local.Document.LastModified.Ticks, configuration, collectionName);
-                        }
-
                         revisionsStorage.Delete(context, id, lowerId, collectionName, changeVector ?? local.Tombstone.ChangeVector,
-                            modifiedTicks, nonPersistentFlags, documentFlags == DocumentFlags.Reverted ? documentFlags : flags);
->>>>>>> b729d33d
+                            modifiedTicks, nonPersistentFlags, newFlags.Contain(DocumentFlags.Reverted) ? newFlags : flags);
                     }
                 }
 
@@ -1787,11 +1772,7 @@
                     revisionsStorage.Configuration == null &&
                     flags.Contain(DocumentFlags.Resolved) == false &&
                     nonPersistentFlags.Contain(NonPersistentDocumentFlags.FromReplication) == false)
-<<<<<<< HEAD
-                    revisionsStorage.DeleteRevisionsFor(context, id, flags: newFlags);
-=======
                     revisionsStorage.DeleteRevisionsFor(context, id, fromDelete: true);
->>>>>>> b729d33d
 
                 if (flags.Contain(DocumentFlags.HasRevisions) &&
                     revisionsStorage.Configuration != null &&
