--- conflicted
+++ resolved
@@ -110,73 +110,71 @@
             [Description("Server encryption buffers memory being in pool in MB")]
             public const string EncryptionBuffersMemoryInPool = "1.6.10";
 
-<<<<<<< HEAD
-            [SnmpIndex(typeof(GCKind))]
+            public const string MemInfoPrefix = "1.6.12.{0}";
+
+            [SnmpEnumIndex(typeof(GCKind))]
             [Description("GC information for {0}. Specifies if this is a compacting GC or not.")]
             public const string GcCompacted = "1.6.11.{0}.1";
 
-            [SnmpIndex(typeof(GCKind))]
+            [SnmpEnumIndex(typeof(GCKind))]
             [Description("GC information for {0}. Specifies if this is a concurrent GC or not.")]
             public const string GcConcurrent = "1.6.11.{0}.2";
 
-            [SnmpIndex(typeof(GCKind))]
+            [SnmpEnumIndex(typeof(GCKind))]
             [Description("GC information for {0}. Gets the number of objects ready for finalization this GC observed.")]
             public const string GcFinalizationPendingCount = "1.6.11.{0}.3";
 
-            [SnmpIndex(typeof(GCKind))]
+            [SnmpEnumIndex(typeof(GCKind))]
             [Description("GC information for {0}. Gets the total fragmentation (in MB) when the last garbage collection occurred.")]
             public const string GcFragmented = "1.6.11.{0}.4";
 
-            [SnmpIndex(typeof(GCKind))]
+            [SnmpEnumIndex(typeof(GCKind))]
             [Description("GC information for {0}. Gets the generation this GC collected.")]
             public const string GcGeneration = "1.6.11.{0}.5";
 
-            [SnmpIndex(typeof(GCKind))]
+            [SnmpEnumIndex(typeof(GCKind))]
             [Description("GC information for {0}. Gets the total heap size (in MB) when the last garbage collection occurred.")]
             public const string GcHeapSize = "1.6.11.{0}.6";
 
-            [SnmpIndex(typeof(GCKind))]
+            [SnmpEnumIndex(typeof(GCKind))]
             [Description("GC information for {0}. Gets the high memory load threshold (in MB) when the last garbage collection occurred.")]
             public const string GcHighMemoryLoadThreshold = "1.6.11.{0}.7";
 
-            [SnmpIndex(typeof(GCKind))]
+            [SnmpEnumIndex(typeof(GCKind))]
             [Description("GC information for {0}. The index of this GC.")]
             public const string GcIndex = "1.6.11.{0}.8";
 
-            [SnmpIndex(typeof(GCKind))]
+            [SnmpEnumIndex(typeof(GCKind))]
             [Description("GC information for {0}. Gets the memory load (in MB) when the last garbage collection occurred.")]
             public const string GcMemoryLoad = "1.6.11.{0}.9";
 
-            [SnmpIndex(typeof(GCKind))]
+            [SnmpEnumIndex(typeof(GCKind))]
             [Description("GC information for {0}. Gets the pause durations. First item in the array.")]
             public const string GcPauseDurations1 = "1.6.11.{0}.10.1";
 
-            [SnmpIndex(typeof(GCKind))]
+            [SnmpEnumIndex(typeof(GCKind))]
             [Description("GC information for {0}. Gets the pause durations. Second item in the array.")]
             public const string GcPauseDurations2 = "1.6.11.{0}.10.2";
 
-            [SnmpIndex(typeof(GCKind))]
+            [SnmpEnumIndex(typeof(GCKind))]
             [Description("GC information for {0}. Gets the pause time percentage in the GC so far.")]
             public const string GcPauseTimePercentage = "1.6.11.{0}.11";
 
-            [SnmpIndex(typeof(GCKind))]
+            [SnmpEnumIndex(typeof(GCKind))]
             [Description("GC information for {0}. Gets the number of pinned objects this GC observed.")]
             public const string GcPinnedObjectsCount = "1.6.11.{0}.12";
 
-            [SnmpIndex(typeof(GCKind))]
+            [SnmpEnumIndex(typeof(GCKind))]
             [Description("GC information for {0}. Gets the promoted MB for this GC.")]
             public const string GcPromoted = "1.6.11.{0}.13";
 
-            [SnmpIndex(typeof(GCKind))]
+            [SnmpEnumIndex(typeof(GCKind))]
             [Description("GC information for {0}. Gets the total available memory (in MB) for the garbage collector to use when the last garbage collection occurred.")]
             public const string GcTotalAvailableMemory = "1.6.11.{0}.14";
 
-            [SnmpIndex(typeof(GCKind))]
+            [SnmpEnumIndex(typeof(GCKind))]
             [Description("GC information for {0}. Gets the total committed MB of the managed heap.")]
             public const string GcTotalCommitted = "1.6.11.{0}.15";
-=======
-            public const string MemInfoPrefix = "1.6.12.{0}";
->>>>>>> 2a3ac3b9
 
             [Description("Number of concurrent requests")]
             public const string ConcurrentRequests = "1.7.1";
@@ -260,23 +258,6 @@
                 {
                     var fieldValue = GetFieldValue(field);
 
-<<<<<<< HEAD
-                    if (fieldValue.Type == null)
-                    {
-                        array.Add(CreateJsonItem(fullOid, fieldValue.Description));
-                        continue;
-                    }
-
-                    var enumUnderlyingType = Enum.GetUnderlyingType(fieldValue.Type);
-                    foreach (var value in fieldValue.Type.GetEnumValues())
-                    {
-                        var enumUnderlyingValue = Convert.ChangeType(value, enumUnderlyingType);
-
-                        var finalOid = fullOid.Replace("{0}", enumUnderlyingValue.ToString());
-                        var finalDescription = fieldValue.Description.Replace("{0}", $"{fieldValue.Type.Name}.{value}");
-
-                        array.Add(CreateJsonItem(finalOid, finalDescription));
-=======
                     switch (field.Name)
                     {
                         case nameof(UpTimeGlobal):
@@ -294,9 +275,27 @@
                             }
                             break;
                         default:
-                            array.Add(CreateJsonItem(Root + fieldValue.Oid, fieldValue.Description));
+                            var fullOid = field.Name == nameof(UpTimeGlobal) ? fieldValue.Oid : Root + fieldValue.Oid;
+
+                            if (fieldValue.Type == null)
+                            {
+                                array.Add(CreateJsonItem(fullOid, fieldValue.Description));
+                            }
+                            else
+                            {
+                                var enumUnderlyingType = Enum.GetUnderlyingType(fieldValue.Type);
+                                foreach (var value in fieldValue.Type.GetEnumValues())
+                                {
+                                    var enumUnderlyingValue = Convert.ChangeType(value, enumUnderlyingType);
+
+                                    var finalOid = fullOid.Replace("{0}", enumUnderlyingValue.ToString());
+                                    var finalDescription = fieldValue.Description.Replace("{0}", $"{fieldValue.Type.Name}.{value}");
+
+                                    array.Add(CreateJsonItem(finalOid, finalDescription));
+                                }
+                            }
+
                             break;
->>>>>>> 2a3ac3b9
                     }
                 }
 
@@ -630,11 +629,7 @@
 
         private static (string Oid, string Description, Type Type) GetFieldValue(FieldInfo field)
         {
-<<<<<<< HEAD
-            return (field.GetRawConstantValue().ToString(), field.GetCustomAttribute<DescriptionAttribute>().Description, field.GetCustomAttribute<SnmpIndexAttribute>()?.Type);
-=======
-            return (field.GetRawConstantValue().ToString(), field.GetCustomAttribute<DescriptionAttribute>()?.Description);
->>>>>>> 2a3ac3b9
+            return (field.GetRawConstantValue().ToString(), field.GetCustomAttribute<DescriptionAttribute>()?.Description, field.GetCustomAttribute<SnmpEnumIndexAttribute>()?.Type);
         }
 
         private static DynamicJsonValue CreateJsonItem(string oid, string description)
