--- conflicted
+++ resolved
@@ -408,25 +408,9 @@
                         tcp.Operation = header.Operation;
                         if (tcp.Operation == TcpConnectionHeaderMessage.OperationTypes.Cluster)
                         {
-<<<<<<< HEAD
                             ServerStore.ClusterAcceptNewConnection(tcpClient);
                             tcp = null; //the cluster will dispose of the TcpClient
                             return;
-=======
-                            case TcpConnectionHeaderMessage.OperationTypes.Subscription:
-                                SubscriptionConnection.SendSubscriptionDocuments(tcp);
-                                break;
-                            case TcpConnectionHeaderMessage.OperationTypes.Replication:
-                                var documentReplicationLoader = tcp.DocumentDatabase.DocumentReplicationLoader;
-                                documentReplicationLoader.AcceptIncomingConnection(tcp);
-                                break;
-                            case TcpConnectionHeaderMessage.OperationTypes.TopologyDiscovery:
-                                var responder = new TopologyRequestHandler();
-                                responder.AcceptIncomingConnectionAndRespond(tcp);
-                                break;
-                            default:
-                                throw new InvalidOperationException("Unknown operation for TCP " + header.Operation);
->>>>>>> 5728291e
                         }
 
                         await DispatchDatabaseTcpConnection(tcp, header);
@@ -487,9 +471,7 @@
 
             switch (header.Operation)
             {
-                case TcpConnectionHeaderMessage.OperationTypes.BulkInsert:
-                    BulkInsertConnection.Run(tcp);
-                    break;
+             
                 case TcpConnectionHeaderMessage.OperationTypes.Subscription:
                     SubscriptionConnection.SendSubscriptionDocuments(tcp);
                     break;
@@ -511,7 +493,7 @@
             tcp = null;
             return false;
         }
-
+                   
         private async Task<Stream> AuthenticateAsServerIfSslNeeded(Stream stream)
         {
             if (Configuration.Encryption.UseSsl)
