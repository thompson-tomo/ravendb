﻿using System.Collections.Generic;
using System.ComponentModel;
using Microsoft.Extensions.Configuration;
using Raven.Server.Config.Attributes;
using Raven.Server.ServerWide;

namespace Raven.Server.Config.Categories
{
    [ConfigurationCategory(ConfigurationCategoryType.Integrations)]
    public sealed class IntegrationsConfiguration : ConfigurationCategory
    {
        public IntegrationsConfiguration()
        {
            PostgreSql = new PostgreSqlConfiguration();
        }

        public PostgreSqlConfiguration PostgreSql { get; }

        public override void Initialize(IConfigurationRoot settings, HashSet<string> settingsNames, IConfigurationRoot serverWideSettings, HashSet<string> serverWideSettingsNames, ResourceType type, string resourceName)
        {
            base.Initialize(settings, settingsNames, serverWideSettings, serverWideSettingsNames, type, resourceName);
            PostgreSql.Initialize(settings, settingsNames, serverWideSettings, serverWideSettingsNames, type, resourceName);

            Initialized = true;
        }

<<<<<<< HEAD
=======
        [ConfigurationCategory(ConfigurationCategoryType.Integrations)]
>>>>>>> d5e30aff
        public sealed class PostgreSqlConfiguration : ConfigurationCategory
        {
            [Description("Indicates if PostgreSQL integration is enabled or not. Default: false")]
            [DefaultValue(false)]
            [ConfigurationEntry("Integrations.PostgreSQL.Enabled", ConfigurationEntryScope.ServerWideOnly)]
            public bool Enabled { get; set; }

            [Description("Port on which server is listening for a PostgreSQL connections. Default: 5433")]
            [DefaultValue(5433)]
            [ConfigurationEntry("Integrations.PostgreSQL.Port", ConfigurationEntryScope.ServerWideOnly)]
            public int Port { get; set; }
        }
    }
}<|MERGE_RESOLUTION|>--- conflicted
+++ resolved
@@ -24,10 +24,7 @@
             Initialized = true;
         }
 
-<<<<<<< HEAD
-=======
         [ConfigurationCategory(ConfigurationCategoryType.Integrations)]
->>>>>>> d5e30aff
         public sealed class PostgreSqlConfiguration : ConfigurationCategory
         {
             [Description("Indicates if PostgreSQL integration is enabled or not. Default: false")]
