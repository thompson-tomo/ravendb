--- conflicted
+++ resolved
@@ -361,7 +361,6 @@
                 throw new InvalidOperationException($"No {nameof(IndexUpdateTypeAttribute)} available for '{property.Name}' property.");
         }
 
-<<<<<<< HEAD
         public override void Initialize(IConfigurationRoot settings, HashSet<string> settingsNames, IConfigurationRoot serverWideSettings, HashSet<string> serverWideSettingsNames, ResourceType type, string resourceName)
         {
             base.Initialize(settings, settingsNames, serverWideSettings, serverWideSettingsNames, type, resourceName);
@@ -376,10 +375,7 @@
             DefaultSearchAnalyzerType = new Lazy<AnalyzerFactory>(() => IndexingExtensions.GetAnalyzerType("@default", DefaultSearchAnalyzer, resourceName));
         }
 
-        public enum IndexStartupBehavior
-=======
         public enum ErrorIndexStartupBehaviorType
->>>>>>> 741eaa68
         {
             Default,
             Start,
@@ -392,6 +388,6 @@
             Immediate,
             Pause,
             Delay
-        }
     }
+}
 }