﻿using System.ComponentModel;
using Raven.Server.Config.Attributes;
using Raven.Server.Config.Settings;
using Sparrow;

namespace Raven.Server.Config.Categories
{
    [ConfigurationCategory(ConfigurationCategoryType.Cluster)]
    public class ClusterConfiguration : ConfigurationCategory
    {
        [Description("Timeout in which the node expects to receive a heartbeat from the leader")]
        [DefaultValue(300)]
        [TimeUnit(TimeUnit.Milliseconds)]
        [ConfigurationEntry("Cluster.ElectionTimeoutInMs", ConfigurationEntryScope.ServerWideOnly)]
        public TimeSetting ElectionTimeout { get; set; }

        [Description("How frequently we sample the information about the databases and send it to the maintenance supervisor.")]
        [DefaultValue(250)]
        [TimeUnit(TimeUnit.Milliseconds)]
        [ConfigurationEntry("Cluster.WorkerSamplePeriodInMs", ConfigurationEntryScope.ServerWideOnly)]
        public TimeSetting WorkerSamplePeriod { get; set; }

        [Description("As the maintenance supervisor, how frequent we sample the information received from the nodes.")]
        [DefaultValue(500)]
        [TimeUnit(TimeUnit.Milliseconds)]
        [ConfigurationEntry("Cluster.SupervisorSamplePeriodInMs", ConfigurationEntryScope.ServerWideOnly)]
        public TimeSetting SupervisorSamplePeriod { get; set; }

        [Description("As the maintenance supervisor, how long we wait to hear from a worker before it is time out.")]
        [DefaultValue(5000)]
        [TimeUnit(TimeUnit.Milliseconds)]
        [ConfigurationEntry("Cluster.ReceiveFromWorkerTimeoutInMs", ConfigurationEntryScope.ServerWideOnly)]
        public TimeSetting ReceiveFromWorkerTimeout { get; set; }

        [Description("As the maintenance supervisor, how long we wait after we received an exception from a worker. Before we retry.")]
        [DefaultValue(5000)]
        [TimeUnit(TimeUnit.Milliseconds)]
        [ConfigurationEntry("Cluster.OnErrorDelayTimeInMs", ConfigurationEntryScope.ServerWideOnly)]
        public TimeSetting OnErrorDelayTime { get; set; }

        [Description("As a cluster node, how long it takes to timeout operation between two cluster nodes.")]
        [DefaultValue(15)]
        [TimeUnit(TimeUnit.Seconds)]
        [ConfigurationEntry("Cluster.OperationTimeoutInSec", ConfigurationEntryScope.ServerWideOnly)]
        public TimeSetting OperationTimeout { get; set; }

        [Description("The time we give to the cluster stats to stabilize after a database topology change.")]
        [DefaultValue(5)]
        [TimeUnit(TimeUnit.Seconds)]
        [ConfigurationEntry("Cluster.StatsStabilizationTimeInSec", ConfigurationEntryScope.ServerWideOnly)]
        public TimeSetting StabilizationTime { get; set; }

        [Description("The time we give to a database instance to be in a good and responsive state, before we adding a replica to match the replication factor.")]
        [DefaultValue(15 * 60)]
        [TimeUnit(TimeUnit.Seconds)]
        [ConfigurationEntry("Cluster.TimeBeforeAddingReplicaInSec", ConfigurationEntryScope.ServerWideOnly)]
        public TimeSetting AddReplicaTimeout{ get; set; }

        [Description("The grace time we give to a node before it will be moved to rehab.")]
        [DefaultValue(60)]
        [TimeUnit(TimeUnit.Seconds)]
        [ConfigurationEntry("Cluster.TimeBeforeMovingToRehabInSec", ConfigurationEntryScope.ServerWideOnly)]
        public TimeSetting MoveToRehabGraceTime{ get; set; }

        [Description("The grace time we give to the preferred node before we move him to the end of the members list.")]
        [DefaultValue(5)]
        [TimeUnit(TimeUnit.Seconds)]
        [ConfigurationEntry("Cluster.TimeBeforeRotatingPreferredNodeInSec", ConfigurationEntryScope.ServerWideOnly)]
        public TimeSetting RotatePreferredNodeGraceTime { get; set; }

        [Description("Tcp connection read/write timeout.")]
        [DefaultValue(15 * 1000)]
        [TimeUnit(TimeUnit.Milliseconds)]
        [ConfigurationEntry("Cluster.TcpTimeoutInMs", ConfigurationEntryScope.ServerWideOnly)]
        public TimeSetting TcpConnectionTimeout { get; set; }

        [Description("Tcp connection send buffer size in bytes")]
        [DefaultValue(32 * 1024)]
        [SizeUnit(SizeUnit.Bytes)]
        [ConfigurationEntry("Cluster.TcpSendBufferSizeInBytes", ConfigurationEntryScope.ServerWideOnly)]
        public Size TcpSendBufferSize { get; set; }

        [Description("Tcp connection receive buffer size in bytes")]
        [DefaultValue(32 * 1024)]
        [SizeUnit(SizeUnit.Bytes)]
        [ConfigurationEntry("Cluster.TcpReceiveBufferSizeInBytes", ConfigurationEntryScope.ServerWideOnly)]
        public Size TcpReceiveBufferSize { get; set; }

        [Description("Set hard/soft delete for a database that was removed by the observer form the cluster topology in order to maintain the replication factor.")]
        [DefaultValue(true)]
        [ConfigurationEntry("Cluster.HardDeleteOnReplacement", ConfigurationEntryScope.ServerWideOnly)]
        public bool HardDeleteOnReplacement { get; set; }

        [Description("EXPERT: If exceeded, clamp the cluster to the specified version.")]
        [DefaultValue(null)]
        [ConfigurationEntry("Cluster.MaximalAllowedClusterVersion", ConfigurationEntryScope.ServerWideOnly)]
        public int? MaximalAllowedClusterVersion { get; set; }

        [Description("Time (in minutes) between compare exchange tombstones cleanup")]
        [DefaultValue(10)]
        [TimeUnit(TimeUnit.Minutes)]
        [ConfigurationEntry("Cluster.CompareExchangeTombstonesCleanupIntervalInMin", ConfigurationEntryScope.ServerWideOnly)]
        public TimeSetting CompareExchangeTombstonesCleanupInterval { get; set; }

        [Description("Maximum number of log entires to keep in the history log table.")]
        [DefaultValue(2048)]
        [ConfigurationEntry("Cluster.LogHistoryMaxEntries", ConfigurationEntryScope.ServerWideOnly)]
        public int LogHistoryMaxEntries { get; set; }

<<<<<<< HEAD
        [Description("Time (in seconds) between expired compare exchange cleanup")]
        [DefaultValue(60)]
        [TimeUnit(TimeUnit.Seconds)]
        [ConfigurationEntry("Cluster.CompareExchangeExpiredDeleteFrequencyInSec", ConfigurationEntryScope.ServerWideOnly)]
        public TimeSetting CompareExchangeExpiredCleanupInterval { get; set; }
=======
        [Description("Excceding the allowed change vector distance between two nodes, will move the lagged node to rehab.")]
        [DefaultValue(10_000)]
        [ConfigurationEntry("Cluster.MaxChangeVectorDistance", ConfigurationEntryScope.ServerWideOnly)]
        public long MaxChangeVectorDistance { get; set; }
>>>>>>> 64bc0f93
    }
}<|MERGE_RESOLUTION|>--- conflicted
+++ resolved
@@ -107,17 +107,15 @@
         [ConfigurationEntry("Cluster.LogHistoryMaxEntries", ConfigurationEntryScope.ServerWideOnly)]
         public int LogHistoryMaxEntries { get; set; }
 
-<<<<<<< HEAD
         [Description("Time (in seconds) between expired compare exchange cleanup")]
         [DefaultValue(60)]
         [TimeUnit(TimeUnit.Seconds)]
         [ConfigurationEntry("Cluster.CompareExchangeExpiredDeleteFrequencyInSec", ConfigurationEntryScope.ServerWideOnly)]
         public TimeSetting CompareExchangeExpiredCleanupInterval { get; set; }
-=======
+
         [Description("Excceding the allowed change vector distance between two nodes, will move the lagged node to rehab.")]
         [DefaultValue(10_000)]
         [ConfigurationEntry("Cluster.MaxChangeVectorDistance", ConfigurationEntryScope.ServerWideOnly)]
         public long MaxChangeVectorDistance { get; set; }
->>>>>>> 64bc0f93
     }
 }