--- conflicted
+++ resolved
@@ -107,15 +107,12 @@
     <FrameworkReference Include="Microsoft.AspNetCore.App" />
     <PackageReference Include="CsvHelper" Version="15.0.10" />
     <PackageReference Include="DasMulli.Win32.ServiceUtils.Signed" Version="1.1.0" />
-<<<<<<< HEAD
     <PackageReference Include="JetBrains.Annotations" Version="2021.1.0">
       <PrivateAssets>All</PrivateAssets>
     </PackageReference>
     <PackageReference Include="Jint" Version="3.0.28-ravendb" />
     <PackageReference Include="Google.Api.Gax.Rest" Version="3.2.0" />
-=======
     <PackageReference Include="Google.Api.Gax.Rest" Version="3.3.0" />
->>>>>>> f8183bd5
     <PackageReference Include="Google.Cloud.Storage.V1" Version="3.4.0" />
     <PackageReference Include="Lextm.SharpSnmpLib.Engine" Version="11.3.102" />
     <PackageReference Include="Lucene.Net" Version="3.0.45" />
