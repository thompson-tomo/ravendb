--- conflicted
+++ resolved
@@ -152,15 +152,9 @@
   </ItemGroup>
   <ItemGroup>
     <FrameworkReference Include="Microsoft.AspNetCore.App" />
-<<<<<<< HEAD
-    <PackageReference Include="AWSSDK.Core" Version="3.7.300.27" />
-    <PackageReference Include="AWSSDK.Glacier" Version="3.7.300.27" />
-    <PackageReference Include="AWSSDK.S3" Version="3.7.305.2" />
-=======
     <PackageReference Include="AWSSDK.Core" Version="3.7.301" />
     <PackageReference Include="AWSSDK.Glacier" Version="3.7.300.30" />
     <PackageReference Include="AWSSDK.S3" Version="3.7.305.5" />
->>>>>>> cd3f2e52
     <PackageReference Include="Azure.Storage.Blobs" Version="12.19.1" />
     <PackageReference Include="CloudNative.CloudEvents.NewtonsoftJson" Version="2.7.1" />
     <PackageReference Include="CloudNative.CloudEvents" Version="2.7.1" />
@@ -189,30 +183,17 @@
     <PackageReference Include="Microsoft.Extensions.Configuration.Json" Version="8.0.0" />
     <PackageReference Include="Microsoft.Extensions.Configuration.UserSecrets" Version="8.0.0" />
     <PackageReference Include="Microsoft.Win32.Registry" Version="5.0.0" />
-<<<<<<< HEAD
     <PackageReference Include="MySql.Data" Version="8.1.0" />
-=======
->>>>>>> cd3f2e52
     <PackageReference Include="MySqlConnector" Version="2.3.3" />
     <PackageReference Include="NCrontab.Advanced" Version="1.3.28" />
     <PackageReference Include="Npgsql" Version="5.0.17" />
-<<<<<<< HEAD
     <PackageReference Include="NuGet.Commands" Version="6.8.0" Alias="NGC" />
     <PackageReference Include="NuGet.ProjectModel" Version="6.8.0" />
     <PackageReference Include="NuGet.Resolver" Version="6.8.0" />
     <PackageReference Include="NuGet.PackageManagement" Version="6.8.0" />
     <PackageReference Include="NuGet.Protocol" Version="6.8.0" />
-    <PackageReference Include="Oracle.ManagedDataAccess.Core" Version="3.21.120" />
-    <PackageReference Include="Parquet.Net" Version="4.18.0" />
-=======
-    <PackageReference Include="NuGet.Commands" Version="6.7.0" Alias="NGC" />
-    <PackageReference Include="NuGet.ProjectModel" Version="6.7.0" />
-    <PackageReference Include="NuGet.Resolver" Version="6.7.0" />
-    <PackageReference Include="NuGet.PackageManagement" Version="6.7.0" />
-    <PackageReference Include="NuGet.Protocol" Version="6.7.0" />
     <PackageReference Include="Oracle.ManagedDataAccess.Core" Version="3.21.130" />
-    <PackageReference Include="Parquet.Net" Version="3.10.0" />
->>>>>>> cd3f2e52
+    <PackageReference Include="Parquet.Net" Version="4.18.1" />
     <PackageReference Include="Portable.BouncyCastle" Version="1.9.0" />
     <PackageReference Include="RabbitMQ.Client" Version="6.8.1" />
     <PackageReference Include="Raven.CodeAnalysis" Version="1.0.11">
@@ -222,13 +203,8 @@
     <PackageReference Include="System.Collections.Immutable" Version="8.0.0" />
     <PackageReference Include="System.Data.SqlClient" Version="4.8.5" />
     <PackageReference Include="System.Linq.Async" Version="6.0.1" />
-<<<<<<< HEAD
     <PackageReference Include="System.Reflection.Metadata" Version="8.0.0" />
     <PackageReference Include="System.Security.Cryptography.ProtectedData" Version="8.0.0" />
-=======
-    <PackageReference Include="System.Reflection.Metadata" Version="7.0.2" />
-    <PackageReference Include="System.Security.Cryptography.ProtectedData" Version="7.0.1" />
->>>>>>> cd3f2e52
     <PackageReference Include="ZstdSharp.Port" Version="0.7.4" />
   </ItemGroup>
   <ItemGroup>
