﻿<Project Sdk="Microsoft.NET.Sdk">
  <PropertyGroup>
    <Description>Raven.Server is the database server for RavenDB</Description>
    <Authors>Hibernating Rhinos</Authors>
    <TargetFramework>net5.0</TargetFramework>
    <RuntimeFrameworkVersion>5.0.9</RuntimeFrameworkVersion>
    <AllowUnsafeBlocks>true</AllowUnsafeBlocks>
    <AssemblyName>Raven.Server</AssemblyName>
    <OutputType>Exe</OutputType>
    <PackageId>Raven.Server</PackageId>
    <UserSecretsId>aspnet5-Raven.Server-20160308043041</UserSecretsId>
    <PackageTags>database;nosql;doc db</PackageTags>
    <RuntimeIdentifiers>win7-x64;win8-x64;win81-x64;win10-x64;win7-x86;win8-x86;win81-x86;win10-x86;ubuntu.14.04-x64;ubuntu.16.04-x64;ubuntu.18.04-x64;osx-x64</RuntimeIdentifiers>
    <CodeAnalysisRuleSet>..\..\RavenDB.ruleset</CodeAnalysisRuleSet>
    <Configurations>Debug;Release;Validate</Configurations>
  </PropertyGroup>
  <ItemGroup Condition="'$(OS)' == 'Windows_NT'">
    <Compile Include="..\CommonAssemblyInfo.Windows.cs" Link="Properties\CommonAssemblyInfo.Windows.cs" />
  </ItemGroup>
  <ItemGroup Condition="'$(OS)' != 'Windows_NT'">
    <Compile Include="..\CommonAssemblyInfo.Linux.cs" Link="Properties\CommonAssemblyInfo.Linux.cs" />
  </ItemGroup>
  <ItemGroup>
    <Compile Include="..\CommonAssemblyInfo.cs" Link="Properties\CommonAssemblyInfo.cs" />
    <EmbeddedResource Include="Web\Assets\Unsafe.html" />
    <EmbeddedResource Include="Web\Assets\AuthError.html" />
    <EmbeddedResource Include="..\..\LICENSE.txt" Link="Commercial\RavenDB.license.txt" />
  </ItemGroup>
  <ItemGroup>
    <Compile Include="..\..\Imports\metrics.net\Src\Metrics\**\*.cs" />
    <EmbeddedResource Include="Documents\Patch\*.js;Web\Studio\EmbeddedData\*.ravendbdump;Web\Studio\EmbeddedData\*.cs;Commercial\RavenDB.public.json" />
  </ItemGroup>
  <ItemGroup>
    <Compile Remove="Web\Studio\EmbeddedData\NorthwindModel.cs" />
  </ItemGroup>
  <ItemGroup>
    <None Include="Web\Studio\EmbeddedData\NorthwindModel.cs" />
  </ItemGroup>
  <ItemGroup Condition="'$(IsAnyOS)' == 'true' OR '$(IsWindows64)' == 'true'">
    <None Include="..\..\libs\libsodium\libsodium.win.x64.dll" Link="libsodium.win.x64.dll">
      <CopyToOutputDirectory>PreserveNewest</CopyToOutputDirectory>
    </None>
    <None Include="..\..\libs\librvnpal\librvnpal.win.x64.dll" Link="librvnpal.win.x64.dll">
      <CopyToOutputDirectory>PreserveNewest</CopyToOutputDirectory>
    </None>
    <None Include="..\..\libs\librvnpal\librvnpal.win7.x64.dll" Link="librvnpal.win7.x64.dll">
      <CopyToOutputDirectory>PreserveNewest</CopyToOutputDirectory>
    </None>
    <None Include="..\..\libs\libzstd\libzstd.win.x64.dll" Link="libzstd.win.x64.dll">
      <CopyToOutputDirectory>PreserveNewest</CopyToOutputDirectory>
    </None>
  </ItemGroup>
  <ItemGroup Condition="'$(IsAnyOS)' == 'true' OR '$(IsWindows32)' == 'true'">
    <None Include="..\..\libs\libsodium\libsodium.win.x86.dll" Link="libsodium.win.x86.dll">
      <CopyToOutputDirectory>PreserveNewest</CopyToOutputDirectory>
    </None>
    <None Include="..\..\libs\librvnpal\librvnpal.win.x86.dll" Link="librvnpal.win.x86.dll">
      <CopyToOutputDirectory>PreserveNewest</CopyToOutputDirectory>
    </None>
    <None Include="..\..\libs\librvnpal\librvnpal.win7.x86.dll" Link="librvnpal.win7.x86.dll">
      <CopyToOutputDirectory>PreserveNewest</CopyToOutputDirectory>
    </None>
    <None Include="..\..\libs\libzstd\libzstd.win.x86.dll" Link="libzstd.win.x86.dll">
      <CopyToOutputDirectory>PreserveNewest</CopyToOutputDirectory>
    </None>
  </ItemGroup>
  <ItemGroup Condition="'$(IsAnyOS)' == 'true' OR '$(IsLinux64)' == 'true'">
    <None Include="..\..\libs\libsodium\libsodium.linux.x64.so" Link="libsodium.linux.x64.so">
      <CopyToOutputDirectory>PreserveNewest</CopyToOutputDirectory>
    </None>
    <None Include="..\..\libs\librvnpal\librvnpal.linux.x64.so" Link="librvnpal.linux.x64.so">
      <CopyToOutputDirectory>PreserveNewest</CopyToOutputDirectory>
    </None>
    <None Include="..\..\libs\libzstd\libzstd.linux.x64.so" Link="libzstd.linux.x64.so">
      <CopyToOutputDirectory>PreserveNewest</CopyToOutputDirectory>
    </None>
  </ItemGroup>
  <ItemGroup Condition="'$(IsAnyOS)' == 'true' OR '$(IsLinuxArm64)' == 'true'">
    <None Include="..\..\libs\libsodium\libsodium.arm.64.so" Link="libsodium.arm.64.so">
      <CopyToOutputDirectory>PreserveNewest</CopyToOutputDirectory>
    </None>
    <None Include="..\..\libs\librvnpal\librvnpal.arm.64.so" Link="librvnpal.arm.64.so">
      <CopyToOutputDirectory>PreserveNewest</CopyToOutputDirectory>
    </None>
    <None Include="..\..\libs\libzstd\libzstd.arm.64.so" Link="libzstd.arm.64.so">
      <CopyToOutputDirectory>PreserveNewest</CopyToOutputDirectory>
    </None>
  </ItemGroup>
  <ItemGroup Condition="'$(IsAnyOS)' == 'true' OR '$(IsLinuxArm32)' == 'true'">
    <None Include="..\..\libs\libsodium\libsodium.arm.32.so" Link="libsodium.arm.32.so">
      <CopyToOutputDirectory>PreserveNewest</CopyToOutputDirectory>
    </None>
    <None Include="..\..\libs\librvnpal\librvnpal.arm.32.so" Link="librvnpal.arm.32.so">
      <CopyToOutputDirectory>PreserveNewest</CopyToOutputDirectory>
    </None>
    <None Include="..\..\libs\libzstd\libzstd.arm.32.so" Link="libzstd.arm.32.so">
      <CopyToOutputDirectory>PreserveNewest</CopyToOutputDirectory>
    </None>
  </ItemGroup>
  <ItemGroup Condition="'$(IsAnyOS)' == 'true' OR '$(IsMacOS)' == 'true'">
    <None Include="..\..\libs\libsodium\libsodium.mac.x64.dylib" Link="libsodium.mac.x64.dylib">
      <CopyToOutputDirectory>PreserveNewest</CopyToOutputDirectory>
    </None>
    <None Include="..\..\libs\librvnpal\librvnpal.mac.x64.dylib" Link="librvnpal.mac.x64.dylib">
      <CopyToOutputDirectory>PreserveNewest</CopyToOutputDirectory>
    </None>
    <None Include="..\..\libs\libzstd\libzstd.mac.x64.dylib" Link="libzstd.mac.x64.dylib">
      <CopyToOutputDirectory>PreserveNewest</CopyToOutputDirectory>
    </None>
  </ItemGroup>
  <ItemGroup>
    <ProjectReference Include="..\Raven.Client\Raven.Client.csproj" />
    <ProjectReference Include="..\Sparrow.Server\Sparrow.Server.csproj" />
    <ProjectReference Include="..\Voron\Voron.csproj" />
  </ItemGroup>
  <ItemGroup>
    <FrameworkReference Include="Microsoft.AspNetCore.App" />
    <PackageReference Include="AWSSDK.Glacier" Version="3.7.0.52" />
    <PackageReference Include="AWSSDK.S3" Version="3.7.1.24" />
    <PackageReference Include="Azure.Storage.Blobs" Version="12.9.1" />
    <PackageReference Include="CsvHelper" Version="27.1.1" />
    <PackageReference Include="DasMulli.Win32.ServiceUtils.Signed" Version="1.1.0" />
    <PackageReference Include="JetBrains.Annotations" Version="2021.2.0">
      <PrivateAssets>All</PrivateAssets>
    </PackageReference>
<<<<<<< HEAD
    <PackageReference Include="Jint" Version="3.0.30-ravendb" />
    <PackageReference Include="Google.Api.Gax.Rest" Version="3.4.0" />
=======
    <PackageReference Include="Jint" Version="3.0.28-ravendb" />
    <PackageReference Include="Google.Api.Gax.Rest" Version="3.5.0" />
>>>>>>> c72fb5da
    <PackageReference Include="Google.Cloud.Storage.V1" Version="3.5.0" />
    <PackageReference Include="Lextm.SharpSnmpLib.Engine" Version="11.3.102" />
    <PackageReference Include="Lucene.Net" Version="3.0.52002" />
    <PackageReference Include="Lucene.Net.Contrib.Spatial.NTS" Version="3.0.52002" />
    <PackageReference Include="McMaster.Extensions.CommandLineUtils" Version="3.1.0" />
    <PackageReference Include="Microsoft.CodeAnalysis.CSharp" Version="3.11.0" />
    <PackageReference Include="Microsoft.CodeAnalysis.CSharp.Workspaces" Version="3.11.0" />
    <PackageReference Include="Microsoft.Extensions.Configuration.CommandLine" Version="5.0.0" />
    <PackageReference Include="Microsoft.Extensions.Configuration.EnvironmentVariables" Version="5.0.0" />
    <PackageReference Include="Microsoft.Extensions.Configuration.Json" Version="5.0.0" />
    <PackageReference Include="Microsoft.Extensions.Configuration.UserSecrets" Version="5.0.0" />
    <PackageReference Include="Microsoft.Win32.Registry" Version="5.0.0" />
    <PackageReference Include="MySql.Data" Version="8.0.26" />
    <PackageReference Include="NCrontab.Advanced" Version="1.3.28" />
    <PackageReference Include="Npgsql" Version="5.0.7" />
    <PackageReference Include="NuGet.Commands" Version="5.11.0" Alias="NGC" />
    <PackageReference Include="NuGet.ProjectModel" Version="5.11.0" />
    <PackageReference Include="NuGet.Resolver" Version="5.11.0" />
    <PackageReference Include="NuGet.PackageManagement" Version="5.11.0" />
    <PackageReference Include="NuGet.Protocol" Version="5.11.0" />
    <PackageReference Include="Oracle.ManagedDataAccess.Core" Version="3.21.3" />
    <PackageReference Include="Portable.BouncyCastle" Version="1.8.10" />
    <PackageReference Include="Parquet.Net" Version="3.9.0" />
    <PackageReference Include="Raven.CodeAnalysis" Version="1.0.11">
      <PrivateAssets>All</PrivateAssets>
    </PackageReference>
    <PackageReference Include="System.Collections.Immutable" Version="5.0.0" />
    <PackageReference Include="System.Data.SqlClient" Version="4.8.2" />
    <PackageReference Include="System.Linq.Async" Version="5.0.0" />
    <PackageReference Include="System.Reflection.Metadata" Version="5.0.0" />
    <PackageReference Include="System.Security.Cryptography.Cng" Version="5.0.0" />
    <PackageReference Include="System.Security.Cryptography.ProtectedData" Version="5.0.0" />
  </ItemGroup>
  <ItemGroup>
    <None Update="Properties\Settings\settings_posix.json">
      <CopyToOutputDirectory>Never</CopyToOutputDirectory>
    </None>
    <None Update="settings.default.json">
      <CopyToOutputDirectory>Always</CopyToOutputDirectory>
    </None>
    <None Update="Properties\Settings\settings_windows.json">
      <CopyToOutputDirectory>Never</CopyToOutputDirectory>
    </None>
  </ItemGroup>
  <ItemGroup>
    <Content Include="..\..\debug.Dockerfile">
      <Link>debug.Dockerfile</Link>
    </Content>
  </ItemGroup>
  <ItemGroup>
    <Folder Include="Dashboard\Server\" />
  </ItemGroup>
  <PropertyGroup Condition="'$(Configuration)'=='Validate'">
    <Optimize>true</Optimize>
  </PropertyGroup>

  <Target Name="PlatformMessage" AfterTargets="Build">
    <Message Text="Building for platform: $(Platform)" Importance="high" />
  </Target>

  <PropertyGroup Condition="'$(Platform)' != 'x86'">
    <ServerGarbageCollection>true</ServerGarbageCollection>
    <ConcurrentGarbageCollection>true</ConcurrentGarbageCollection>
    <RetainVMGarbageCollection>true</RetainVMGarbageCollection>
  </PropertyGroup>
  <PropertyGroup Condition="'$(Platform)' == 'x86'">
    <ServerGarbageCollection>false</ServerGarbageCollection>
    <ConcurrentGarbageCollection>false</ConcurrentGarbageCollection>
    <RetainVMGarbageCollection>false</RetainVMGarbageCollection>
  </PropertyGroup>
</Project><|MERGE_RESOLUTION|>--- conflicted
+++ resolved
@@ -123,13 +123,8 @@
     <PackageReference Include="JetBrains.Annotations" Version="2021.2.0">
       <PrivateAssets>All</PrivateAssets>
     </PackageReference>
-<<<<<<< HEAD
     <PackageReference Include="Jint" Version="3.0.30-ravendb" />
-    <PackageReference Include="Google.Api.Gax.Rest" Version="3.4.0" />
-=======
-    <PackageReference Include="Jint" Version="3.0.28-ravendb" />
     <PackageReference Include="Google.Api.Gax.Rest" Version="3.5.0" />
->>>>>>> c72fb5da
     <PackageReference Include="Google.Cloud.Storage.V1" Version="3.5.0" />
     <PackageReference Include="Lextm.SharpSnmpLib.Engine" Version="11.3.102" />
     <PackageReference Include="Lucene.Net" Version="3.0.52002" />
