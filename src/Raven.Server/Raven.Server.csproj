--- conflicted
+++ resolved
@@ -169,15 +169,9 @@
     <PackageReference Include="Google.Api.Gax.Rest" Version="4.3.1" />
     <PackageReference Include="Google.Cloud.Storage.V1" Version="4.4.0" />
     <PackageReference Include="Lextm.SharpSnmpLib.Engine" Version="11.3.102" />
-<<<<<<< HEAD
-    <PackageReference Include="librdkafka.redist" Version="1.9.2" />
+    <PackageReference Include="librdkafka.redist" Version="2.1.0" />
     <PackageReference Include="Lucene.Net" Version="3.0.60006" />
     <PackageReference Include="Lucene.Net.Contrib.Spatial.NTS" Version="3.0.60006" />
-=======
-    <PackageReference Include="librdkafka.redist" Version="2.1.0" />
-    <PackageReference Include="Lucene.Net" Version="3.0.54007" />
-    <PackageReference Include="Lucene.Net.Contrib.Spatial.NTS" Version="3.0.54007" />
->>>>>>> 493a0a08
     <PackageReference Include="McMaster.Extensions.CommandLineUtils" Version="4.0.2" />
     <PackageReference Include="Microsoft.CodeAnalysis.CSharp" Version="4.5.0" />
     <PackageReference Include="Microsoft.CodeAnalysis.CSharp.Workspaces" Version="4.5.0" />
