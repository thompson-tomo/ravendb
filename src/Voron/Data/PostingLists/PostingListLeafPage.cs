--- conflicted
+++ resolved
@@ -181,16 +181,12 @@
                     countOfItems = bufferedMatches.BinarySearch(pruneGreaterThanOptimization);
                     if (countOfItems < 0)
                         countOfItems = ~countOfItems;
-<<<<<<< HEAD
-            }
-=======
                     if (countOfItems == 0) // *all* the items are larger
                     {
                         BufferIndex = BufferLength;
                         return 0;
                     }
                 }
->>>>>>> 4d3197e9
                 bufferedMatches[..countOfItems].CopyTo(matches);
                 BufferIndex += countOfItems;
                 return countOfItems;
