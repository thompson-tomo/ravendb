using System;
using System.Collections;
using System.Collections.Concurrent;
using System.Collections.Generic;
using System.Diagnostics;
using System.Diagnostics.CodeAnalysis;
using System.IO;
using System.Runtime.CompilerServices;
using Sparrow;
using Sparrow.Binary;
using Sparrow.Json;
using Sparrow.Server;
using Sparrow.Utils;
using Voron.Data.BTrees;
using Voron.Data.Fixed;
using Voron.Data.RawData;
using Voron.Debugging;
using Voron.Exceptions;
using Voron.Impl;
using Voron.Impl.Paging;
using Voron.Util;
using static Voron.Data.Tables.TableSchema;
using Constants = Voron.Global.Constants;

namespace Voron.Data.Tables
{
    public sealed unsafe class Table
    {
        private readonly bool _forGlobalReadsOnly;
        private readonly TableSchema _schema;
        internal readonly Transaction _tx;
        private readonly EventHandler<InvalidOperationException> _onCorruptedDataHandler;
        private readonly Tree _tableTree;

        private ActiveRawDataSmallSection _activeDataSmallSection;
        private FixedSizeTree _inactiveSections;
        private FixedSizeTree _activeCandidateSection;

        private Dictionary<Slice, Tree> _treesBySliceCache;
        private Dictionary<Slice, Dictionary<Slice, FixedSizeTree>> _fixedSizeTreeCache;

        public readonly Slice Name;
        private readonly byte _tableType;
        private int? _currentCompressionDictionaryId;

        public long NumberOfEntries { get; private set; }

        private long _overflowPageCount;
        private NewPageAllocator _tablePageAllocator;
        private NewPageAllocator _globalPageAllocator;

        public NewPageAllocator TablePageAllocator
        {
            [MethodImpl(MethodImplOptions.AggressiveInlining)]
            get
            {
                _tablePageAllocator ??= new NewPageAllocator(_tx.LowLevelTransaction, _tableTree);
                return _tablePageAllocator;
            }
        }

        private NewPageAllocator GlobalPageAllocator
        {
            [MethodImpl(MethodImplOptions.AggressiveInlining)]
            get
            {
                _globalPageAllocator ??= new NewPageAllocator(_tx.LowLevelTransaction, _tx.LowLevelTransaction.RootObjects);
                return _globalPageAllocator;
            }
        }

        public FixedSizeTree InactiveSections => _inactiveSections ??= GetFixedSizeTree(_tableTree, TableSchema.InactiveSectionSlice, 0, isGlobal: false, isIndexTree: true);

        public FixedSizeTree ActiveCandidateSection => _activeCandidateSection ??= GetFixedSizeTree(_tableTree, TableSchema.ActiveCandidateSectionSlice, 0, isGlobal: false, isIndexTree: true);

        internal int CurrentCompressionDictionaryId
        {
            get
            {
                return _currentCompressionDictionaryId ??=
                    _tableTree.ReadInt32(TableSchema.CurrentCompressionDictionaryIdSlice) ?? 0;
            }
            set
            {
                _currentCompressionDictionaryId = value;
                _tableTree.Add(TableSchema.CurrentCompressionDictionaryIdSlice, value);
            }
        }

        public ActiveRawDataSmallSection ActiveDataSmallSection
        {
            get
            {
                if (_activeDataSmallSection == null)
                {
                    var readResult = _tableTree.Read(TableSchema.ActiveSectionSlice);
                    if (readResult == null)
                        throw new VoronErrorException($"Could not find active sections for {Name}");

                    long pageNumber = readResult.Reader.ReadLittleEndianInt64();

                    _activeDataSmallSection = new ActiveRawDataSmallSection(_tx, pageNumber);
                    _activeDataSmallSection.DataMoved += OnDataMoved;
                }
                return _activeDataSmallSection;
            }
        }

        private void OnDataMoved(long previousId, long newId, byte* data, int size, bool compressed)
        {
#if DEBUG
            if (IsOwned(previousId) == false || IsOwned(newId) == false)
            {
                VoronUnrecoverableErrorException.Raise(_tx.LowLevelTransaction,
                    $"Cannot move data in section because the old ({previousId}) or new ({newId}) belongs to a different owner");

            }
#endif
            var tvr = new TableValueReader(data, size);
            DeleteValueFromIndex(previousId, ref tvr);
            InsertIndexValuesFor(newId, ref tvr);

            if (compressed)
            {
                _tx.CachedDecompressedBuffersByStorageId.Remove(previousId);
            }
        }

        /// <summary>
        /// Tables should not be loaded using this function. The proper way to
        /// do this is to use the OpenTable method in the Transaction class.
        /// Using this constructor WILL NOT register the Table for commit in
        /// the Transaction, and hence changes WILL NOT be committed.
        /// </summary>
        public Table(TableSchema schema, Slice name, Transaction tx, Tree tableTree, byte tableType, bool doSchemaValidation = false)
        {
            Name = name;

            _schema = schema;
            _tx = tx;
            _tableType = tableType;

            _tableTree = tableTree;
            if (_tableTree == null)
                throw new ArgumentNullException(nameof(tableTree), "Cannot open table " + Name);

            var stats = (TableSchemaStats*)_tableTree.DirectRead(TableSchema.StatsSlice);
            if (stats == null)
                throw new InvalidDataException($"Cannot find stats value for table {name}");

            NumberOfEntries = stats->NumberOfEntries;
            _overflowPageCount = stats->OverflowPageCount;

            if (doSchemaValidation)
            {
                byte* writtenSchemaData = _tableTree.DirectRead(TableSchema.SchemasSlice);
                int writtenSchemaDataSize = _tableTree.GetDataSize(TableSchema.SchemasSlice);
                var actualSchema = TableSchema.ReadFrom(tx.Allocator, writtenSchemaData, writtenSchemaDataSize);
                actualSchema.Validate(schema);
            }
        }

        /// <summary>
        /// this overload is meant to be used for global reads only, when want to use
        /// a global index to find data, without touching the actual table.
        /// </summary>
        public Table(TableSchema schema, Transaction tx, EventHandler<InvalidOperationException> onCorruptedDataHandler = null)
        {
            _schema = schema;
            _tx = tx;
            _forGlobalReadsOnly = true;
            _tableType = 0;
            _onCorruptedDataHandler = onCorruptedDataHandler;
        }

        public bool ReadByKey(Slice key, out TableValueReader reader)
        {
            if (TryFindIdFromPrimaryKey(key, out long id) == false)
            {
                reader = default(TableValueReader);
                return false;
            }

            var rawData = DirectRead(id, out int size);
            reader = new TableValueReader(id, rawData, size);
            return true;
        }

        public bool Read(ByteStringContext context, TableSchema.FixedSizeKeyIndexDef index, long value, out TableValueReader reader)
        {
            var fst = GetFixedSizeTree(index);

            using (fst.Read(value, out var read))
            {
                if (read.HasValue == false)
                {
                    reader = default(TableValueReader);
                    return false;
                }

                var storageId = read.CreateReader().ReadLittleEndianInt64();

                ReadById(storageId, out reader);
                return true;
            }
        }

        public bool VerifyKeyExists(Slice key)
        {
            var pkTree = GetTree(_schema.Key);
            var readResult = pkTree?.Read(key);
            return readResult != null;
        }

        private bool TryFindIdFromPrimaryKey(Slice key, out long id)
        {
            id = -1;
            var pkTree = GetTree(_schema.Key);
            var readResult = pkTree?.Read(key);
            if (readResult == null)
                return false;

            id = readResult.Reader.ReadLittleEndianInt64();
            return true;
        }

        private byte* DirectReadRaw(long id, out int size, out bool compressed)
        {
            var posInPage = id % Constants.Storage.PageSize;
            if (posInPage == 0) // large
            {
                var page = _tx.LowLevelTransaction.GetPage(id / Constants.Storage.PageSize);
                size = page.OverflowSize;

                byte* ptr = page.Pointer + PageHeader.SizeOf;

                compressed = (page.Flags & PageFlags.Compressed) == PageFlags.Compressed;
                return ptr;
            }

            // here we rely on the fact that RawDataSmallSection can
            // read any RawDataSmallSection piece of data, not just something that
            // it exists in its own section, but anything from other sections as well
            return RawDataSection.DirectRead(_tx.LowLevelTransaction, id, out size, out compressed);
        }

        public void DirectRead(long id, out TableValueReader tvr)
        {
            var rawData = DirectRead(id, out int size);
            tvr = new TableValueReader(id, rawData, size);
        }

        public byte* DirectRead(long id, out int size)
        {
            var result = DirectReadRaw(id, out size, out var compressed);
            if (compressed == false)
                return result;

            return DirectReadDecompress(id, result, ref size);
        }

        private byte* DirectReadDecompress(long id, byte* directRead, ref int size)
        {
            if (_tx.CachedDecompressedBuffersByStorageId.TryGetValue(id, out var t))
            {
                size = t.Length;
                return t.Ptr;
            }

            // we explicitly do *not* dispose the buffer, it lives as long as the tx
            var _ = DecompressValue(_tx, directRead, size, out ByteString buffer);
            _tx.LowLevelTransaction.DecompressedBufferBytes += buffer.Length;

            _tx.CachedDecompressedBuffersByStorageId[id] = buffer;

            size = buffer.Length;
            return buffer.Ptr;
        }

        public int GetSize(long id)
        {
            var ptr = DirectReadRaw(id, out var size, out var compressed);
            if (compressed == false)
                return size;

            if (_tx.CachedDecompressedBuffersByStorageId.TryGetValue(id, out var t))
                return t.Length;

            BlittableJsonReaderBase.ReadVariableSizeIntInReverse(ptr, size - 1, out var offset);
            int length = size - offset;

            int decompressedSize = GetDecompressedSize(new Span<byte>(ptr, length));
            return decompressedSize;
        }

        private static ReadOnlySpan<byte> LookupTable => new byte[] { 5, 6, 7, 9 };
        private static int GetDecompressedSize(Span<byte> buffer)
        {
            byte marker = buffer[4];
            int dicIdCode = marker & 3;
            bool singleElement = ((marker >> 5) & 1) == 1;
            int sizeId = marker >> 6;
            if (dicIdCode > 3)
                throw new ArgumentOutOfRangeException("DicId was: +" + dicIdCode, nameof(dicIdCode));

            var pos = (int)LookupTable[dicIdCode];
            if (singleElement == false)
                pos++;
       
            ulong decompressedSize = sizeId switch
            {
                0 => buffer[pos],
                1 => Unsafe.ReadUnaligned<ushort>(ref buffer[pos]) + 256UL,
                2 => Unsafe.ReadUnaligned<uint>(ref buffer[pos]),
                3 => Unsafe.ReadUnaligned<ulong>(ref buffer[pos]),
                _ => throw new ArgumentOutOfRangeException(nameof(sizeId))
            };
            if (decompressedSize > int.MaxValue)
                throw new ArgumentException("Decompress size cannot be " + decompressedSize, nameof(decompressedSize));
            return (int)decompressedSize;
        }

        internal static ByteStringContext<ByteStringMemoryCache>.InternalScope DecompressValue(
            Transaction tx,
            byte* ptr, int size, out ByteString buffer)
        {
            var dicId = BlittableJsonReaderBase.ReadVariableSizeIntInReverse(ptr, size - 1, out var offset);
            int length = size - offset;
            var dictionary = tx.LowLevelTransaction.Environment.CompressionDictionariesHolder
                .GetCompressionDictionaryFor(tx, dicId);

            int decompressedSize = GetDecompressedSize(new Span<byte>(ptr, length));
            var internalScope = tx.Allocator.Allocate(decompressedSize, out buffer);
            var actualSize = ZstdLib.Decompress(ptr, length, buffer.Ptr, buffer.Length, dictionary);
            if (actualSize != decompressedSize)
                throw new InvalidDataException($"Got decompressed size {actualSize} but expected {decompressedSize} in tx #{tx.LowLevelTransaction.Id}, dic id: {dictionary?.Id ?? 0}");
            return internalScope;
        }

        public int GetAllocatedSize(long id)
        {
            var posInPage = id % Constants.Storage.PageSize;
            if (posInPage == 0) // large
            {
                var page = _tx.LowLevelTransaction.GetPage(id / Constants.Storage.PageSize);

                var allocated = VirtualPagerLegacyExtensions.GetNumberOfOverflowPages(page.OverflowSize);

                return allocated * Constants.Storage.PageSize;
            }

            // here we rely on the fact that RawDataSmallSection can
            // read any RawDataSmallSection piece of data, not just something that
            // it exists in its own section, but anything from other sections as well
            return RawDataSection.GetRawDataEntrySizeFor(_tx.LowLevelTransaction, id)->AllocatedSize;
        }

        public long Update(long id, TableValueBuilder builder, bool forceUpdate = false)
        {
            AssertWritableTable();

            if (_schema.Compressed)
                builder.TryCompression(this, _schema);

            int size = builder.Size;

            // We must read before we call TryWriteDirect, because it will modify the size

            var oldData = DirectReadRaw(id, out var oldDataSize, out var oldCompressed);
            AssertNoReferenceToOldData(builder, oldData, oldDataSize);

            ByteStringContext<ByteStringMemoryCache>.InternalScope oldDataDecompressedScope = default;
            if (oldCompressed)
            {
                oldDataDecompressedScope = DecompressValue(_tx, oldData, oldDataSize, out var buffer);
                oldData = buffer.Ptr;
                oldDataSize = buffer.Length;
                _tx.CachedDecompressedBuffersByStorageId?.Remove(id);
            }

            // first, try to fit in place, either in small or large sections
            var prevIsSmall = id % Constants.Storage.PageSize != 0;
            if (size + sizeof(RawDataSection.RawDataEntrySizes) < RawDataSection.MaxItemSize)
            {
                if (prevIsSmall && ActiveDataSmallSection.TryWriteDirect(id, size, builder.Compressed, out byte* pos))
                {
                    var tvr = new TableValueReader(oldData, oldDataSize);
                    UpdateValuesFromIndex(id,
                        ref tvr,
                        builder,
                        forceUpdate);
                    oldDataDecompressedScope.Dispose();

                    builder.CopyTo(pos);

                    return id;
                }
            }
            else if (prevIsSmall == false)
            {
                var pageNumber = id / Constants.Storage.PageSize;
                var page = _tx.LowLevelTransaction.GetPage(pageNumber);
                var existingNumberOfPages = VirtualPagerLegacyExtensions.GetNumberOfOverflowPages(page.OverflowSize);
                var newNumberOfPages = VirtualPagerLegacyExtensions.GetNumberOfOverflowPages(builder.Size);

                if (existingNumberOfPages == newNumberOfPages)
                {
                    page = _tx.LowLevelTransaction.ModifyPage(pageNumber);

                    var pos = page.Pointer + PageHeader.SizeOf;

                    AssertNoReferenceToOldData(builder, pos, builder.Size);

                    var tvr = new TableValueReader(oldData, oldDataSize);
                    UpdateValuesFromIndex(id, ref tvr, builder, forceUpdate);
                    oldDataDecompressedScope.Dispose();

                    // MemoryCopy into final position.
                    page.OverflowSize = builder.Size;

                    if (builder.Compressed)
                        page.Flags |= PageFlags.Compressed;
                    else if (page.Flags.HasFlag(PageFlags.Compressed))
                        page.Flags &= ~PageFlags.Compressed;

                    builder.CopyTo(pos);

                    return id;
                }
            }
            oldDataDecompressedScope.Dispose();

            // can't fit in place, will just delete & insert instead
            Delete(id);
            return Insert(builder);
        }

        [Conditional("DEBUG")]
        private void AssertNoReferenceToThisPage(TableValueBuilder builder, long id)
        {
            if (builder == null)
                return;

            var pageNumber = id / Constants.Storage.PageSize;
            var page = _tx.LowLevelTransaction.GetPage(pageNumber);
            for (int i = 0; i < builder.Count; i++)
            {
                Slice slice;
                using (builder.SliceFromLocation(_tx.Allocator, i, out slice))
                {
                    if (slice.Content.Ptr >= page.Pointer &&
                        slice.Content.Ptr < page.Pointer + Constants.Storage.PageSize)
                    {
                        throw new InvalidOperationException(
                            "Invalid attempt to insert data with the source equals to the range we are modifying. This is not permitted since it can cause data corruption when table defrag happens");
                    }
                }
            }
        }

        [Conditional("DEBUG")]
        private void AssertNoReferenceToOldData(TableValueBuilder builder, byte* oldData, int oldDataSize)
        {
            for (int i = 0; i < builder.Count; i++)
            {
                using (builder.SliceFromLocation(_tx.Allocator, i, out Slice slice))
                {
                    if (slice.Content.Ptr >= oldData &&
                        slice.Content.Ptr < oldData + oldDataSize)
                    {
                        throw new InvalidOperationException(
                            "Invalid attempt to update data with the source equals to the range we are modifying. This is not permitted since it can cause data corruption when table defrag happens. You probably should clone your data.");
                    }
                }
            }
        }

        [MethodImpl(MethodImplOptions.AggressiveInlining)]
        public bool IsOwned(long id)
        {
            var posInPage = id % Constants.Storage.PageSize;

            if (posInPage != 0)
                return ActiveDataSmallSection.IsOwned(id);

            // large value

            var page = _tx.LowLevelTransaction.GetPage(id / Constants.Storage.PageSize);
            var header = (RawDataOverflowPageHeader*)page.Pointer;

            return header->SectionOwnerHash == ActiveDataSmallSection.SectionOwnerHash;
        }

        public void Delete(long id)
        {
            if (IsOwned(id) == false)
                ThrowNotOwned(id);

            AssertWritableTable();

            var ptr = DirectReadRaw(id, out int size, out bool compressed);

            if (compressed)
                _tx.ForgetAbout(id);

            ByteStringContext<ByteStringMemoryCache>.InternalScope decompressValue = default;

            if (compressed)
            {
                decompressValue = DecompressValue(_tx, ptr, size, out var buffer);
                ptr = buffer.Ptr;
                size = buffer.Length;
            }

            var tvr = new TableValueReader(ptr, size);
            DeleteValueFromIndex(id, ref tvr);

            decompressValue.Dispose();

            var largeValue = (id % Constants.Storage.PageSize) == 0;
            if (largeValue)
            {
                var page = _tx.LowLevelTransaction.GetPage(id / Constants.Storage.PageSize);
                var numberOfPages = VirtualPagerLegacyExtensions.GetNumberOfOverflowPages(page.OverflowSize);
                _overflowPageCount -= numberOfPages;

                for (var i = 0; i < numberOfPages; i++)
                {
                    _tx.LowLevelTransaction.FreePage(page.PageNumber + i);
                }
            }

            NumberOfEntries--;

            using (_tableTree.DirectAdd(TableSchema.StatsSlice, sizeof(TableSchemaStats), out byte* updatePtr))
            {
                var stats = (TableSchemaStats*)updatePtr;

                stats->NumberOfEntries = NumberOfEntries;
                stats->OverflowPageCount = _overflowPageCount;
            }

            if (largeValue)
                return;

            var rawDataSection = ActiveDataSmallSection.Free(id);
            if (ActiveDataSmallSection.Contains(id))
                return;

            var density = rawDataSection.Density;
            if (density > 0.5)
                return;

            var sectionPageNumber = RawDataSection.GetSectionPageNumber(_tx.LowLevelTransaction, id);
            if (density > 0.15)
            {
                ActiveCandidateSection.Add(sectionPageNumber);
                return;
            }

            ReleaseNearlyEmptySection(id, sectionPageNumber);
        }

        private void ReleaseNearlyEmptySection(long id, long sectionPageNumber)
        {
            // move all the data to the current active section (maybe creating a new one
            // if this is busy)

            // if this is in the active candidate list, remove it so it cannot be reused if the current
            // active is full and need a new one
            ActiveCandidateSection.Delete(sectionPageNumber);
            // need to remove it from the inactive tracking because it is going to be freed in a bit
            InactiveSections.Delete(sectionPageNumber);

            var idsInSection = ActiveDataSmallSection.GetAllIdsInSectionContaining(id);
            foreach (var idToMove in idsInSection)
            {
                var pos = ActiveDataSmallSection.DirectRead(idToMove, out int itemSize, out bool compressed);

                var dataPtr = pos;
                var dataSize = itemSize;
                ByteStringContext<ByteStringMemoryCache>.InternalScope decompressedScope = default;
                if (compressed)
                {
                    decompressedScope = DecompressValue(_tx, dataPtr, dataSize, out var buffer);
                    dataSize = buffer.Length;
                    dataPtr = buffer.Ptr;
                }

                Debug.Assert(itemSize + sizeof(RawDataSection.RawDataEntrySizes) < RawDataSection.MaxItemSize);
                if (ActiveDataSmallSection.TryAllocate(itemSize, out long newId) == false)
                {
                    newId = AllocateFromAnotherSection(itemSize);
                }

                if (ActiveDataSmallSection.TryWriteDirect(newId, itemSize, compressed, out byte* writePos) == false)
                    throw new VoronErrorException($"Cannot write to newly allocated size in {Name} during delete");

                Memory.Copy(writePos, pos, itemSize);

                OnDataMoved(idToMove, newId, dataPtr, dataSize, compressed);

                // avoiding try / finally or using here for perf reasons
                // if we get an error, it will get cleaned up by the context anyway
                decompressedScope.Dispose();
            }

            ActiveDataSmallSection.DeleteSection(sectionPageNumber);
        }

        [DoesNotReturn]
        private void ThrowNotOwned(long id)
        {
            Debug.Assert(false, $"Trying to delete a value (id:{id}) from the wrong table ('{Name}')");
            throw new VoronErrorException($"Trying to delete a value (id:{id}) from the wrong table ('{Name}')");
        }

        [DoesNotReturn]
        private void ThrowInvalidAttemptToRemoveValueFromIndexAndNotFindingIt(long id, Slice indexDefName)
        {
            throw new VoronErrorException(
                $"Invalid index {indexDefName} on {Name}, attempted to delete value but the value from {id} wasn\'t in the index");
        }

        private void DeleteValueFromIndex(long id, ref TableValueReader value)
        {
            AssertWritableTable();

            if (_schema.Key != null)
            {
                using (_schema.Key.GetValue(_tx.Allocator, ref value, out Slice keySlice))
                {
                    var pkTree = GetTree(_schema.Key);
                    pkTree.Delete(keySlice);
                }
            }

            foreach (var indexDef in _schema.Indexes.Values)
            {
                // For now we wont create secondary indexes on Compact trees.
                var indexTree = GetTree(indexDef);
                using (indexDef.GetValue(_tx.Allocator, ref value, out Slice val))
                {
                    var fst = GetFixedSizeTree(indexTree, val.Clone(_tx.Allocator), 0, indexDef.IsGlobal);
                    if (fst.Delete(id).NumberOfEntriesDeleted == 0)
                    {
                        ThrowInvalidAttemptToRemoveValueFromIndexAndNotFindingIt(id, indexDef.Name);
                    }
                }
            }

            foreach (var dynamicKeyIndexDef in _schema.DynamicKeyIndexes.Values)
            {
                using (dynamicKeyIndexDef.GetValue(_tx, ref value, out Slice val))
                {
                    dynamicKeyIndexDef.OnIndexEntryChanged(_tx, val, oldValue: ref value, newValue: ref TableValueReaderUtils.EmptyReader);
                    var tree = GetTree(dynamicKeyIndexDef);

                    if (dynamicKeyIndexDef.SupportDuplicateKeys == false)
                    {
                        tree.Delete(val);
                        continue;
                    }

                    var fst = GetFixedSizeTree(tree, val.Clone(_tx.Allocator), 0, dynamicKeyIndexDef.IsGlobal);
                    if (fst.Delete(id).NumberOfEntriesDeleted == 0)
                    {
                        ThrowInvalidAttemptToRemoveValueFromIndexAndNotFindingIt(id, dynamicKeyIndexDef.Name);
                    }
                }
            }

            foreach (var indexDef in _schema.FixedSizeIndexes.Values)
            {
                var index = GetFixedSizeTree(indexDef);
                var key = indexDef.GetValue(ref value);
                if (index.Delete(key).NumberOfEntriesDeleted == 0)
                {
                    ThrowInvalidAttemptToRemoveValueFromIndexAndNotFindingIt(id, indexDef.Name);
                }
            }
        }

        /// <summary>
        /// Resource intensive function that validates fixed size trees in the table's schema
        /// </summary>
        public void AssertValidFixedSizeTrees()
        {
            foreach (var fsi in _schema.FixedSizeIndexes)
            {
                var fixedSizeTree = GetFixedSizeTree(fsi.Value);
                fixedSizeTree.ValidateTree_Forced();
            }
        }

        public long Insert(TableValueBuilder builder)
        {
            AssertWritableTable();

            if (_schema.Compressed
                // we may have tried compressing in the update, so no need to repeat it
                && builder.CompressionTried == false)
                builder.TryCompression(this, _schema);

            byte* pos;
            long id;

            if (builder.Size + sizeof(RawDataSection.RawDataEntrySizes) < RawDataSection.MaxItemSize)
            {
                if (ActiveDataSmallSection.TryAllocate(builder.Size, out id) == false)
                {
                    id = AllocateFromAnotherSection(builder.Size);
                }
                AssertNoReferenceToThisPage(builder, id);

                if (ActiveDataSmallSection.TryWriteDirect(id, builder.Size, builder.Compressed, out pos) == false)
                    ThrowBadWriter(builder.Size, id, builder.Compressed);

                // Memory Copy into final position.
                builder.CopyTo(pos);
            }
            else
            {
                var page = AllocatePageForLargeValue(builder.Size, builder.Compressed);

                pos = page.DataPointer;

                builder.CopyTo(pos);

                id = page.PageNumber * Constants.Storage.PageSize;
            }

            var tvr = builder.CreateReader(pos);
            InsertIndexValuesFor(id, ref tvr);

            NumberOfEntries++;

            using (_tableTree.DirectAdd(TableSchema.StatsSlice, sizeof(TableSchemaStats), out byte* ptr))
            {
                var stats = (TableSchemaStats*)ptr;

                stats->NumberOfEntries = NumberOfEntries;
                stats->OverflowPageCount = _overflowPageCount;
            }

            return id;
        }

        private Page AllocatePageForLargeValue(int size, bool compressed)
        {
            var numberOfOverflowPages = VirtualPagerLegacyExtensions.GetNumberOfOverflowPages(size);
            var page = _tx.LowLevelTransaction.AllocatePage(numberOfOverflowPages);
            _overflowPageCount += numberOfOverflowPages;

            page.Flags = PageFlags.Overflow | PageFlags.RawData;
            if (compressed)
                page.Flags |= PageFlags.Compressed;

            page.OverflowSize = size;

            ((RawDataOverflowPageHeader*)page.Pointer)->SectionOwnerHash = ActiveDataSmallSection.SectionOwnerHash;
            ((RawDataOverflowPageHeader*)page.Pointer)->TableType = _tableType;
            return page;
        }

        private long AllocateFromAnotherSection(int itemSize)
        {
            InactiveSections.Add(_activeDataSmallSection.PageNumber);

            if (TryFindMatchFromCandidateSections(itemSize, out long id))
                return id;

            CreateNewActiveSection();

            if (ActiveDataSmallSection.TryAllocate(itemSize, out id) == false)
                ThrowBadAllocation(itemSize);

            return id;
        }

        [DoesNotReturn]
        private void ThrowBadWriter(int size, long id, bool compressed)
        {
            throw new VoronErrorException(
                $"After successfully allocating {new Size(size, SizeUnit.Bytes)} bytes (id: {id} compressed: {compressed}), failed to write them on {Name}");
        }

        [DoesNotReturn]
        private void ThrowBadAllocation(int size)
        {
            throw new VoronErrorException(
                $"After changing active sections, failed to allocate {new Size(size, SizeUnit.Bytes)} bytes on {Name}");
        }

        internal sealed class CompressionDictionariesHolder : IDisposable
        {
            private readonly ConcurrentDictionary<int, ZstdLib.CompressionDictionary> _compressionDictionaries = new();
            public ConcurrentDictionary<int, ZstdLib.CompressionDictionary> CompressionDictionaries => _compressionDictionaries;

            public ZstdLib.CompressionDictionary GetCompressionDictionaryFor(Transaction tx, int id)
            {
                if (_compressionDictionaries.TryGetValue(id, out var current))
                    return current;

                current = CreateCompressionDictionary(tx, id);

                var result = _compressionDictionaries.GetOrAdd(id, current);
                if (result != current)
                    current.Dispose();
                return result;
            }

            public IEnumerable<ZstdLib.CompressionDictionary> GetInStorageDictionaries(Transaction tx)
            {
                var tree = tx.ReadTree(TableSchema.CompressionDictionariesSlice);
                if (tree == null)
                    yield break;

                using (var iterator = tree.Iterate(true))
                {
                    if (iterator.Seek(Slices.BeforeAllKeys) == false)
                        yield break;

                    do
                    {
                        var id = iterator.CurrentKey.CreateReader().ReadBigEndianInt32();
                        var dict = CreateCompressionDictionary(tx, id);
                        yield return dict;
                    } while (iterator.MoveNext());
                }
            }

            private ZstdLib.CompressionDictionary CreateCompressionDictionary(Transaction tx, int id)
            {
                var dictionariesTree = tx.ReadTree(TableSchema.CompressionDictionariesSlice);
                var rev = Bits.SwapBytes(id);
                using var _ = Slice.From(tx.Allocator, (byte*)&rev, sizeof(int), out var slice);
                var readResult = dictionariesTree?.Read(slice);
                if (readResult == null)
                {
                    // we may be checking an empty section, so let's return an empty
                    // dictionary there
                    if (id == 0)
                    {
                        return new ZstdLib.CompressionDictionary(0, null, 0, 3);
                    }

                    throw new InvalidOperationException("Trying to read dictionary: " + id + " but it was not found!");
                }

                var info = (CompressionDictionaryInfo*)readResult.Reader.Base;
                var dic = new ZstdLib.CompressionDictionary(id,
                    readResult.Reader.Base + sizeof(CompressionDictionaryInfo),
                    readResult.Reader.Length - sizeof(CompressionDictionaryInfo), 3)
                {
                    ExpectedCompressionRatio = info->ExpectedCompressionRatio
                };
                return dic;
            }

            private void ClearCompressionDictionaries()
            {
                _compressionDictionaries.Clear();
            }

            public void Dispose()
            {
                foreach (var (_, dic) in _compressionDictionaries)
                {
                    dic.Dispose();
                }
            }

            public bool Remove(int id)
            {
                // Intentionally orphaning the dictionary here, we'll let the 
                // GC's finalizer to clear it up, this is a *very* rare operation.
                return _compressionDictionaries.TryRemove(id, out _);
            }

            internal TestingStuff _forTestingPurposes;

            internal TestingStuff ForTestingPurposesOnly()
            {
                if (_forTestingPurposes != null)
                    return _forTestingPurposes;

                return _forTestingPurposes = new TestingStuff(ClearCompressionDictionaries);
            }

            internal class TestingStuff
            {
                private readonly Action _clearCompressionDictionaries;

                public TestingStuff(Action clearCompressionDictionaries)
                {
                    _clearCompressionDictionaries = clearCompressionDictionaries;
                }

                public void ClearCompressionDictionaries()
                {
                    _clearCompressionDictionaries.Invoke();
                }
            }
        }

        private void UpdateValuesFromIndex(long id, ref TableValueReader oldVer, TableValueBuilder newVer, bool forceUpdate)
        {
            AssertWritableTable();

            using (Slice.External(_tx.Allocator, (byte*)&id, sizeof(long), out Slice idAsSlice))
            {
                if (_schema.Key != null)
                {
                    using (_schema.Key.GetValue(_tx.Allocator, ref oldVer, out Slice oldKeySlice))
                    using (_schema.Key.GetValue(_tx.Allocator, newVer, out Slice newKeySlice))
                    {
                        if (SliceComparer.AreEqual(oldKeySlice, newKeySlice) == false ||
                            forceUpdate)
                        {
                            var pkTree = GetTree(_schema.Key);
                            pkTree.Delete(oldKeySlice);
                            pkTree.Add(newKeySlice, idAsSlice);
                        }
                    }
                }

                foreach (var indexDef in _schema.Indexes.Values)
                {
                    // For now we wont create secondary indexes on Compact trees.
                    using (indexDef.GetValue(_tx.Allocator, ref oldVer, out Slice oldVal))
                    using (indexDef.GetValue(_tx.Allocator, newVer, out Slice newVal))
                    {
                        if (SliceComparer.AreEqual(oldVal, newVal) == false ||
                            forceUpdate)
                        {
                            var indexTree = GetTree(indexDef);
                            var fst = GetFixedSizeTree(indexTree, oldVal.Clone(_tx.Allocator), 0, indexDef.IsGlobal);
                            fst.Delete(id);
                            fst = GetFixedSizeTree(indexTree, newVal.Clone(_tx.Allocator), 0, indexDef.IsGlobal);
                            fst.Add(id);
                        }
                    }
                }

                foreach (var dynamicKeyIndexDef in _schema.DynamicKeyIndexes.Values)
                {
                    using (dynamicKeyIndexDef.GetValue(_tx, ref oldVer, out Slice oldVal))
                    using (dynamicKeyIndexDef.GetValue(_tx, newVer, out Slice newVal))
                    {
                        dynamicKeyIndexDef.OnIndexEntryChanged(_tx, key: newVal, oldValue: ref oldVer, newValue: newVer);

                        if (SliceComparer.AreEqual(oldVal, newVal) == false ||
                            forceUpdate)
                        {
                            var indexTree = GetTree(dynamicKeyIndexDef);
                            indexTree.Delete(oldVal);
                            using (indexTree.DirectAdd(newVal, sizeof(long), TreeNodeFlags.Data, out var ptr))
                            {
                                *(long*)ptr = id;
                            }
                        }
                    }
                }

                foreach (var indexDef in _schema.FixedSizeIndexes.Values)
                {
                    var index = GetFixedSizeTree(indexDef);
                    var oldKey = indexDef.GetValue(ref oldVer);
                    var newKey = indexDef.GetValue(_tx.Allocator, newVer);

                    if (oldKey != newKey || forceUpdate)
                    {
                        index.Delete(oldKey);
                        if (index.Add(newKey, idAsSlice) == false)
                            ThrowInvalidDuplicateFixedSizeTreeKey(newKey, indexDef);
                    }
                }
            }
        }

        internal long Insert(ref TableValueReader reader)
        {
            AssertWritableTable();

            using var __ = Allocate(out var builder);

            ByteStringContext<ByteStringMemoryCache>.ExternalScope rawCompressBufferScore = default;

            byte* dataPtr = reader.Pointer;
            int dataSize = reader.Size;
            bool compressed = false;

            if (_schema.Compressed)
            {
                compressed = builder.TryCompression(this, _schema, ref dataPtr, ref dataSize);
            }

            long id;
            if (dataSize + sizeof(RawDataSection.RawDataEntrySizes) < RawDataSection.MaxItemSize)
            {
                if (ActiveDataSmallSection.TryAllocate(dataSize, out id) == false)
                {
                    id = AllocateFromAnotherSection(dataSize);
                }

                if (ActiveDataSmallSection.TryWriteDirect(id, dataSize, compressed, out var pos) == false)
                    ThrowBadWriter(dataSize, id, compressed);

                Memory.Copy(pos, dataPtr, dataSize);
            }
            else
            {
                var numberOfOverflowPages = VirtualPagerLegacyExtensions.GetNumberOfOverflowPages(dataSize);
                var page = _tx.LowLevelTransaction.AllocatePage(numberOfOverflowPages);
                _overflowPageCount += numberOfOverflowPages;

                page.Flags = PageFlags.Overflow | PageFlags.RawData;
                page.OverflowSize = dataSize;

                ((RawDataOverflowPageHeader*)page.Pointer)->SectionOwnerHash = ActiveDataSmallSection.SectionOwnerHash;
                ((RawDataOverflowPageHeader*)page.Pointer)->TableType = _tableType;

                if (compressed)
                {
                    page.Flags |= PageFlags.Compressed;
                }

                Memory.Copy(page.DataPointer, dataPtr, dataSize);

                id = page.PageNumber * Constants.Storage.PageSize;
            }

            InsertIndexValuesFor(id, ref reader);

            NumberOfEntries++;

            using (_tableTree.DirectAdd(TableSchema.StatsSlice, sizeof(TableSchemaStats), out byte* ptr))
            {
                var stats = (TableSchemaStats*)ptr;

                stats->NumberOfEntries = NumberOfEntries;
                stats->OverflowPageCount = _overflowPageCount;
            }

            rawCompressBufferScore.Dispose();
            return id;
        }

        private void InsertIndexValuesFor(long id, ref TableValueReader value)
        {
            AssertWritableTable();

            var pk = _schema.Key;
            using (Slice.External(_tx.Allocator, (byte*)&id, sizeof(long), out Slice idAsSlice))
            {
                if (pk != null)
                {
                    using (pk.GetValue(_tx.Allocator, ref value, out Slice pkVal))
                    {
                        var pkIndex = GetTree(pk);

                        using (pkIndex.DirectAdd(pkVal, idAsSlice.Size, TreeNodeFlags.Data | TreeNodeFlags.NewOnly, out var ptr))
                        {
                            idAsSlice.CopyTo(ptr);
                        }
                    }
                }

                foreach (var indexDef in _schema.Indexes.Values)
                {
                    // For now we wont create secondary indexes on Compact trees.
                    using (indexDef.GetValue(_tx.Allocator, ref value, out Slice val))
                    {
                        var indexTree = GetTree(indexDef);
                        var index = GetFixedSizeTree(indexTree, val, 0, indexDef.IsGlobal);
                        index.Add(id);
                    }
                }

                foreach (var dynamicKeyIndexDef in _schema.DynamicKeyIndexes.Values)
                {
                    using (dynamicKeyIndexDef.GetValue(_tx, ref value, out Slice dynamicKey))
                    {
                        dynamicKeyIndexDef.OnIndexEntryChanged(_tx, dynamicKey, oldValue: ref TableValueReaderUtils.EmptyReader, newValue: ref value);
                        
                        var dynamicIndex = GetTree(dynamicKeyIndexDef);
                        if (dynamicKeyIndexDef.SupportDuplicateKeys == false)
                        {
                            using (dynamicIndex.DirectAdd(dynamicKey, sizeof(long), TreeNodeFlags.Data | TreeNodeFlags.NewOnly, out var ptr))
                            {
                                *(long*)ptr = id;
                            }

                            continue;
                        }

                        var index = GetFixedSizeTree(dynamicIndex, dynamicKey, 0, dynamicKeyIndexDef.IsGlobal);
                        index.Add(id);
                    }
                }

                foreach (var indexDef in _schema.FixedSizeIndexes.Values)
                {
                    var index = GetFixedSizeTree(indexDef);
                    var key = indexDef.GetValue(ref value);
                    if (index.Add(key, idAsSlice) == false)
                        ThrowInvalidDuplicateFixedSizeTreeKey(key, indexDef);
                }
            }
        }

        [DoesNotReturn]
        private void ThrowInvalidDuplicateFixedSizeTreeKey(long key, TableSchema.FixedSizeKeyIndexDef indexDef)
        {
            throw new VoronErrorException("Attempt to add duplicate value " + key + " to " + indexDef.Name + " on " + Name);
        }

        public FixedSizeTree GetFixedSizeTree(TableSchema.FixedSizeKeyIndexDef indexDef)
        {
            if (indexDef.IsGlobal)
            {
                return _tx.GetGlobalFixedSizeTree(indexDef.Name, sizeof(long), isIndexTree: true, newPageAllocator: GlobalPageAllocator);
            }

            var tableTree = _tx.ReadTree(Name);
            return GetFixedSizeTree(tableTree, indexDef.Name, sizeof(long), isGlobal: false, isIndexTree: true);
        }

        internal FixedSizeTree GetFixedSizeTree(Tree parent, Slice name, ushort valSize, bool isGlobal, bool isIndexTree = false)
        {
            if (_fixedSizeTreeCache == null || _fixedSizeTreeCache.TryGetValue(parent.Name, out Dictionary<Slice, FixedSizeTree> cache) == false)
            {
                cache = new Dictionary<Slice, FixedSizeTree>(SliceStructComparer.Instance);
                
                _fixedSizeTreeCache ??= new Dictionary<Slice, Dictionary<Slice, FixedSizeTree>>(SliceStructComparer.Instance);
                _fixedSizeTreeCache[parent.Name] = cache;
            }

            if (cache.TryGetValue(name, out FixedSizeTree tree) == false)
            {
                NewPageAllocator allocator = isGlobal ? GlobalPageAllocator : TablePageAllocator;
                var fixedSizeTree = new FixedSizeTree(_tx.LowLevelTransaction, parent, name, valSize, isIndexTree: isIndexTree | parent.IsIndexTree, newPageAllocator: allocator);
                return cache[fixedSizeTree.Name] = fixedSizeTree;
            }

            return tree;
        }

        private void CreateNewActiveSection()
        {
            ushort maxSectionSizeInPages =
                _tx.LowLevelTransaction.Environment.Options.RunningOn32Bits
                    ? (ushort)((1 * Constants.Size.Megabyte) / Constants.Storage.PageSize)
                    : (ushort)((32 * Constants.Size.Megabyte) / Constants.Storage.PageSize);

            var newNumberOfPages = Math.Min(maxSectionSizeInPages,
                (ushort)(ActiveDataSmallSection.NumberOfPages * 2));

            _activeDataSmallSection = ActiveRawDataSmallSection.Create(_tx, Name, _tableType, newNumberOfPages);
            _activeDataSmallSection.DataMoved += OnDataMoved;
            var val = _activeDataSmallSection.PageNumber;
            using (Slice.External(_tx.Allocator, (byte*)&val, sizeof(long), out Slice pageNumber))
            {
                _tableTree.Add(TableSchema.ActiveSectionSlice, pageNumber);
            }
        }

        private bool TryFindMatchFromCandidateSections(int size, out long id)
        {
            using (var it = ActiveCandidateSection.Iterate())
            {
                if (it.Seek(long.MinValue))
                {
                    do
                    {
                        var sectionPageNumber = it.CurrentKey;

                        _activeDataSmallSection = new ActiveRawDataSmallSection(_tx, sectionPageNumber);

                        _activeDataSmallSection.DataMoved += OnDataMoved;
                        if (_activeDataSmallSection.TryAllocate(size, out id))
                        {
                            var candidatePage = _activeDataSmallSection.PageNumber;
                            using (Slice.External(_tx.Allocator, (byte*)&candidatePage, sizeof(long), out Slice pageNumber))
                            {
                                _tableTree.Add(TableSchema.ActiveSectionSlice, pageNumber);
                            }

                            ActiveCandidateSection.Delete(sectionPageNumber);
                            return true;
                        }
                    } while (it.MoveNext());
                }
            }
            id = 0;
            return false;
        }

        internal Tree GetTree(Slice name, bool isIndexTree)
        {
            if (_treesBySliceCache != null && _treesBySliceCache.TryGetValue(name, out Tree tree))
                return tree;

            var treeHeader = _tableTree.DirectRead(name);
            if (treeHeader == null)
                throw new VoronErrorException($"Cannot find tree {name} in table {Name}");

            tree = Tree.Open(_tx.LowLevelTransaction, _tx, name, (TreeRootHeader*)treeHeader, isIndexTree: isIndexTree, newPageAllocator: TablePageAllocator);
            
            _treesBySliceCache ??= new Dictionary<Slice, Tree>(SliceStructComparer.Instance);
            _treesBySliceCache[name] = tree;

            return tree;
        }

        internal Tree GetTree(AbstractTreeIndexDef idx)
        {
            Tree tree;
            if (idx.IsGlobal)
            {
                tree = _tx.ReadTree(idx.Name, isIndexTree: true, newPageAllocator: GlobalPageAllocator);
            }
            else
            {
                tree = GetTree(idx.Name, true);
            }
                
            tree?.AssertNotDisposed();
            return tree;
        }

        public bool DeleteByKey(Slice key)
        {
            AssertWritableTable();

            var pkTree = GetTree(_schema.Key);

            var readResult = pkTree.Read(key);
            if (readResult == null)
                return false;

            // This is an implementation detail. We read the absolute location pointer (absolute offset on the file)
            var id = readResult.Reader.ReadLittleEndianInt64();

            // And delete the element accordingly.
            Delete(id);

            return true;
        }

        private IEnumerable<TableValueHolder> GetSecondaryIndexForValue(Tree tree, Slice value, TableSchema.AbstractTreeIndexDef index)
        {
            try
            {
                var fstIndex = GetFixedSizeTree(tree, value, 0, index.IsGlobal);
                using (var it = fstIndex.Iterate())
                {
                    if (it.Seek(long.MinValue) == false)
                        yield break;

                    var result = new TableValueHolder();
                    do
                    {
                        ReadById(it.CurrentKey, out result.Reader);
                        yield return result;
                    } while (it.MoveNext());
                }
            }
            finally
            {
                value.Release(_tx.Allocator);
            }
        }

        private IEnumerable<TableValueHolder> GetBackwardSecondaryIndexForValue(Tree tree, Slice value, TableSchema.AbstractTreeIndexDef index)
        {
            try
            {
                var fstIndex = GetFixedSizeTree(tree, value, 0, index.IsGlobal);
                using (var it = fstIndex.Iterate())
                {
                    if (it.SeekToLast() == false)
                        yield break;

                    var result = new TableValueHolder();
                    do
                    {
                        ReadById(it.CurrentKey, out result.Reader);
                        yield return result;
                    } while (it.MovePrev());
                }
            }
            finally
            {
                value.Release(_tx.Allocator);
            }
        }

        private void ReadById(long id, out TableValueReader reader)
        {
            var ptr = DirectRead(id, out int size);
            reader = new TableValueReader(id, ptr, size);
        }


        public long GetNumberOfEntriesAfter(TableSchema.FixedSizeKeyIndexDef index, long afterValue, out long totalCount, Stopwatch overallDuration)
        {
            var fst = GetFixedSizeTree(index);

            return fst.GetNumberOfEntriesAfter(afterValue, out totalCount, overallDuration);
        }

        public long GetNumberOfEntriesFor(TableSchema.FixedSizeKeyIndexDef index)
        {
            var fst = GetFixedSizeTree(index);
            return fst.NumberOfEntries;
        }

        public IEnumerable<SeekResult> SeekForwardFrom(TableSchema.AbstractTreeIndexDef index, Slice value, long skip, bool startsWith = false)
        {
            var tree = GetTree(index);
            if (tree == null)
                yield break;

            using (var it = tree.Iterate(true))
            {
                if (startsWith)
                    it.SetRequiredPrefix(value);

                if (it.Seek(value) == false)
                    yield break;

                do
                {
                    foreach (var result in GetSecondaryIndexForValue(tree, it.CurrentKey.Clone(_tx.Allocator), index))
                    {
                        if (skip > 0)
                        {
                            skip--;
                            continue;
                        }

                        yield return new SeekResult
                        {
                            Key = it.CurrentKey,
                            Result = result
                        };
                    }
                } while (it.MoveNext());
            }
        }

        public IEnumerable<SeekResult> SeekForwardFromPrefix(TableSchema.AbstractTreeIndexDef index, Slice start, Slice prefix, long skip)
        {
            var tree = GetTree(index);
            if (tree == null)
                yield break;

            using (var it = tree.Iterate(true))
            {
                it.SetRequiredPrefix(prefix);

                if (it.Seek(start) == false)
                    yield break;

                do
                {
                    foreach (var result in GetSecondaryIndexForValue(tree, it.CurrentKey.Clone(_tx.Allocator), index))
                    {
                        if (skip > 0)
                        {
                            skip--;
                            continue;
                        }

                        yield return new SeekResult
                        {
                            Key = it.CurrentKey,
                            Result = result
                        };
                    }
                } while (it.MoveNext());
            }
        }

        public TableValueHolder SeekOneForwardFromPrefix(TableSchema.AbstractTreeIndexDef index, Slice value)
        {
            var tree = GetTree(index);
            if (tree == null)
                return null;

            using (var it = tree.Iterate(true))
            {
                it.SetRequiredPrefix(value);

                if (it.Seek(value) == false)
                    return null;

                do
                {
                    foreach (var result in GetSecondaryIndexForValue(tree, it.CurrentKey.Clone(_tx.Allocator), index))
                    {
                        return result;
                    }
                } while (it.MoveNext());
            }

            return null;
        }

        public IEnumerable<SeekResult> SeekBackwardFrom(TableSchema.AbstractTreeIndexDef index, Slice? prefix, Slice last, long skip)
        {
            var tree = GetTree(index);
            if (tree == null)
                yield break;

            using (var it = tree.Iterate(true))
            {
                if (it.Seek(last) == false && it.Seek(Slices.AfterAllKeys) == false)
                    yield break;

                if (prefix != null)
                {
                    it.SetRequiredPrefix(prefix.Value);

                    if (SliceComparer.StartWith(it.CurrentKey, it.RequiredPrefix) == false)
                    {
                        if (it.MovePrev() == false)
                            yield break;
                    }
                }

                do
                {
                    foreach (var result in GetBackwardSecondaryIndexForValue(tree, it.CurrentKey.Clone(_tx.Allocator), index))
                    {
                        if (skip > 0)
                        {
                            skip--;
                            continue;
                        }

                        yield return new SeekResult
                        {
                            Key = it.CurrentKey,
                            Result = result
                        };
                    }
                } while (it.MovePrev());
            }
        }

        public IEnumerable<SeekResult> SeekBackwardFrom(TableSchema.AbstractTreeIndexDef index, Slice prefix, Slice last)
        {
            var tree = GetTree(index);
            if (tree == null)
                yield break;

            using (var it = tree.Iterate(true))
            {
                if (it.Seek(last) == false && it.Seek(Slices.AfterAllKeys) == false)
                    yield break;

                it.SetRequiredPrefix(prefix);
                if (SliceComparer.StartWith(it.CurrentKey, it.RequiredPrefix) == false)
                {
                    if (it.MovePrev() == false)
                        yield break;
                }

                do
                {
                    foreach (var result in GetBackwardSecondaryIndexForValue(tree, it.CurrentKey.Clone(_tx.Allocator), index))
                    {
                        yield return new SeekResult
                        {
                            Key = it.CurrentKey,
                            Result = result
                        };
                    }
                } while (it.MovePrev());
            }
        }

        public TableValueHolder SeekOneBackwardFrom(TableSchema.AbstractTreeIndexDef index, Slice prefix, Slice last)
        {
            var tree = GetTree(index);
            if (tree == null)
                return null;

            using (var it = tree.Iterate(true))
            {
                if (it.Seek(last) == false && it.Seek(Slices.AfterAllKeys) == false)
                    return null;

                it.SetRequiredPrefix(prefix);
                if (SliceComparer.StartWith(it.CurrentKey, it.RequiredPrefix) == false)
                {
                    if (it.MovePrev() == false)
                        return null;
                }

                do
                {
                    foreach (var result in GetBackwardSecondaryIndexForValue(tree, it.CurrentKey.Clone(_tx.Allocator), index))
                    {
                        return result;
                    }
                } while (it.MovePrev());
            }

            return null;
        }

        public long GetCountOfMatchesFor(TableSchema.AbstractTreeIndexDef index, Slice value)
        {
            var tree = GetTree(index);

            var fstIndex = GetFixedSizeTree(tree, value, 0, index.IsGlobal);

            return fstIndex.NumberOfEntries;
        }

        public IEnumerable<SeekResult> SeekByPrefix(DynamicKeyIndexDef def, Slice requiredPrefix, Slice startAfter, long skip)
        {
            var isStartAfter = startAfter.Equals(Slices.Empty) == false;

            var tree = GetTree(def);
            if (tree == null)
                yield break;
            
            using (var it = tree.Iterate(true))
            {
                it.SetRequiredPrefix(requiredPrefix);

                var seekValue = isStartAfter ? startAfter : requiredPrefix;
                if (it.Seek(seekValue) == false)
                    yield break;

                if (it.Skip(skip) == false)
                    yield break;

                do
                {
                    var result = new TableValueHolder();
                    GetTableValueReader(it, out result.Reader);
                    yield return new SeekResult
                    {
                        Key = it.CurrentKey,
                        Result = result
                    };
                }
                while (it.MoveNext());
            }
        }

        public IEnumerable<(Slice Key, TableValueHolder Value)> SeekByPrimaryKeyPrefix(Slice requiredPrefix, Slice startAfter, long skip)
        {
            var isStartAfter = startAfter.Equals(Slices.Empty) == false;

            var pk = _schema.Key;
            var tree = GetTree(pk);
            using (var it = tree.Iterate(true))
            {
                it.SetRequiredPrefix(requiredPrefix);

                var seekValue = isStartAfter ? startAfter : requiredPrefix;
                if (it.Seek(seekValue) == false)
                    yield break;

                if (isStartAfter && SliceComparer.Equals(it.CurrentKey, startAfter) && it.MoveNext() == false)
                    yield break;

                if (it.Skip(skip) == false)
                    yield break;

                var result = new TableValueHolder();
                do
                {
                    GetTableValueReader(it, out result.Reader);
                    yield return (it.CurrentKey, result);
                }
                while (it.MoveNext());
            }
        }

        public IEnumerable<TableValueHolder> SeekByPrimaryKey(Slice value, long skip)
        {
            var pk = _schema.Key;
            var tree = GetTree(pk);
            if (tree == null)
                yield break;

            using (var it = tree.Iterate(true))
            {
                if (it.Seek(value) == false)
                    yield break;

                if (it.Skip(skip) == false)
                    yield break;

                var result = new TableValueHolder();
                do
                {
                    GetTableValueReader(it, out result.Reader);
                    yield return result;
                }
                while (it.MoveNext());
            }
        }

        public bool SeekOneBackwardByPrimaryKeyPrefix(Slice prefix, Slice value, out TableValueReader reader, bool excludeValueFromSeek = false)
        {
            reader = default;
            var pk = _schema.Key;
            var tree = GetTree(pk);
            using (var it = tree.Iterate(true))
            {
                if (it.Seek(value) == false)
                {
                    if (it.Seek(Slices.AfterAllKeys) == false)
                        return false;

                    if (SliceComparer.StartWith(it.CurrentKey, prefix) == false)
                    {
                        it.SetRequiredPrefix(prefix);
                        if (it.MovePrev() == false)
                            return false;
                    }
                }
                else if (SliceComparer.AreEqual(it.CurrentKey, value) == excludeValueFromSeek)
                {
                    it.SetRequiredPrefix(prefix);
                    if (it.MovePrev() == false)
                        return false;
                }

                GetTableValueReader(it, out reader);
                return true;
            }
        }

        public void DeleteByPrimaryKey(Slice value, Func<TableValueHolder, bool> deletePredicate)
        {
            AssertWritableTable();

            var pk = _schema.Key;
            var tree = GetTree(pk);
            TableValueHolder tableValueHolder = null;
            value = value.Clone(_tx.Allocator);
            try
            {
                while (true)
                {
                    using (var it = tree.Iterate(true))
                    {
                        if (it.Seek(value) == false)
                            return;

                        while (true)
                        {
                            var id = it.CreateReaderForCurrent().ReadLittleEndianInt64();
                            var ptr = DirectRead(id, out int size);

                            tableValueHolder ??= new TableValueHolder();
                            tableValueHolder.Reader = new TableValueReader(id, ptr, size);
                            if (deletePredicate(tableValueHolder))
                            {
                                value.Release(_tx.Allocator);
                                value = it.CurrentKey.Clone(_tx.Allocator);
                                Delete(id);
                                break;
                            }

                            if (it.MoveNext() == false)
                                return;
                        }
                    }
                }
            }
            finally
            {
                value.Release(_tx.Allocator);
            }
        }

        public TableValueHolder ReadFirst(TableSchema.FixedSizeKeyIndexDef index)
        {
            var fst = GetFixedSizeTree(index);

            using (var it = fst.Iterate())
            {
                if (it.Seek(0) == false)
                    return null;

                var result = new TableValueHolder();
                GetTableValueReader(it, out result.Reader);
                return result;
            }
        }

        public bool SeekOnePrimaryKey(Slice slice, out TableValueReader reader)
        {
            Debug.Assert(slice.Options != SliceOptions.Key, "Should be called with only AfterAllKeys or BeforeAllKeys");

            var pk = _schema.Key;
            var tree = GetTree(pk);
            using (var it = tree.Iterate(false))
            {
                if (it.Seek(slice) == false)
                {
                    reader = default(TableValueReader);
                    return false;
                }

                GetTableValueReader(it, out reader);
                return true;
            }
        }

        public bool SeekOnePrimaryKeyPrefix(Slice slice, out TableValueReader reader)
        {
            Debug.Assert(slice.Options == SliceOptions.Key, "Should be called with Key only");

            var pk = _schema.Key;
            var tree = GetTree(pk);
            using (var it = tree.Iterate(false))
            {
                it.SetRequiredPrefix(slice);

                if (it.Seek(slice) == false)
                {
                    reader = default(TableValueReader);
                    return false;
                }

                GetTableValueReader(it, out reader);
                return true;
            }
        }

        public bool SeekOnePrimaryKeyWithPrefix(Slice prefix, Slice value, out TableValueReader reader)
        {
            var pk = _schema.Key;
            var tree = GetTree(pk);
            using (var it = tree.Iterate(false))
            {
                it.SetRequiredPrefix(prefix);

                if (it.Seek(value) == false)
                {
                    reader = default(TableValueReader);
                    return false;
                }

                GetTableValueReader(it, out reader);
                return true;
            }
        }

        private struct PagePrefetcherIterator : IEnumerator<long>
        {
            private readonly ByteString _locations;
            private readonly int _documents;
            private int _idx;

            public PagePrefetcherIterator(ByteString locations, int documents)
            {
                Debug.Assert(locations.Length >= documents);

                _locations = locations;
                _documents = documents;
                _idx = -1;
            }

            long IEnumerator<long>.Current => ((long*)_locations.Ptr)[_idx] / Constants.Storage.PageSize;

            object IEnumerator.Current => ((long*)_locations.Ptr)[_idx] / Constants.Storage.PageSize;

            void IDisposable.Dispose() { }

            bool IEnumerator.MoveNext()
            {
                _idx++;
                return _idx < _documents;
            }

            void IEnumerator.Reset()
            {
                _idx = -1;
            }
        }

        public IEnumerable<(long Key, TableValueHolder TableValueHolder)> IterateForDictionaryTraining(FixedSizeKeyIndexDef index, long skip = 1, long seek = 0)
        {
            if (skip < 1)
                throw new ArgumentOutOfRangeException(nameof(skip), "The skip must be positive and non zero.");

            var fst = GetFixedSizeTree(index);

            // Dictionary training can be extremely IO intensive, therefore as illustrated in RavenDB-21106 we need to have
            // an heuristic that allows us to get good dictionaries but at the same time minimizing the IO usage specially
            // in IO deprived setups.
            // https://issues.hibernatingrhinos.com/issue/RavenDB-21106

            // If we page fault on every page (specially in cold scenarios) we would be wasting a lot. Therefore we should
            // iterate with prefetching enabled.
            using var it = fst.Iterate(prefetch: true);
            if (it.Seek(seek) == false)
                yield break;

            // Considering that in big collections the max amount of documents has been defined to be in the order of 100K 
            // If we have to big skips we should get as many documents as possible to obtain as high locality as data allows.
            int ChunkSize = 1024 * 16;

            int ReadChunked(FixedSizeTree<long>.IFixedSizeIterator it, ByteString chunk, out bool hasMore)
            {
                // We will fill the buffer with the chunk expecting to have many documents in the chunk that end up 
                // being stored in segments that are close to each other.
                var chunkSpan = new Span<long>(chunk.Ptr, ChunkSize);
                var keySpan = new Span<long>(chunk.Ptr + ChunkSize * sizeof(long), ChunkSize);
                Debug.Assert((chunkSpan.Length + keySpan.Length) * sizeof(long) == chunk.Length);
                Debug.Assert(chunkSpan.Length == ChunkSize);
                Debug.Assert(keySpan.Length == ChunkSize);

                int readDocuments = 0;

                do
                {
                    keySpan[readDocuments] = it.CurrentKey;
                    chunkSpan[readDocuments] = *(long*)it.ValuePtr(out int _);

                    readDocuments++;

                    hasMore = it.MoveNext();
                }
                while (readDocuments < chunkSpan.Length && hasMore);

                if (readDocuments == 0)
                    return 0;

                Debug.Assert(readDocuments <= ChunkSize, "We cannot have more than ChunkSize because that is a buffer overflow.");

                // We will divide the whole set into chunks of at least 128 skips (could be bigger if collection is small).
                // Less than that and the tradeoff will be bad for IO (which we are trying to limit as much as possible). 
                int localChunkSize = Math.Max(128, ChunkSize / ((int)skip + 1));
                if (readDocuments < localChunkSize)
                    return readDocuments;

                // We will sort the memory locations and try to maximize locality by sampling in chunks. 
                chunkSpan = chunkSpan.Slice(0, readDocuments);
                keySpan = keySpan.Slice(0, readDocuments);
                chunkSpan.Sort(keySpan);

                // We select a random start location to get documents.
                int selectedLocation = Random.Shared.Next(readDocuments - localChunkSize);

                // PERF: We copy with the costly version with overlapping handling. 
                // https://learn.microsoft.com/en-us/dotnet/api/system.memoryextensions.copyto?view=net-7.0
                chunkSpan.Slice(selectedLocation, localChunkSize).CopyTo(chunkSpan);
                keySpan.Slice(selectedLocation, localChunkSize).CopyTo(keySpan);

                return localChunkSize;
            }

            long GetTableValueReader(ByteString chunk, long index, out TableValueReader reader)
            {
                // We will load from the actual memory location.
                long location = ((long*)chunk.Ptr)[index];
                var ptr = DirectRead(location, out int size);
                reader = new TableValueReader(location, ptr, size);
                
                // We will return the document etag.
                return ((long*)chunk.Ptr)[ChunkSize + index];
            }

            using (_tx.Allocator.Allocate(2 * ChunkSize * sizeof(long), out ByteString chunk))
            {
                // Since we are in an enumerator using yield return, no method with pointers is accepted therefore
                // all logic that requires the usage of the ByteString pointers will be encapsulated into a 
                // local function, no matter how simple it is. 

                var pager = _tx.LowLevelTransaction.DataPager;
                var result = new TableValueHolder();

                bool hasMore;
                do
                {
                    // Read and filter the documents based on locality.
                    int readDocuments = ReadChunked(it, chunk, out hasMore);
                    if (readDocuments == 0)
                        break;

                    // Prefetch the read documents in order to ensure we will be able to read the data immediately.
                    pager.MaybePrefetchMemory(new PagePrefetcherIterator(chunk, readDocuments));

                    // Do the actual processing to train by yielding the reader.
                    for (int i = 0; i < readDocuments; i++)
                    {
                        long currentKey = GetTableValueReader(chunk, i, out result.Reader);
                        yield return (currentKey, result);
                    }
                }
                while (hasMore);
            }
        }


        public IEnumerable<TableValueHolder> SeekForwardFrom(FixedSizeKeyIndexDef index, long key, long skip)
        {
            var fst = GetFixedSizeTree(index);

            using (var it = fst.Iterate())
            {
                if (it.Seek(key) == false)
                    yield break;

                if (it.Skip(skip) == false)
                    yield break;

                var result = new TableValueHolder();
                if (_onCorruptedDataHandler == null)
                {
                    do
                    {
                        GetTableValueReader(it, out result.Reader);
                        yield return result;
                    } while (it.MoveNext());
                }
                else
                {
                    do
                    {
                        bool successfully = true;
                        try
                        {
                            GetTableValueReader(it, out result.Reader);
                        }
                        catch (InvalidOperationException e)
                        {
                            _onCorruptedDataHandler.Invoke(this, e);
                            successfully = false;
                        }

                        if (successfully)
                            yield return result;

                    } while (it.MoveNext());
                }
            }
        }

        public TableValueHolder ReadLast(TableSchema.FixedSizeKeyIndexDef index)
        {
            var fst = GetFixedSizeTree(index);

            using (var it = fst.Iterate())
            {
                if (it.SeekToLast() == false)
                    return null;

                var result = new TableValueHolder();
                GetTableValueReader(it, out result.Reader);
                return result;
            }
        }
        
        public IEnumerable<TableValueHolder> SeekBackwardFromLast(TableSchema.FixedSizeKeyIndexDef index, long skip = 0)
        {
            var fst = GetFixedSizeTree(index);
            using (var it = fst.Iterate())
            {
                if (it.SeekToLast() == false)
                    yield break;

                if (it.Skip(-skip) == false)
                    yield break;

                var result = new TableValueHolder();
                do
                {
                    GetTableValueReader(it, out result.Reader);
                    yield return result;
                } while (it.MovePrev());
            }
        }

        public IEnumerable<TableValueHolder> SeekBackwardFrom(TableSchema.FixedSizeKeyIndexDef index, long key, long skip = 0)
        {
            var fst = GetFixedSizeTree(index);
            using (var it = fst.Iterate())
            {
                if (it.Seek(key) == false &&
                    it.SeekToLast() == false)
                    yield break;

                if (it.Skip(-skip) == false)
                    yield break;

                var result = new TableValueHolder();
                do
                {
                    GetTableValueReader(it, out result.Reader);
                    yield return result;
                } while (it.MovePrev());
            }
        }

        public bool HasEntriesGreaterThanStartAndLowerThanOrEqualToEnd(TableSchema.FixedSizeKeyIndexDef index, long start, long end)
        {
            var fst = GetFixedSizeTree(index);

            using (var it = fst.Iterate())
            {
                if (it.Seek(start) == false)
                    return false;

                if (it.CurrentKey <= start && it.MoveNext() == false)
                    return false;

                return it.CurrentKey <= end;
            }
        }

        private void GetTableValueReader(FixedSizeTree.IFixedSizeIterator it, out TableValueReader reader)
        {
            long id = *(long*)it.ValuePtr(out int _);
            var ptr = DirectRead(id, out int size);
            reader = new TableValueReader(id, ptr, size);
        }

        private void GetTableValueReader(IIterator it, out TableValueReader reader)
        {
            var id = it.CreateReaderForCurrent().ReadLittleEndianInt64();
            var ptr = DirectRead(id, out int size);
            reader = new TableValueReader(id, ptr, size);
        }

        public bool Set(TableValueBuilder builder, bool forceUpdate = false)
        {
            AssertWritableTable();

            // The ids returned from this function MUST NOT be stored outside of the transaction.
            // These are merely for manipulation within the same transaction, and WILL CHANGE afterwards.
            long id;
            bool exists;

            using (builder.SliceFromLocation(_tx.Allocator, _schema.Key.StartIndex, out Slice key))
            {
                exists = TryFindIdFromPrimaryKey(key, out id);
            }

            if (exists)
            {
                Update(id, builder, forceUpdate);
                return false;
            }

            Insert(builder);
            return true;
        }

        public long DeleteBackwardFrom(TableSchema.FixedSizeKeyIndexDef index, long value, long numberOfEntriesToDelete)
        {
            AssertWritableTable();

            if (numberOfEntriesToDelete < 0)
                ThrowNonNegativeNumberOfEntriesToDelete();

            long deleted = 0;
            var fst = GetFixedSizeTree(index);
            // deleting from a table can shift things around, so we delete 
            // them one at a time
            while (deleted < numberOfEntriesToDelete)
            {
                using (var it = fst.Iterate())
                {
                    if (it.Seek(long.MinValue) == false)
                        return deleted;

                    if (it.CurrentKey > value)
                        return deleted;

                    Delete(it.CreateReaderForCurrent().ReadLittleEndianInt64());
                    deleted++;
                }
            }

            return deleted;
        }

        public bool FindByIndex(TableSchema.FixedSizeKeyIndexDef index, long value, out TableValueReader reader)
        {
<<<<<<< HEAD
            AssertWritableTable();

=======
>>>>>>> 72294eef
            reader = default;
            var fst = GetFixedSizeTree(index);

            using (var it = fst.Iterate())
            {
                if (it.Seek(value) == false)
                    return false;

                if (it.CurrentKey != value)
                    return false;

                GetTableValueReader(it, out reader);
                return true;
            }
        }

        public bool DeleteByIndex(TableSchema.FixedSizeKeyIndexDef index, long value)
        {
            AssertWritableTable();

            var fst = GetFixedSizeTree(index);

            using (var it = fst.Iterate())
            {
                if (it.Seek(value) == false)
                    return false;

                if (it.CurrentKey != value)
                    return false;

                Delete(it.CreateReaderForCurrent().ReadLittleEndianInt64());
                return true;
            }
        }

        public bool DeleteByPrimaryKeyPrefix(Slice startSlice, Action<TableValueHolder> beforeDelete = null, Func<TableValueHolder, bool> shouldAbort = null)
        {
            AssertWritableTable();

            bool deleted = false;
            var pk = _schema.Key;
            var tree = GetTree(pk);
            TableValueHolder tableValueHolder = null;
            while (true)
            {
                using (var it = tree.Iterate(true))
                {
                    it.SetRequiredPrefix(startSlice);
                    if (it.Seek(it.RequiredPrefix) == false)
                        return deleted;

                    long id = it.CreateReaderForCurrent().ReadLittleEndianInt64();

                    if (beforeDelete != null || shouldAbort != null)
                    {
                        var ptr = DirectRead(id, out int size);
                        tableValueHolder ??= new TableValueHolder();
                        tableValueHolder.Reader = new TableValueReader(id, ptr, size);
                        if (shouldAbort?.Invoke(tableValueHolder) == true)
                        {
                            return deleted;
                        }
                        beforeDelete?.Invoke(tableValueHolder);
                    }

                    Delete(id);
                    deleted = true;
                }
            }
        }

        public long DeleteForwardFrom(TableSchema.AbstractTreeIndexDef index, Slice value, bool startsWith, long numberOfEntriesToDelete,
            Action<TableValueHolder> beforeDelete = null, Func<TableValueHolder, bool> shouldAbort = null)
        {
            AssertWritableTable();

            if (numberOfEntriesToDelete < 0)
                ThrowNonNegativeNumberOfEntriesToDelete();

            long deleted = 0;
            var tree = GetTree(index);
            TableValueHolder tableValueHolder = null;
            while (deleted < numberOfEntriesToDelete)
            {
                // deleting from a table can shift things around, so we delete 
                // them one at a time
                using (var it = tree.Iterate(true))
                {
                    if (startsWith)
                        it.SetRequiredPrefix(value);
                    if (it.Seek(value) == false)
                        return deleted;

                    var fst = GetFixedSizeTree(tree, it.CurrentKey.Clone(_tx.Allocator), 0, index.IsGlobal);
                    using (var fstIt = fst.Iterate())
                    {
                        if (fstIt.Seek(long.MinValue) == false)
                            break;

                        if (beforeDelete != null || shouldAbort != null)
                        {
                            var ptr = DirectRead(fstIt.CurrentKey, out int size);
                            if (tableValueHolder == null)
                                tableValueHolder = new TableValueHolder();
                            tableValueHolder.Reader = new TableValueReader(fstIt.CurrentKey, ptr, size);
                            if (shouldAbort?.Invoke(tableValueHolder) == true)
                            {
                                return deleted;
                            }
                            beforeDelete?.Invoke(tableValueHolder);
                        }

                        Delete(fstIt.CurrentKey);
                        deleted++;
                    }
                }
            }
            return deleted;
        }

        public bool DeleteForwardUpToPrefix(Slice startSlice, long upToIndex, long numberOfEntriesToDelete)
        {
            AssertWritableTable();

            if (numberOfEntriesToDelete < 0)
                ThrowNonNegativeNumberOfEntriesToDelete();

            var deleted = 0;
            var pk = _schema.Key;
            var pkTree = GetTree(pk);
            TableValueHolder tableValueHolder = null;
            while (deleted < numberOfEntriesToDelete)
            {
                using (var it = pkTree.Iterate(true))
                {
                    it.SetRequiredPrefix(startSlice);
                    if (it.Seek(it.RequiredPrefix) == false)
                        return false;

                    var id = it.CreateReaderForCurrent().ReadLittleEndianInt64();
                    var ptr = DirectRead(id, out int size);

                    if (tableValueHolder == null)
                        tableValueHolder = new TableValueHolder();

                    tableValueHolder.Reader = new TableValueReader(id, ptr, size);
                    var currentIndex = *(long*)tableValueHolder.Reader.Read(1, out _);

                    if (currentIndex > upToIndex)
                        return false;

                    Delete(id);
                    deleted++;
                }
            }

            return true;
        }

        [DoesNotReturn]
        private static void ThrowNonNegativeNumberOfEntriesToDelete()
        {
            throw new VoronErrorException("Number of entries should not be negative");
        }

        public void PrepareForCommit()
        {
            AssertValidTable();

            AssertValidIndexes();

            if (_treesBySliceCache == null)
                return;

            foreach (var item in _treesBySliceCache)
            {
                var tree = item.Value;
                if (!tree.State.IsModified)
                    continue;

                var treeName = item.Key;

                using (_tableTree.DirectAdd(treeName, sizeof(TreeRootHeader), out byte* ptr))
                {
                    var header = (TreeRootHeader*)ptr;
                    tree.State.CopyTo(header);
                }
            }
        }

        [Conditional("DEBUG")]
        private void AssertValidIndexes()
        {
            var pk = _schema.Key;
            if (pk != null && pk.IsGlobal == false)
            {
                var tree = GetTree(pk);
                if (tree.State.NumberOfEntries != NumberOfEntries)
                    throw new InvalidDataException($"Mismatch in primary key size to table size: {tree.State.NumberOfEntries} != {NumberOfEntries}");
            }

            foreach (var fst in _schema.FixedSizeIndexes)
            {
                if (fst.Value.IsGlobal)
                    continue;

                var tree = GetFixedSizeTree(fst.Value);
                if (tree.NumberOfEntries != NumberOfEntries)
                    throw new InvalidDataException($"Mismatch in fixed sized tree {fst.Key} size to table size: {tree.NumberOfEntries} != {NumberOfEntries}");
            }
        }

        [DoesNotReturn]
        private void ThrowInconsistentItemsCountInIndexes(string indexName, long expectedSize, long actualSize)
        {
            throw new InvalidOperationException($"Inconsistent index items count detected! Index name: {indexName} expected size: {expectedSize} actual size: {actualSize}");
        }

        /// <summary>
        /// validate all globals indexes has the same number
        /// validate all local indexes has the same number as the table itself
        /// </summary>
        [Conditional("VALIDATE")]
        internal void AssertValidTable()
        {
            long globalDocsCount = -1;

            foreach (var fsi in _schema.FixedSizeIndexes)
            {
                var indexNumberOfEntries = GetFixedSizeTree(fsi.Value).NumberOfEntries;
                if (fsi.Value.IsGlobal == false)
                {
                    if (NumberOfEntries != indexNumberOfEntries)
                        ThrowInconsistentItemsCountInIndexes(fsi.Key.ToString(), NumberOfEntries, indexNumberOfEntries);

                }
                else
                {
                    if (globalDocsCount == -1)
                        globalDocsCount = indexNumberOfEntries;
                    else if (globalDocsCount != indexNumberOfEntries)
                        ThrowInconsistentItemsCountInIndexes(fsi.Key.ToString(), NumberOfEntries, indexNumberOfEntries);
                }
            }

            if (_schema.Key == null)
                return;

            var pkIndexNumberOfEntries = GetTree(_schema.Key).State.NumberOfEntries;
            if (_schema.Key.IsGlobal == false)
            {
                if (NumberOfEntries != pkIndexNumberOfEntries)
                    ThrowInconsistentItemsCountInIndexes(_schema.Key.Name.ToString(), NumberOfEntries, pkIndexNumberOfEntries);
            }
            else
            {
                if (globalDocsCount == -1)
                    globalDocsCount = pkIndexNumberOfEntries;
                else if (globalDocsCount != pkIndexNumberOfEntries)
                    ThrowInconsistentItemsCountInIndexes(_schema.Key.Name.ToString(), NumberOfEntries, pkIndexNumberOfEntries);
            }
        }

        public TableReport GetReport(bool includeDetails, StorageReportGenerator generatorInstance = null)
        {
            generatorInstance ??= new StorageReportGenerator(_tx.LowLevelTransaction);

            var overflowSize = _overflowPageCount * Constants.Storage.PageSize;
            var report = new TableReport(overflowSize, overflowSize, includeDetails, generatorInstance)
            {
                Name = Name.ToString(),
                NumberOfEntries = NumberOfEntries
            };

            report.AddStructure(_tableTree, includeDetails);

            if (_schema.Key != null && _schema.Key.IsGlobal == false)
            {
                var pkTree = GetTree(_schema.Key);
                report.AddIndex(pkTree, includeDetails);
            }

            foreach (var index in _schema.FixedSizeIndexes)
            {
                if (index.Value.IsGlobal)
                    continue;

                var fst = GetFixedSizeTree(index.Value);
                report.AddIndex(fst, includeDetails);
            }

            foreach (var index in _schema.Indexes)
            {
                if (index.Value.IsGlobal)
                    continue;

                var tree = GetTree(index.Value);
                report.AddIndex(tree, includeDetails);
            }

            var activeCandidateSection = ActiveCandidateSection;
            report.AddStructure(activeCandidateSection, includeDetails);

            var inactiveSections = InactiveSections;
            report.AddStructure(inactiveSections, includeDetails);

            foreach (var section in new[] { inactiveSections, activeCandidateSection })
            {
                using (var it = section.Iterate())
                {
                    if (it.Seek(0))
                    {
                        do
                        {
                            var referencedSection = new RawDataSection(_tx.LowLevelTransaction, it.CurrentKey);
                            report.AddData(referencedSection, includeDetails);
                        } while (it.MoveNext());
                    }
                }
            }

            report.AddData(ActiveDataSmallSection, includeDetails);

            report.AddPreAllocatedBuffers(TablePageAllocator, includeDetails);

            return report;
        }

        [Conditional("DEBUG")]
        private void AssertWritableTable()
        {
            if (_forGlobalReadsOnly)
                throw new InvalidOperationException("Table is meant to be used for global reads only while it attempted to modify the data");
        }

        public struct SeekResult
        {
            public Slice Key;
            public TableValueHolder Result;
        }

        public sealed class TableValueHolder
        {
            // we need this so we'll not have to create a new allocation
            // of TableValueReader per value
            public TableValueReader Reader;
        }

        public ReturnTableValueBuilderToCache Allocate(out TableValueBuilder builder)
        {
            var builderToCache = new ReturnTableValueBuilderToCache(_tx);
            builder = builderToCache.Builder;
            return builderToCache;
        }

        public struct ReturnTableValueBuilderToCache : IDisposable
        {
#if DEBUG
            private readonly Transaction _tx;
#endif

            public ReturnTableValueBuilderToCache(Transaction tx)
            {
                var environmentWriteTransactionPool = tx.LowLevelTransaction.Environment.WriteTransactionPool;
#if DEBUG
                _tx = tx;
                Debug.Assert(tx.LowLevelTransaction.Flags == TransactionFlags.ReadWrite);
                if (environmentWriteTransactionPool.BuilderUsages++ != 0)
                    throw new InvalidOperationException("Cannot use a cached table value builder when it is already in use");
#endif
                Builder = environmentWriteTransactionPool.TableValueBuilder;
            }

            public TableValueBuilder Builder { get; }

            public void Dispose()
            {
                Builder.Reset();
#if DEBUG
                Debug.Assert(_tx.LowLevelTransaction.IsDisposed == false);
                if (_tx.LowLevelTransaction.Environment.WriteTransactionPool.BuilderUsages-- != 1)
                    throw new InvalidOperationException("Cannot use a cached table value builder when it is already removed");
#endif
            }
        }

        private TestingStuff _forTestingPurposes;

        internal TestingStuff ForTestingPurposesOnly()
        {
            if (_forTestingPurposes != null)
                return _forTestingPurposes;

            return _forTestingPurposes = new TestingStuff(this);
        }

        internal class TestingStuff
        {
            private readonly Table _table;

            public TestingStuff(Table table)
            {
                _table = table;
            }

            public bool? IsTableValueCompressed(Slice key, out bool? isLargeValue)
            {
                if (_table.TryFindIdFromPrimaryKey(key, out long id) == false)
                {
                    isLargeValue = default;
                    return default;
                }

                isLargeValue = id % Constants.Storage.PageSize == 0;

                if (isLargeValue.Value)
                {
                    var page = _table._tx.LowLevelTransaction.GetPage(id / Constants.Storage.PageSize);
                    return page.Flags.HasFlag(PageFlags.Compressed);
                }

                var sizes = RawDataSection.GetRawDataEntrySizeFor(_table._tx.LowLevelTransaction, id);
                return sizes->IsCompressed;
            }
        }
    }
}<|MERGE_RESOLUTION|>--- conflicted
+++ resolved
@@ -2092,11 +2092,6 @@
 
         public bool FindByIndex(TableSchema.FixedSizeKeyIndexDef index, long value, out TableValueReader reader)
         {
-<<<<<<< HEAD
-            AssertWritableTable();
-
-=======
->>>>>>> 72294eef
             reader = default;
             var fst = GetFixedSizeTree(index);
 
