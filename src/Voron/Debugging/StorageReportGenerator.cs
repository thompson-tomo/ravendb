--- conflicted
+++ resolved
@@ -511,7 +511,7 @@
             {
                 pageDensities = new();
                 var it = Container.GetAllPagesSet(_tx, page);
-                while (it.TryMoveNext(out var pageNum))
+                while(it.TryMoveNext(out var pageNum))
                 {
                     // cannot use GetPageHeaderForDebug since we are reading not just from the header
                     Page cur = _tx.GetPage(pageNum);
@@ -527,7 +527,7 @@
                     }
                 }
             }
-
+            
             // cannot use GetPageHeaderForDebug since we are reading not just from the header
             var root = new Container(_tx.GetPage(page));
             double density = pageDensities?.Average() ?? -1;
@@ -847,14 +847,8 @@
             var densities = new List<double>();
             foreach (var p in allPages)
             {
-<<<<<<< HEAD
-                var page = llt.GetPage(p);
-                var state = new Lookup<Int64LookupKey>.CursorState { Page = page };
-                densities.Add((double)state.Header->FreeSpace / Constants.Storage.PageSize);
-=======
                 var compactPageHeader = ct.Llt.GetPageHeaderForDebug<CompactPageHeader>(p);
                 densities.Add((double)compactPageHeader.FreeSpace / Constants.Storage.PageSize);
->>>>>>> f0a11857
             }
             return densities;
         }
