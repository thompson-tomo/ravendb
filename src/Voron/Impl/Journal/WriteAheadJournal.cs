--- conflicted
+++ resolved
@@ -1329,11 +1329,7 @@
 
             var number = CurrentFile?.Number ?? 0;
             long compressedLen;
-<<<<<<< HEAD
-            using (var metrics = _env.Options.IoMetrics.MeterIoRate(StorageEnvironmentOptions.JournalName(number), // TODO : it might be the last journal as if CurrentFile will be replaced later then this is misleading info, however it doesn't affect web graph
-                IoMetrics.MeterType.Compression, totalSizeWritten)) // Size stands for original size in compression meter
-            {
-=======
+
             var compressionDuration = Stopwatch.StartNew();
             using (var metrics = _env.Options.IoMetrics.MeterIoRate(
                 // Note that the last journal may be replaced if we switch journals, however it doesn't affect web graph
@@ -1342,17 +1338,10 @@
             {
                 var compressionAcceleration = _lastCompressionAccelerationInfo.LastAcceleration;
 
->>>>>>> c954827c
                 compressedLen = LZ4.Encode64LongBuffer(
                     outputBuffer,
                     compressionBuffer,
                     totalSizeWritten,
-<<<<<<< HEAD
-                    outputBufferSize);
-
-                metrics.SetFileSize(compressedLen); // FileSize stands for compressed size in compression meter
-            }
-=======
                     outputBufferSize,
                     compressionAcceleration);
 
@@ -1361,7 +1350,6 @@
             compressionDuration.Stop();
 
             _lastCompressionAccelerationInfo.CompressionDuration = compressionDuration.Elapsed;
->>>>>>> c954827c
 
             // We need to account for the transaction header as part of the total length.
             var totalLength = compressedLen + sizeof(TransactionHeader);
