﻿// -----------------------------------------------------------------------
//  <copyright file="WriteAheadJournal.cs" company="Hibernating Rhinos LTD">
//      Copyright (c) Hibernating Rhinos LTD. All rights reserved.
//  </copyright>
// -----------------------------------------------------------------------

using Sparrow;
using Sparrow.Binary;
using System;
using System.Collections.Generic;
using System.Diagnostics;
using System.IO;
using System.Linq;
using System.Threading;
using Sparrow.Compression;
using Sparrow.Logging;
using Sparrow.Utils;
using Voron.Data;
using Voron.Exceptions;
using Voron.Impl.FileHeaders;
using Voron.Impl.Paging;
using Voron.Util;
using Voron.Global;

namespace Voron.Impl.Journal
{
    public unsafe class WriteAheadJournal : IDisposable
    {
        private readonly StorageEnvironment _env;
        private readonly AbstractPager _dataPager;

        private long _currentJournalFileSize;
        private DateTime _lastFile;

        private long _journalIndex = -1;

        private bool _disposed;

        private readonly LZ4 _lz4 = new LZ4();
        private readonly JournalApplicator _journalApplicator;
        private readonly ModifyHeaderAction _updateLogInfo;

        private ImmutableAppendOnlyList<JournalFile> _files = ImmutableAppendOnlyList<JournalFile>.Empty;
        internal JournalFile CurrentFile;

        private readonly HeaderAccessor _headerAccessor;
        private AbstractPager _compressionPager;
        private long _compressionPagerCounter;

        private LazyTransactionBuffer _lazyTransactionBuffer;
        private readonly DiffPages _diffPage = new DiffPages();
        private readonly Logger _logger;
        private List<JournalSnapshot> _snapshotCache;
        public bool HasDataInLazyTxBuffer() => _lazyTransactionBuffer?.HasDataInBuffer() ?? false;

        public WriteAheadJournal(StorageEnvironment env)
        {
            _env = env;
            _logger = LoggingSource.Instance.GetLogger<WriteAheadJournal>(Path.GetFileName(env.ToString()));
            _dataPager = _env.Options.DataPager;
            _currentJournalFileSize = env.Options.InitialLogFileSize;
            _headerAccessor = env.HeaderAccessor;
            _updateLogInfo = header =>
            {
                var journalFilesCount = _files.Count;
                var currentJournal = journalFilesCount > 0 ? _journalIndex : -1;
                header->Journal.CurrentJournal = currentJournal;
                header->Journal.JournalFilesCount = journalFilesCount;
                header->IncrementalBackup.LastCreatedJournal = _journalIndex;
            };

            _compressionPager = _env.Options.CreateScratchPager($"compression.{_compressionPagerCounter++:D10}.buffers", env.Options.InitialFileSize ?? env.Options.InitialLogFileSize);
            _journalApplicator = new JournalApplicator(this);
        }

        public ImmutableAppendOnlyList<JournalFile> Files => _files;

        public JournalApplicator Applicator => _journalApplicator;

        public bool HasLazyTransactions { get; set; }

        private JournalFile NextFile(int numberOfPages = 1)
        {
            _journalIndex++;

            var now = DateTime.UtcNow;
            if ((now - _lastFile).TotalSeconds < 90)
            {
                _currentJournalFileSize = Math.Min(_env.Options.MaxLogFileSize, _currentJournalFileSize * 2);
            }
            var actualLogSize = _currentJournalFileSize;
            long minRequiredSize = numberOfPages * _dataPager.PageSize;
            if (_currentJournalFileSize < minRequiredSize)
            {
                _currentJournalFileSize = Bits.NextPowerOf2(minRequiredSize);
                actualLogSize = _currentJournalFileSize;
            }

            _lastFile = now;

            var journalPager = _env.Options.CreateJournalWriter(_journalIndex, actualLogSize);

            var journal = new JournalFile(journalPager, _journalIndex);
            journal.AddRef(); // one reference added by a creator - write ahead log

            _files = _files.Append(journal);

            _headerAccessor.Modify(_updateLogInfo);

            return journal;
        }

        public bool RecoverDatabase(TransactionHeader* txHeader)
        {
            // note, we don't need to do any concurrency here, happens as a single threaded
            // fashion on db startup
            var requireHeaderUpdate = false;

            var logInfo = _headerAccessor.Get(ptr => ptr->Journal);

            if (logInfo.JournalFilesCount == 0)
            {
                _journalIndex = logInfo.LastSyncedJournal;
                return false;
            }

            var oldestLogFileStillInUse = logInfo.CurrentJournal - logInfo.JournalFilesCount + 1;
            if (_env.Options.IncrementalBackupEnabled == false)
            {
                // we want to check that we cleanup old log files if they aren't needed
                // this is more just to be safe than anything else, they shouldn't be there.
                var unusedfiles = oldestLogFileStillInUse;
                while (true)
                {
                    unusedfiles--;
                    if (_env.Options.TryDeleteJournal(unusedfiles) == false)
                        break;
                }

            }

            var lastSyncedTransactionId = logInfo.LastSyncedTransactionId;

            var journalFiles = new List<JournalFile>();
            long lastSyncedTxId = -1;
            long lastSyncedJournal = logInfo.LastSyncedJournal;
            for (var journalNumber = oldestLogFileStillInUse; journalNumber <= logInfo.CurrentJournal; journalNumber++)
            {
                var initialSize = _env.Options.InitialFileSize ?? _env.Options.InitialLogFileSize;
                var journalRecoveryName = StorageEnvironmentOptions.JournalRecoveryName(journalNumber);
                using (var recoveryPager = _env.Options.CreateScratchPager(journalRecoveryName,initialSize))
                using (var pager = _env.Options.OpenJournalPager(journalNumber))
                {
                    RecoverCurrentJournalSize(pager);

                    var transactionHeader = txHeader->TransactionId == 0 ? null : txHeader;
                    var journalReader = new JournalReader(pager, _dataPager, recoveryPager, lastSyncedTransactionId, transactionHeader);
                    journalReader.RecoverAndValidate(_env.Options);

                    var lastReadHeaderPtr = journalReader.LastTransactionHeader;

                    if (lastReadHeaderPtr != null)
                    {
                        *txHeader = *lastReadHeaderPtr;
                        lastSyncedTxId = txHeader->TransactionId;
                        lastSyncedJournal = journalNumber;
                    }

                    if (lastSyncedTxId != -1 && (journalReader.RequireHeaderUpdate || journalNumber == logInfo.CurrentJournal))
                    {
                        var jrnlWriter = _env.Options.CreateJournalWriter(journalNumber, pager.NumberOfAllocatedPages * _dataPager.PageSize);
                        var jrnlFile = new JournalFile(jrnlWriter, journalNumber);
                        jrnlFile.InitFrom(journalReader);
                        jrnlFile.AddRef(); // creator reference - write ahead log

                        journalFiles.Add(jrnlFile);
                    }

                    if (journalReader.RequireHeaderUpdate) //this should prevent further loading of transactions
                    {
                        requireHeaderUpdate = true;
                        break;
                    }
                }
            }

            _files = _files.AppendRange(journalFiles);

            if (lastSyncedTxId == -1 && requireHeaderUpdate)
                throw new VoronUnrecoverableErrorException(
                    "First transaction initializing the structure of Voron database is corrupted. Cannot access internal database metadata. Create a new database to recover.");

            Debug.Assert(lastSyncedTxId >= 0);
            Debug.Assert(lastSyncedJournal >= 0);

            _journalIndex = lastSyncedJournal;

            _headerAccessor.Modify(
                header =>
                {
                    header->Journal.CurrentJournal = lastSyncedJournal;
                    header->Journal.JournalFilesCount = _files.Count;
                    header->IncrementalBackup.LastCreatedJournal = _journalIndex;
                });

            CleanupInvalidJournalFiles(lastSyncedJournal);
            CleanupUnusedJournalFiles(oldestLogFileStillInUse, lastSyncedJournal);

            if (_files.Count > 0)
            {
                var lastFile = _files.Last();
                if (lastFile.AvailablePages >= 2)
                    // it must have at least one page for the next transaction header and one page for data
                    CurrentFile = lastFile;
            }

            return requireHeaderUpdate;
        }

        private void CleanupUnusedJournalFiles(long oldestLogFileStillInUse, long lastSyncedJournal)
        {
            var logFile = oldestLogFileStillInUse;
            while (logFile < lastSyncedJournal)
            {
                _env.Options.TryDeleteJournal(logFile);
                logFile++;
            }
        }

        private void CleanupInvalidJournalFiles(long lastSyncedJournal)
        {
            // we want to check that we cleanup newer log files, since everything from
            // the current file is considered corrupted
            var badJournalFiles = lastSyncedJournal;
            while (true)
            {
                badJournalFiles++;
                if (_env.Options.TryDeleteJournal(badJournalFiles) == false)
                {
                    break;
                }
            }
        }

        private void RecoverCurrentJournalSize(AbstractPager pager)
        {
            var journalSize = Bits.NextPowerOf2(pager.NumberOfAllocatedPages * pager.PageSize);
            if (journalSize >= _env.Options.MaxLogFileSize) // can't set for more than the max log file size
                return;

            // this set the size of the _next_ journal file size
            _currentJournalFileSize = Math.Min(journalSize, _env.Options.MaxLogFileSize);
        }


        public Page ReadPage(LowLevelTransaction tx, long pageNumber, Dictionary<int, PagerState> scratchPagerStates)
        {
            // read transactions have to read from journal snapshots
            if (tx.Flags == TransactionFlags.Read)
            {
                // read log snapshots from the back to get the most recent version of a page
                for (var i = tx.JournalSnapshots.Count - 1; i >= 0; i--)
                {
                    PagePosition value;
                    if (tx.JournalSnapshots[i].PageTranslationTable.TryGetValue(tx, pageNumber, out value))
                    {
                        var page = _env.ScratchBufferPool.ReadPage(tx, value.ScratchNumber, value.ScratchPos, scratchPagerStates[value.ScratchNumber]);

                        Debug.Assert(page.PageNumber == pageNumber);

                        return page;
                    }
                }

                return null;
            }

            // write transactions can read directly from journals
            var files = _files;
            for (var i = files.Count - 1; i >= 0; i--)
            {
                PagePosition value;
                if (files[i].PageTranslationTable.TryGetValue(tx, pageNumber, out value))
                {
                    var page = _env.ScratchBufferPool.ReadPage(tx, value.ScratchNumber, value.ScratchPos);

                    Debug.Assert(page.PageNumber == pageNumber);

                    return page;
                }
            }

            return null;
        }


        public void Dispose()
        {
            if (_disposed)
                return;
            _disposed = true;

            // we cannot dispose the journal until we are done with all of the pending writes
            if (_lazyTransactionBuffer != null)
            {
                _lazyTransactionBuffer.WriteBufferToFile(CurrentFile, null);
                _lazyTransactionBuffer.Dispose();
            }
            _compressionPager.Dispose();

            _journalApplicator.Dispose();
            if (_env.Options.OwnsPagers)
            {
                foreach (var logFile in _files)
                {
                    logFile.Dispose();
                }

            }
            else
            {
                foreach (var logFile in _files)
                {
                    GC.SuppressFinalize(logFile);
                }

            }

            _files = ImmutableAppendOnlyList<JournalFile>.Empty;
        }

        public JournalInfo GetCurrentJournalInfo()
        {
            return _headerAccessor.Get(ptr => ptr->Journal);
        }

        public List<JournalSnapshot> GetSnapshots()
        {
            return _snapshotCache;
        }

        public void UpdateCacheForJournalSnapshots()
        {
            var items = new List<JournalSnapshot>(_files.Count);
            foreach (var journalFile in _files)
            {
                items.Add(journalFile.GetSnapshot());
            }
#if DEBUG
            for (int i = 0; i < items.Count; i++)
            {
                for (int j = i + 1; j < items.Count; j++)
                {
                    if (items[i].Number == items[j].Number)
                    {
                        throw new InvalidOperationException("Cannot add a snapshot of log file with number " + items[i].Number +
                                                            " to the transaction, because it already exists in a snapshot collection");
                    }
                }
            }
#endif
            _snapshotCache = items;
        }

        public void Clear(LowLevelTransaction tx)
        {
            if (tx.Flags != TransactionFlags.ReadWrite)
                throw new InvalidOperationException("Clearing of write ahead journal should be called only from a write transaction");

            foreach (var journalFile in _files)
            {
                journalFile.Release();
            }
            _files = ImmutableAppendOnlyList<JournalFile>.Empty;
            CurrentFile = null;
        }



        public class JournalSyncEventArgs : EventArgs
        {
            public long OldestTransactionId { get; private set; }

            public JournalSyncEventArgs(long oldestTransactionId)
            {
                OldestTransactionId = oldestTransactionId;
            }
        }

        public class JournalApplicator : IDisposable
        {
            private readonly Dictionary<long, JournalFile> _journalsToDelete = new Dictionary<long, JournalFile>();
            private readonly object _flushingLock = new object();
            private readonly object _fsyncLock = new object();
            private readonly WriteAheadJournal _waj;

            private long _lastFlushedTransactionId;
            private long _lastFlushedJournalId;
            private long _oldestActiveTransactionWhenFlushed;
            private JournalFile _lastFlushedJournal;
            private bool _ignoreLockAlreadyTaken;

            public JournalApplicator(WriteAheadJournal waj)
            {
                _waj = waj;
            }


            public void ApplyLogsToDataFile(long oldestActiveTransaction, CancellationToken token, TimeSpan timeToWait, LowLevelTransaction transaction = null)
            {
                if (token.IsCancellationRequested)
                    return;

                if (Monitor.IsEntered(_flushingLock) && _ignoreLockAlreadyTaken == false)
                    throw new InvalidJournalFlushRequestException("Applying journals to the data file has been already requested on the same thread");

                bool lockTaken = false;
                try
                {
                    Monitor.TryEnter(_flushingLock, timeToWait, ref lockTaken);
                 
                    if (lockTaken == false)
                    {
                        if (timeToWait == TimeSpan.Zero)
                            // someone else is flushing, and we were explicitly told that we don't care about this
                            // so there is no point in throwing
                            return;

                        throw new TimeoutException($"Could not acquire the write lock in {timeToWait.TotalSeconds} seconds");
                    }

                    if (_waj._env.Disposed)
                        return;


                    var alreadyInWriteTx = transaction != null && transaction.Flags == TransactionFlags.ReadWrite;

                    var jrnls = _waj._files.Select(x => x.GetSnapshot()).OrderBy(x => x.Number).ToList();
                    if (jrnls.Count == 0)
                        return; // nothing to do

                    Debug.Assert(jrnls.First().Number >= _lastFlushedJournalId);

                    var pagesToWrite = new Dictionary<long, PagePosition>();

                    long lastProcessedJournal = -1;
                    long previousJournalMaxTransactionId = -1;

                    long lastFlushedTransactionId = -1;

                    foreach (var journalFile in jrnls)
                    {
                        if (journalFile.Number < _lastFlushedJournalId)
                            continue;
                        var currentJournalMaxTransactionId = -1L;

                        var maxTransactionId = journalFile.LastTransaction;
                        if (oldestActiveTransaction != 0)
                            maxTransactionId = Math.Min(oldestActiveTransaction - 1, maxTransactionId);

                        foreach (var pagePosition in journalFile.PageTranslationTable.Iterate(_lastFlushedTransactionId, maxTransactionId))
                        {
                            if (pagePosition.Value.IsFreedPageMarker)
                            {
                                // Avoid the case where an older journal file had written a page that was freed in a different journal
                                pagesToWrite.Remove(pagePosition.Key);
                                continue;
                            }

                            if (journalFile.Number == _lastFlushedJournalId && pagePosition.Value.TransactionId <= _lastFlushedTransactionId)
                                continue;

                            currentJournalMaxTransactionId = Math.Max(currentJournalMaxTransactionId, pagePosition.Value.TransactionId);

                            if (currentJournalMaxTransactionId < previousJournalMaxTransactionId)
                                throw new InvalidOperationException(
                                    "Journal applicator read beyond the oldest active transaction in the next journal file. " +
                                    "This should never happen. Current journal max tx id: " + currentJournalMaxTransactionId +
                                    ", previous journal max ix id: " + previousJournalMaxTransactionId +
                                    ", oldest active transaction: " + oldestActiveTransaction);


                            lastProcessedJournal = journalFile.Number;
                            pagesToWrite[pagePosition.Key] = pagePosition.Value;

                            lastFlushedTransactionId = currentJournalMaxTransactionId;
                        }

                        if (currentJournalMaxTransactionId == -1L)
                            continue;

                        previousJournalMaxTransactionId = currentJournalMaxTransactionId;
                    }

                    if (pagesToWrite.Count == 0)
                    {
                        return;
                    }

                    try
                    {
                        ApplyPagesToDataFileFromScratch(pagesToWrite, transaction, alreadyInWriteTx);
                    }
                    catch (DiskFullException diskFullEx)
                    {
                        _waj._env.HandleDataDiskFullException(diskFullEx);
                        return;
                    }

                    var unusedJournals = GetUnusedJournalFiles(jrnls, lastProcessedJournal, lastFlushedTransactionId);

                    foreach (var unused in unusedJournals.Where(unused => !_journalsToDelete.ContainsKey(unused.Number)))
                    {
                        _journalsToDelete.Add(unused.Number, unused);
                    }

                    var timeout = TimeSpan.FromSeconds(3);
                    bool tryEnterReadLock = false;
                    if (alreadyInWriteTx == false)
                        tryEnterReadLock = _waj._env.FlushInProgressLock.TryEnterWriteLock(timeout);
                    try
                    {
                        _waj._env.IncreaseTheChanceForGettingTheTransactionLock();
                        using (var txw = alreadyInWriteTx ? null : _waj._env.NewLowLevelTransaction(new TransactionPersistentContext(true), TransactionFlags.ReadWrite).JournalApplicatorTransaction())
                        {
                            _lastFlushedJournalId = lastProcessedJournal;
                            _lastFlushedTransactionId = lastFlushedTransactionId;
                            _oldestActiveTransactionWhenFlushed = oldestActiveTransaction;
                            _lastFlushedJournal = _waj._files.First(x => x.Number == lastProcessedJournal);

                            if (unusedJournals.Count > 0)
                            {
                                var lastUnusedJournalNumber = unusedJournals.Last().Number;
                                _waj._files = _waj._files.RemoveWhile(x => x.Number <= lastUnusedJournalNumber);
                            }

                            if (_waj._files.Count == 0)
                                _waj.CurrentFile = null;

                            FreeScratchPages(unusedJournals, txw ?? transaction);

                            if (txw != null)
                            {
                                // by forcing a commit, we free the read transaction that held the lazy tx buffer (if existed)
                                // and make those pages available in the scratch files
                                txw.IsLazyTransaction = false;
                                _waj.HasLazyTransactions = false;

                                txw.Commit();
                            }
                        }
                    }
                    finally
                    {
                        _waj._env.ResetTheChanceForGettingTheTransactionLock();
                        if (tryEnterReadLock)
                            _waj._env.FlushInProgressLock.ExitWriteLock();
                    }
<<<<<<< HEAD
                    // if we aren't on the same journal, we have to force the sync, to avoid
                    // having lots of journals around
                    if (_waj.CurrentFile != _lastFlushedJournal)
                        _waj._env.ForceSyncDataFile();
                    else
                        _waj._env.QueueForSyncDataFile();
                }
=======
                    _waj._env.QueueForSyncDataFile();
                    }
>>>>>>> 070c479b
                finally
                {
                    if (lockTaken)
                        Monitor.Exit(_flushingLock);
                }
            }

            public void WaitForSyncToCompleteOnDispose()
            {
                if (Monitor.IsEntered(_flushingLock) == false)
                    throw new InvalidOperationException("This method can only be called while holding the flush lock");

                if (_waj._env.Disposed == false)
                    throw new InvalidOperationException(
                        "This method can only be called after the storage environment has been disposed");

                if (Monitor.TryEnter(_fsyncLock))
                {
                    Monitor.Exit(_fsyncLock);
                    return;
                }

                // now the sync lock is in progress, but it can't complete because we are holding the flush lock
                // we'll first give the flush lock and then wait on the fsync lock until the sync is completed
                // then we'll re-aqcuire the flush lock

                Monitor.Exit(_flushingLock);
                try
                {
                    // we wait to take the lock here to ensure that all previous sync operations
                    // has completed, and we know that no new ones can start
                    Monitor.Enter(_fsyncLock);
                    try
                    {
                        // now we know that the sync is done
                        // we also know that no other sync can start now
                        // because Disposed is set to true
                    }
                    finally
                    {
                        Monitor.Exit(_fsyncLock);
                    }
                }
                finally
                {
                    Monitor.Enter(_flushingLock);// reacquire the lock
                }

            }

            internal void SyncDataFile()
            {
                // This function can take a LONG time, and it needs to run concurrently with the
                // rest of the system, so in order to handle this properly, we do:
                // 1) Take the flushing lock (if we fail, we'll requeue for the sync)
                // 2) Take a snapshot of the current status of this env flushing status
                // 3) Release the lock & sync the file (take a long time)
                // 4) Re-take the lock, update the sync status in the header with the values we snapshotted
                bool fsyncLockTaken = false;
                try
                {
                    long lastSyncedJournal;
                    long lastSyncedTransactionId;
                    var journalsToDelete = new List<KeyValuePair<long, JournalFile>>();
                    bool flushLockTaken = false;
                    // this is a pointer because we need to pass the value to a lambda
                    // inside UpdateFileHeaderAfterDataFileSync, so we just allocate it here.
                    // We need those values to be the frozen value at the time we _started_ the
                    // sync process
                    TransactionHeader* lastReadTxHeader = stackalloc TransactionHeader[1];
                    try
                    {
                        Monitor.TryEnter(_flushingLock, TimeSpan.FromMilliseconds(250), ref flushLockTaken);

                        if (flushLockTaken == false)
                        {
                            // can't get the lock, we'll try again later, this time we are running
                            // as forced, because we have higher priority
                            _waj._env.ForceSyncDataFile();
                            return;
                        }

                        if (_waj._env.Disposed)
                            return; // we have already disposed, nothing to do here

                        if (_lastFlushedJournal == null)
                            return; // nothing was flushed since we last synced, nothing to do

                        // we only ever take the _fsyncLock _after_ we already took the flush lock
                        // so this will never be contended
                        Monitor.TryEnter(_fsyncLock, ref fsyncLockTaken);
                        if (fsyncLockTaken == false)
                        {
                            // probably another sync taking place right now, let us schedule another one, just in case
                            _waj._env.QueueForSyncDataFile();
                            return;
                        }
                        lastSyncedJournal = _lastFlushedJournalId;
                        lastSyncedTransactionId = _lastFlushedTransactionId;
                        SetLastReadTxHeader(_lastFlushedJournal, _oldestActiveTransactionWhenFlushed, lastReadTxHeader);
                        _lastFlushedJournal = null;
                        foreach (var toDelete in _journalsToDelete)
                        {
                            if (toDelete.Key > lastSyncedJournal)
                                continue;

                            journalsToDelete.Add(toDelete);
                        }
                        foreach (var kvp in journalsToDelete)
                        {
                            _journalsToDelete.Remove(kvp.Key);
                        }
                    }
                    finally
                    {
                        if (flushLockTaken)
                            Monitor.Exit(_flushingLock);
                    }

                    // We do the sync _outside_ of the lock, letting the rest of the stuff proceed
                    _waj._dataPager.Sync();

                    lock (_flushingLock)
                    {
                        UpdateFileHeaderAfterDataFileSync(lastSyncedJournal, lastSyncedTransactionId, lastReadTxHeader);

                        foreach (var toDelete in journalsToDelete)
                        {
                            if (_waj._env.Options.IncrementalBackupEnabled == false)
                                toDelete.Value.DeleteOnClose = true;

                            toDelete.Value.Release();
                        }
                    }
                }
                finally
                {
                    if (fsyncLockTaken)
                        Monitor.Exit(_fsyncLock);
                }
            }

            private void ApplyPagesToDataFileFromScratch(Dictionary<long, PagePosition> pagesToWrite, LowLevelTransaction transaction, bool alreadyInWriteTx)
            {
                var scratchBufferPool = _waj._env.ScratchBufferPool;
                var scratchPagerStates = new Dictionary<int, PagerState>();

                try
                {
                    var totalPages = 0L;
                    Page last = null;
                    var sortedPages = new List<Page>();
                    foreach (var pagePosition in pagesToWrite.Values)
                    {
                        var scratchNumber = pagePosition.ScratchNumber;
                        PagerState pagerState;
                        if (scratchPagerStates.TryGetValue(scratchNumber, out pagerState) == false)
                        {
                            pagerState = scratchBufferPool.GetPagerState(scratchNumber);
                            pagerState.AddRef();

                            scratchPagerStates.Add(scratchNumber, pagerState);
                        }

                        var readPage = scratchBufferPool.ReadPage(transaction, scratchNumber, pagePosition.ScratchPos, pagerState);
                        totalPages += _waj._dataPager.GetNumberOfPages(readPage);
                        sortedPages.Add(readPage);
                        if (last == null)
                            last = readPage;
                        if (last.PageNumber < readPage.PageNumber)
                            last = readPage;
                    }
                    Debug.Assert(last != null);

                    var numberOfPagesInLastPage = last.IsOverflow == false ? 1 :
                        _waj._env.Options.DataPager.GetNumberOfOverflowPages(last.OverflowSize);

                    EnsureDataPagerSpacing(transaction, last, numberOfPagesInLastPage, alreadyInWriteTx);

                    using (_waj._dataPager.Options.IoMetrics.MeterIoRate(_waj._dataPager.FileName, IoMetrics.MeterType.DataFlush,
                            totalPages * _waj._dataPager.PageSize))
                    {
                        _waj._dataPager.Write(sortedPages);
                    }
                }
                finally
                {
                    foreach (var scratchPagerState in scratchPagerStates.Values)
                    {
                        scratchPagerState.Release();
                    }
                }
            }

            private void EnsureDataPagerSpacing(LowLevelTransaction transaction, Page last, int numberOfPagesInLastPage,
                    bool alreadyInWriteTx)
            {
                if (_waj._dataPager.WillRequireExtension(last.PageNumber, numberOfPagesInLastPage) == false)
                    return;

                if (alreadyInWriteTx)
                {
                    var pagerState = _waj._dataPager.EnsureContinuous(last.PageNumber, numberOfPagesInLastPage);
                    transaction.EnsurePagerStateReference(pagerState);
                }
                else
                {
                    using (var tx = _waj._env.NewLowLevelTransaction(new TransactionPersistentContext(), TransactionFlags.ReadWrite).JournalApplicatorTransaction())
                    {
                        var pagerState = _waj._dataPager.EnsureContinuous(last.PageNumber, numberOfPagesInLastPage);
                        tx.EnsurePagerStateReference(pagerState);

                        tx.Commit();
                    }
                }
            }

            private void FreeScratchPages(IEnumerable<JournalFile> unusedJournalFiles, LowLevelTransaction txw)
            {
                // we have to free pages of the unused journals before the remaining ones that are still in use
                // to prevent reading from them by any read transaction (read transactions search journals from the newest
                // to read the most updated version)
                foreach (var journalFile in unusedJournalFiles.OrderBy(x => x.Number))
                {
                    journalFile.FreeScratchPagesOlderThan(txw, _lastFlushedTransactionId);
                }

                foreach (var jrnl in _waj._files.OrderBy(x => x.Number))
                {
                    jrnl.FreeScratchPagesOlderThan(txw, _lastFlushedTransactionId);
                }
            }

            private List<JournalFile> GetUnusedJournalFiles(IEnumerable<JournalSnapshot> jrnls, long lastProcessedJournal, long lastFlushedTransactionId)
            {
                var unusedJournalFiles = new List<JournalFile>();
                foreach (var j in jrnls)
                {
                    if (j.Number > lastProcessedJournal) // after the last log we synced, nothing to do here
                        continue;
                    if (j.Number == lastProcessedJournal) // we are in the last log we synced
                    {
                        if (j.AvailablePages != 0 || //　if there are more pages to be used here or
                        j.PageTranslationTable.MaxTransactionId() != lastFlushedTransactionId) // we didn't synchronize whole journal
                            continue; // do not mark it as unused
                    }
                    unusedJournalFiles.Add(_waj._files.First(x => x.Number == j.Number));
                }
                return unusedJournalFiles;
            }

            private void UpdateFileHeaderAfterDataFileSync(long lastSyncedJournal, 
                long lastSyncedTransactionId, TransactionHeader* lastReadTxHeader)
            {
                Debug.Assert(lastSyncedJournal != -1);
                Debug.Assert(lastSyncedTransactionId != -1);

                _waj._headerAccessor.Modify(header =>
                {
                    header->TransactionId = lastReadTxHeader->TransactionId;
                    header->LastPageNumber = lastReadTxHeader->LastPageNumber;

                    header->Journal.LastSyncedJournal = lastSyncedJournal;
                    header->Journal.LastSyncedTransactionId = lastSyncedTransactionId;

                    header->Root = lastReadTxHeader->Root;

                    _waj._updateLogInfo(header);
                });
            }

            private void SetLastReadTxHeader(JournalFile file, long oldestActiveTransaction, TransactionHeader* lastReadTxHeader)
            {
                var readTxHeader = stackalloc TransactionHeader[1];

                long txPos = 0;
                while (true)
                {
                    if (file.ReadTransaction(txPos, readTxHeader) == false)
                        break;
                    if (readTxHeader->HeaderMarker != Constants.TransactionHeaderMarker)
                        break;
                    if (readTxHeader->TransactionId + 1 == oldestActiveTransaction)
                        break;

                    *lastReadTxHeader = *readTxHeader;

                    var totalSize = readTxHeader->CompressedSize + sizeof(TransactionHeader);


                    var totalPages = (totalSize/_waj._env.Options.PageSize) +
                                     (totalSize%_waj._env.Options.PageSize == 0 ? 0 : 1);

                    // We skip to the next transaction header.
                    txPos += totalPages;
                }
            }

            public void Dispose()
            {
                foreach (var journalFile in _journalsToDelete)
                {
                    // we need to release all unused journals
                    // however here we don't force them to DeleteOnClose
                    // because we didn't synced the data file yet
                    // and we will need them on a next database recovery
                    journalFile.Value.Release();
                }
            }

            public bool IsCurrentThreadInFlushOperation => Monitor.IsEntered(_flushingLock);

            public IDisposable TryTakeFlushingLock(ref bool lockTaken, TimeSpan? timeout = null)
            {
                if (timeout == null)
                {
                    Monitor.TryEnter(_flushingLock, ref lockTaken);
                }
                else
                {
                    Monitor.TryEnter(_flushingLock, timeout.Value, ref lockTaken);
                }

                bool localLockTaken = lockTaken;

                _ignoreLockAlreadyTaken = true;

                return new DisposableAction(() =>
                {
                    _ignoreLockAlreadyTaken = false;
                    if (localLockTaken)
                        Monitor.Exit(_flushingLock);
                });
            }

            public IDisposable TakeFlushingLock()
            {
                bool lockTaken = false;
                Monitor.Enter(_flushingLock, ref lockTaken);
                _ignoreLockAlreadyTaken = true;

                return new DisposableAction(() =>
                {
                    _ignoreLockAlreadyTaken = false;
                    if (lockTaken)
                        Monitor.Exit(_flushingLock);
                });
            }

            internal void DeleteCurrentAlreadyFlushedJournal()
            {
                if (_waj._env.Options.IncrementalBackupEnabled)
                    return;

                if (_waj._files.Count == 0)
                    return;

                if (_waj._files.Count != 1)
                    throw new InvalidOperationException("Cannot delete current journal because there is more journals being in use");

                var current = _waj._files.First();

                if (current.Number != _lastFlushedJournalId)
                    throw new InvalidOperationException(string.Format("Cannot delete current journal because it isn't last synced file. Current journal number: {0}, the last one which was synced {1}", _waj.CurrentFile?.Number ?? -1, _lastFlushedJournalId));


                if (_waj._env.NextWriteTransactionId - 1 != _lastFlushedTransactionId)
                    throw new InvalidOperationException("Cannot delete current journal because it hasn't synced everything up to the last write transaction");

                _waj._files = _waj._files.RemoveFront(1);
                _waj.CurrentFile = null;

                _waj._headerAccessor.Modify(header => _waj._updateLogInfo(header));

                current.DeleteOnClose = true;
                current.Release();

            }
        }

        public int WriteToJournal(LowLevelTransaction tx, int pageCount)
        {
            var pages = PrepreToWriteToJournal(tx, _compressionPager, pageCount);

            if (tx.IsLazyTransaction && _lazyTransactionBuffer == null)
            {
                _lazyTransactionBuffer = new LazyTransactionBuffer(_env.Options);
            }

            if (CurrentFile == null || CurrentFile.AvailablePages < pages.NumberOfPages)
            {
                _lazyTransactionBuffer?.WriteBufferToFile(CurrentFile, tx);
                CurrentFile = NextFile(pages.NumberOfPages);
            }

            CurrentFile.Write(tx, pages, _lazyTransactionBuffer, pageCount);

            if (CurrentFile.AvailablePages == 0)
            {
                _lazyTransactionBuffer?.WriteBufferToFile(CurrentFile, tx);
                CurrentFile = null;
            }

            var compressionBufferSize = _compressionPager.NumberOfAllocatedPages*_compressionPager.PageSize;
            if (compressionBufferSize > _env.Options.MaxScratchBufferSize)
            {
                // the compression pager is too large, we probably had a big transaction and now can
                // free all of that and come back to more reasonable values.
                if (_logger.IsOperationsEnabled)
                {
                    _logger.Operations(
                        $"Compression buffer: {_compressionPager} has reached size {compressionBufferSize/1024:#,#} kb which is more than the limit " +
                        $"of {_env.Options.MaxScratchBufferSize/1024:#,#} kb. Will trim it no to the max size allowed. If this is happen on a regular basis," +
                        " consider raising the limt (MaxScratchBufferSize option control it), since it can cause performance issues");
                }

                _compressionPager.Dispose();
                _compressionPager = _env.Options.CreateScratchPager($"compression.{_compressionPagerCounter++:D10}.buffers", _env.Options.MaxScratchBufferSize);

            }

            return pages.NumberOfPages;
        }

        private CompressedPagesResult PrepreToWriteToJournal(LowLevelTransaction tx, AbstractPager compressionPager, int pageCountIncludingAllOverflowPages)
        {
            //TODO: comment the memory outline that we write here

            int pageSize = tx.Environment.Options.PageSize;
            var txPages = tx.GetTransactionPages();
            var numberOfPages = txPages.Count;

            // We want to include the Transaction Header straight into the compression buffer.
            var sizeOfPagesHeader = numberOfPages * sizeof(TransactionHeaderPageInfo);
            var diffOverhead = sizeOfPagesHeader + (long)numberOfPages * sizeof(long);
            var diffOverheadInPages = checked((int)(diffOverhead / pageSize + (diffOverhead % pageSize == 0 ? 0 : 1)));
            long maxSizeRequiringCompression = (long)pageCountIncludingAllOverflowPages * pageSize + diffOverhead;
            var outputBufferSize = LZ4.MaximumOutputLength(maxSizeRequiringCompression);

            int outputBufferInPages = checked((int)((outputBufferSize + sizeof(TransactionHeader)) / pageSize +
                                      ((outputBufferSize + sizeof(TransactionHeader)) % pageSize == 0 ? 0 : 1)));

            // The pages required includes the intermediate pages and the required output pages. 
            int pagesRequired = (pageCountIncludingAllOverflowPages + diffOverheadInPages + outputBufferInPages);
            var pagerState = compressionPager.EnsureContinuous(0, pagesRequired);
            tx.EnsurePagerStateReference(pagerState);

            var outputBuffer = compressionPager.AcquirePagePointer(tx, 0);

            var pagesInfo = (TransactionHeaderPageInfo*)outputBuffer;
            var write = outputBuffer + sizeOfPagesHeader;
            var pageSequencialNumber = 0;

            foreach (var txPage in txPages)
            {
                var scratchPage = tx.Environment.ScratchBufferPool.AcquirePagePointer(tx, txPage.ScratchFileNumber,
                    txPage.PositionInScratchBuffer);
                pagesInfo[pageSequencialNumber].PageNumber = ((PageHeader*)scratchPage)->PageNumber;
                *(long*)write = ((PageHeader*)scratchPage)->PageNumber;
                write += sizeof(long);
                _diffPage.Output = write;
                _diffPage.Modified = scratchPage;
                _diffPage.Size = txPage.NumberOfPages * pageSize;
                if (txPage.PreviousVersion != null)
                {
                    _diffPage.Original = txPage.PreviousVersion.Pointer;
                    _diffPage.ComputeDiff();
                }
                else
                {
                    _diffPage.Original = null;
                    _diffPage.ComputeNew();
                }
                write += _diffPage.OutputSize;
                pagesInfo[pageSequencialNumber].Size = _diffPage.OutputSize == 0 ? 0 : _diffPage.Size;
                pagesInfo[pageSequencialNumber].DiffSize = _diffPage.IsDiff ? _diffPage.OutputSize : 0;
                ++pageSequencialNumber;
            }
            var totalSizeWritten = (write - outputBuffer) + sizeOfPagesHeader;


            var fullTxBuffer = outputBuffer + (pageCountIncludingAllOverflowPages * (long)pageSize) +
                               diffOverheadInPages * (long)pageSize;

            var compressionBuffer = fullTxBuffer + sizeof(TransactionHeader);

            var compressedLen = _lz4.Encode64LongBuffer(
                outputBuffer,
                compressionBuffer,
                totalSizeWritten,
                outputBufferSize);

            // We need to account for the transaction header as part of the total length.
            var totalLength = compressedLen + sizeof(TransactionHeader);
            var remainder = totalLength % pageSize;
            int compressedPages = checked((int)((totalLength / pageSize) + (remainder == 0 ? 0 : 1)));

            if (remainder != 0)
            {
                // zero the remainder of the page
                UnmanagedMemory.Set(compressionBuffer + totalLength, 0, pageSize - remainder);
            }

            var txHeaderPage = tx.GetTransactionHeaderPage();
            var txHeaderBase = tx.Environment.ScratchBufferPool.AcquirePagePointer(tx, txHeaderPage.ScratchFileNumber,
                txHeaderPage.PositionInScratchBuffer);
            var txHeader = (TransactionHeader*)txHeaderBase;
            txHeader->CompressedSize = compressedLen;
            txHeader->UncompressedSize = totalSizeWritten;
            txHeader->PageCount = numberOfPages;
            txHeader->Hash = Hashing.XXHash64.Calculate(compressionBuffer, (ulong)compressedLen);

            var prepreToWriteToJournal = new CompressedPagesResult
            {
                Base = fullTxBuffer,
                NumberOfPages = compressedPages
            };
            // Copy the transaction header to the output buffer. 
            Memory.Copy(fullTxBuffer, txHeaderBase, sizeof(TransactionHeader));
            Debug.Assert(((long)fullTxBuffer % pageSize) == 0, "Memory must be page aligned");
            return prepreToWriteToJournal;
        }

        public void TruncateJournal(int pageSize)
        {
            // switching transactions modes requires to close jounal,
            // truncate it (in case of recovery) and create next journal file
            _lazyTransactionBuffer?.WriteBufferToFile(CurrentFile, null);
            CurrentFile?.JournalWriter.Truncate(pageSize * CurrentFile.WritePagePosition);
            CurrentFile = null;
        }
    }


    public unsafe struct CompressedPagesResult
    {
        public byte* Base;
        public int NumberOfPages;
    }

}<|MERGE_RESOLUTION|>--- conflicted
+++ resolved
@@ -556,18 +556,13 @@
                         if (tryEnterReadLock)
                             _waj._env.FlushInProgressLock.ExitWriteLock();
                     }
-<<<<<<< HEAD
                     // if we aren't on the same journal, we have to force the sync, to avoid
                     // having lots of journals around
                     if (_waj.CurrentFile != _lastFlushedJournal)
                         _waj._env.ForceSyncDataFile();
                     else
                         _waj._env.QueueForSyncDataFile();
-                }
-=======
-                    _waj._env.QueueForSyncDataFile();
-                    }
->>>>>>> 070c479b
+                    }
                 finally
                 {
                     if (lockTaken)
