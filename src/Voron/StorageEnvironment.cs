﻿using Sparrow;
using System;
using System.Collections.Generic;
using System.ComponentModel;
using System.Diagnostics;
using System.IO;
using System.Linq;
using System.Runtime.ExceptionServices;
using System.Runtime.InteropServices;
using System.Threading;
using System.Threading.Tasks;
using Sparrow.Logging;
using Sparrow.Server;
using Sparrow.Server.Exceptions;
using Sparrow.Server.Utils;
using Sparrow.Threading;
using Sparrow.Utils;
using Voron.Data;
using Voron.Data.BTrees;
using Voron.Data.Compression;
using Voron.Data.Fixed;
using Voron.Data.Tables;
using Voron.Debugging;
using Voron.Exceptions;
using Voron.Impl;
using Voron.Impl.FileHeaders;
using Voron.Impl.FreeSpace;
using Voron.Impl.Journal;
using Voron.Impl.Paging;
using Voron.Impl.Scratch;
using Voron.Schema;
using Voron.Util;
using Voron.Util.Conversion;
using Constants = Voron.Global.Constants;

namespace Voron
{
    public delegate bool UpgraderDelegate(SchemaUpgradeTransactions transactions, int currentVersion, out int versionAfterUpgrade);

    public class StorageEnvironment : IDisposable
    {
        internal class IndirectReference
        {
            public StorageEnvironment Owner;
        }

        internal IndirectReference SelfReference = new IndirectReference();

        public void SuggestSyncDataFile()
        {
            GlobalFlushingBehavior.GlobalFlusher.Value.SuggestSyncEnvironment(this);
        }

        public void ForceSyncDataFile()
        {
            GlobalFlushingBehavior.GlobalFlusher.Value.ForceSyncEnvironment(this);
        }

        /// <summary>
        /// This is the shared storage where we are going to store all the static constants for names.
        /// WARNING: This context will never be released, so only static constants should be added here.
        /// </summary>
        private static readonly ByteStringContext _labelsContext = new ByteStringContext(SharedMultipleUseFlag.None, ByteStringContext.MinBlockSizeInBytes);

        public static IDisposable GetStaticContext(out ByteStringContext ctx)
        {
            Monitor.Enter(_labelsContext);

            ctx = _labelsContext;

            return new DisposableAction(() => Monitor.Exit(_labelsContext));
        }

        private readonly StorageEnvironmentOptions _options;

        public readonly ActiveTransactions ActiveTransactions = new ActiveTransactions();

        private readonly AbstractPager _dataPager;

        internal readonly LowLevelTransaction.WriteTransactionPool WriteTransactionPool =
            new LowLevelTransaction.WriteTransactionPool();

        private readonly WriteAheadJournal _journal;
        private readonly SemaphoreSlim _transactionWriter = new SemaphoreSlim(1, 1);
        private NativeMemory.ThreadStats _currentWriteTransactionHolder;
        private readonly AsyncManualResetEvent _writeTransactionRunning = new AsyncManualResetEvent();
        internal readonly ThreadHoppingReaderWriterLock FlushInProgressLock = new ThreadHoppingReaderWriterLock();
        private readonly ReaderWriterLockSlim _txCommit = new ReaderWriterLockSlim();
        private readonly CountdownEvent _envDispose = new CountdownEvent(1);

        private long _transactionsCounter;
        private readonly IFreeSpaceHandling _freeSpaceHandling;
        private readonly HeaderAccessor _headerAccessor;
        private readonly DecompressionBuffersPool _decompressionBuffers;

        private readonly CancellationTokenSource _cancellationTokenSource = new CancellationTokenSource();
        private readonly ScratchBufferPool _scratchBufferPool;
        private EndOfDiskSpaceEvent _endOfDiskSpace;
        internal int SizeOfUnflushedTransactionsInJournalFile;

        internal DateTime LastFlushTime;

        public DateTime LastWorkTime;

        private readonly Queue<TemporaryPage> _tempPagesPool = new Queue<TemporaryPage>();
        public bool Disposed;
        private readonly Logger _log;
        public static int MaxConcurrentFlushes = 10; // RavenDB-5221
        public static int NumOfConcurrentSyncsPerPhysDrive;
        public static int TimeToSyncAfterFlashInSec;

        public Guid DbId { get; set; }

        public StorageEnvironmentState State { get; private set; }

        public event Action OnLogsApplied;

        private readonly long[] _validPages;

        public StorageEnvironment(StorageEnvironmentOptions options)
        {
            try
            {
                SelfReference.Owner = this;
                _log = LoggingSource.Instance.GetLogger<StorageEnvironment>(options.BasePath.FullPath);
                _options = options;
                _dataPager = options.DataPager;
                _freeSpaceHandling = new FreeSpaceHandling();
                _headerAccessor = new HeaderAccessor(this);
                NumOfConcurrentSyncsPerPhysDrive = options.NumOfConcurrentSyncsPerPhysDrive;
                TimeToSyncAfterFlashInSec = options.TimeToSyncAfterFlashInSec;

                Debug.Assert(_dataPager.NumberOfAllocatedPages != 0);

                var remainingBits = _dataPager.NumberOfAllocatedPages % (8 * sizeof(long));

                _validPages = new long[_dataPager.NumberOfAllocatedPages / (8 * sizeof(long)) + (remainingBits == 0 ? 0 : 1)];
                _validPages[_validPages.Length - 1] |= unchecked(((long)ulong.MaxValue << (int)remainingBits));

                _decompressionBuffers = new DecompressionBuffersPool(options);

                options.InvokeOnDirectoryInitialize();

                var isNew = _headerAccessor.Initialize();

                _scratchBufferPool = new ScratchBufferPool(this);

                options.SetDurability();

                _journal = new WriteAheadJournal(this);

                if (isNew)
                    CreateNewDatabase();
                else // existing db, let us load it
                    LoadExistingDatabase();

                if (_options.ManualFlushing == false)
                    Task.Run(IdleFlushTimer);

                if (isNew == false && _options.ManualSyncing == false)
                    SuggestSyncDataFile(); // let's suggest syncing data file after the recovery

                // Ensure we are always have the prefetcher available.
                GC.KeepAlive(GlobalPrefetchingBehavior.GlobalPrefetcher.Value);
            }
            catch (Exception)
            {
                Dispose();
                throw;
            }
        }

        private async Task IdleFlushTimer()
        {
            var cancellationToken = _cancellationTokenSource.Token;

            while (cancellationToken.IsCancellationRequested == false)
            {
                if (Disposed)
                    return;

                if (Options.ManualFlushing)
                    return;

                try
                {
                    if (await _writeTransactionRunning.WaitAsync(TimeSpan.FromMilliseconds(Options.IdleFlushTimeout)) == false)
                    {
                        if (SizeOfUnflushedTransactionsInJournalFile != 0)
                            GlobalFlushingBehavior.GlobalFlusher.Value.MaybeFlushEnvironment(this);

                        else if (Journal.Applicator.TotalWrittenButUnsyncedBytes != 0)
                            SuggestSyncDataFile();
                    }
                    else
                    {
                        await TimeoutManager.WaitFor(TimeSpan.FromMilliseconds(1000), cancellationToken).ConfigureAwait(false);
                    }
                }
                catch (ObjectDisposedException)
                {
                    return;
                }
                catch (OperationCanceledException)
                {
                    return;
                }
            }
        }

        public ScratchBufferPool ScratchBufferPool => _scratchBufferPool;

        private unsafe void LoadExistingDatabase()
        {
            var header = stackalloc TransactionHeader[1];
            bool hadIntegrityIssues;

            Options.AddToInitLog?.Invoke("Starting Recovery");
            hadIntegrityIssues = _journal.RecoverDatabase(header, Options.AddToInitLog);
            var successString = hadIntegrityIssues ? "(successfully)" : "(with integrity issues)";
            Options.AddToInitLog?.Invoke($"Recovery Ended {successString}");

            if (hadIntegrityIssues)
            {
                var message = _journal.Files.Count == 0 ? "Unrecoverable database" : "Database recovered partially. Some data was lost.";

                _options.InvokeRecoveryError(this, message, null);
            }

            var entry = _headerAccessor.CopyHeader();
            var nextPageNumber = (header->TransactionId == 0 ? entry.LastPageNumber : header->LastPageNumber) + 1;
            State = new StorageEnvironmentState(null, nextPageNumber)
            {
                NextPageNumber = nextPageNumber,
                Options = Options
            };

            Interlocked.Exchange(ref _transactionsCounter, header->TransactionId == 0 ? entry.TransactionId : header->TransactionId);
            var transactionPersistentContext = new TransactionPersistentContext(true);
            using (var tx = NewLowLevelTransaction(transactionPersistentContext, TransactionFlags.ReadWrite))
            using (var root = Tree.Open(tx, null, Constants.RootTreeNameSlice, header->TransactionId == 0 ? &entry.Root : &header->Root))
            using (var writeTx = new Transaction(tx))
            {
                tx.UpdateRootsIfNeeded(root);

                var metadataTree = writeTx.ReadTree(Constants.MetadataTreeNameSlice);
                if (metadataTree == null)
                    VoronUnrecoverableErrorException.Raise(tx,
                        "Could not find metadata tree in database, possible mismatch / corruption?");

                Debug.Assert(metadataTree != null);
                // ReSharper disable once PossibleNullReferenceException
                var dbId = metadataTree.Read("db-id");
                if (dbId == null)
                    VoronUnrecoverableErrorException.Raise(tx,
                        "Could not find db id in metadata tree, possible mismatch / corruption?");

                var buffer = new byte[16];
                Debug.Assert(dbId != null);
                // ReSharper disable once PossibleNullReferenceException
                var dbIdBytes = dbId.Reader.Read(buffer, 0, 16);
                if (dbIdBytes != 16)
                    VoronUnrecoverableErrorException.Raise(tx,
                        "The db id value in metadata tree wasn't 16 bytes in size, possible mismatch / corruption?");

                var databaseGuidId = _options.GenerateNewDatabaseId == false ? new Guid(buffer) : Guid.NewGuid();

                FillBase64Id(databaseGuidId);

                if (_options.GenerateNewDatabaseId)
                {
                    // save the new database id
                    metadataTree?.Add("db-id", DbId.ToByteArray());
                }

                tx.Commit();
            }

            UpgradeSchemaIfRequired();
        }

        private void UpgradeSchemaIfRequired()
        {
            try
            {
                int schemaVersionVal;

                var readPersistentContext = new TransactionPersistentContext(true);
                using (var readTxInner = NewLowLevelTransaction(readPersistentContext, TransactionFlags.Read))
                using (var readTx = new Transaction(readTxInner))
                {
                    var metadataTree = readTx.ReadTree(Constants.MetadataTreeNameSlice);

                    var schemaVersion = metadataTree.Read("schema-version");
                    if (schemaVersion == null)
                        SchemaErrorException.Raise(this, "Could not find schema version in metadata tree, possible mismatch / corruption?");

                    schemaVersionVal = schemaVersion.Reader.ReadLittleEndianInt32();
                }

                if (Options.SchemaVersion != 0 &&
                    schemaVersionVal != Options.SchemaVersion)
                {
                    if (schemaVersionVal > Options.SchemaVersion)
                        ThrowSchemaUpgradeRequired(schemaVersionVal, $"Your data has a schema version '{schemaVersionVal}' that is newer than currently supported by database '{Options.SchemaVersion}'");

                    UpgraderDelegate upgrader = Options.SchemaUpgrader;
                    if (upgrader == null)
                        ThrowSchemaUpgradeRequired(schemaVersionVal, "You need to upgrade the schema but there is no schema upgrader provided.");

                    UpgradeSchema(schemaVersionVal, upgrader);
                }
            }
            catch (Exception e)
            {
                if (e is SchemaErrorException)
                    throw;
                VoronUnrecoverableErrorException.Raise(this, e.Message, e);
                throw;
            }
        }

        private void UpgradeSchema(int schemaVersionVal, UpgraderDelegate upgrader)
        {
            while (schemaVersionVal < Options.SchemaVersion)
            {
                using (var transactions = new SchemaUpgradeTransactions(this))
                {
                    // ReSharper disable once PossibleNullReferenceException
                    if (upgrader(transactions, schemaVersionVal, out schemaVersionVal) == false)
                        break;

                    var metadataTree = transactions.Write.ReadTree(Constants.MetadataTreeNameSlice);
                    //schemaVersionVal++;

                    metadataTree.Add("schema-version", EndianBitConverter.Little.GetBytes(schemaVersionVal));

                    transactions.Commit();
                }
            }

            if (schemaVersionVal != Options.SchemaVersion)
                ThrowSchemaUpgradeRequired(schemaVersionVal, "You need to upgrade the schema.");
        }

        private void ThrowSchemaUpgradeRequired(int schemaVersionVal, string message)
        {
            SchemaErrorException.Raise(this,
                "The schema version of this database is expected to be " +
                Options.SchemaVersion + " but is actually " + schemaVersionVal +
                ". " + message);
        }

        public unsafe void FillBase64Id(Guid databaseGuidId)
        {
            DbId = databaseGuidId;
            fixed (char* pChars = Base64Id)
            {
                var result = Base64.ConvertToBase64ArrayUnpadded(pChars, (byte*)&databaseGuidId, 0, 16);
                Debug.Assert(result == 22);
            }

            _options.SetEnvironmentId(databaseGuidId);
        }

        public string Base64Id { get; } = new string(' ', 22);

        private void CreateNewDatabase()
        {
            const int initialNextPageNumber = 0;
            State = new StorageEnvironmentState(null, initialNextPageNumber)
            {
                Options = Options
            };

            if (Options.SimulateFailureOnDbCreation)
                ThrowSimulateFailureOnDbCreation();

            var transactionPersistentContext = new TransactionPersistentContext();
            using (var tx = NewLowLevelTransaction(transactionPersistentContext, TransactionFlags.ReadWrite))
            using (var root = Tree.Create(tx, null, Constants.RootTreeNameSlice))
            {

                // important to first create the root trees, then set them on the env
                tx.UpdateRootsIfNeeded(root);

                using (var treesTx = new Transaction(tx))
                {

                    FillBase64Id(Guid.NewGuid());

                    var metadataTree = treesTx.CreateTree(Constants.MetadataTreeNameSlice);
                    metadataTree.Add("db-id", DbId.ToByteArray());
                    metadataTree.Add("schema-version", EndianBitConverter.Little.GetBytes(Options.SchemaVersion));

                    treesTx.PrepareForCommit();

                    tx.Commit();
                }
            }

        }

        public IFreeSpaceHandling FreeSpaceHandling => _freeSpaceHandling;

        public HeaderAccessor HeaderAccessor => _headerAccessor;

        public long NextPageNumber => State.NextPageNumber;

        public StorageEnvironmentOptions Options => _options;

        public WriteAheadJournal Journal => _journal;

        public DecompressionBuffersPool DecompressionBuffers => _decompressionBuffers;

        public void Dispose()
        {

            if (_envDispose.IsSet)
                return; // already disposed

            _cancellationTokenSource.Cancel();
            try
            {
                SelfReference.Owner = null;

                if (_journal != null) // error during ctor
                {
                    // if there is a pending flush operation, we need to wait for it
                    bool lockTaken = false;
                    using (_journal.Applicator.TryTakeFlushingLock(ref lockTaken))
                    {
                        // note that we have to set the dispose flag when under the lock
                        // (either with TryTake or Take), to avoid data race between the
                        // flusher & the dispose. The flusher will check the dispose status
                        // only after it successfully took the lock.

                        if (lockTaken == false)
                        {
                            // if we are here, then we didn't get the flush lock, so it is currently being run
                            // we need to wait for it to complete (so we won't be shutting down the db while we
                            // are flushing and maybe access invalid memory.
                            using (_journal.Applicator.TakeFlushingLock())
                            {
                                // when we are here, we know that we aren't flushing, and we can dispose,
                                // any future calls to flush will abort because we are marked as disposed

                                Disposed = true;
                                _journal.Applicator.WaitForSyncToCompleteOnDispose();
                                MoveEnvironmentToDisposeState();
                            }
                        }
                        else
                        {
                            Disposed = true;
                            _journal.Applicator.WaitForSyncToCompleteOnDispose();
                            MoveEnvironmentToDisposeState();
                        }
                    }
                }
                else
                {
                    MoveEnvironmentToDisposeState();
                }
            }
            finally
            {
                var errors = new List<Exception>();

                OnLogsApplied = null;

                foreach (var disposable in new IDisposable[]
                {
                    _journal,
                    _headerAccessor,
                    _scratchBufferPool,
                    _decompressionBuffers,
                    _options.OwnsPagers ? _options : null
                }.Concat(_tempPagesPool))
                {
                    try
                    {
                        disposable?.Dispose();
                    }
                    catch (Exception e)
                    {
                        errors.Add(e);
                    }
                }

                if (errors.Count != 0)
                    throw new AggregateException(errors);
            }
        }

        private void MoveEnvironmentToDisposeState()
        {
            _envDispose.Signal(); // release the owner count
            if (_envDispose.Wait(Options.DisposeWaitTime) == false)
            {
                if (_envDispose.TryAddCount(1))
                // try restore the previous signal, if it failed, the _envDispose is signaled
                {
                    var activeTxs = ActiveTransactions.AllTransactions;
                    ThrowInvalidDisposeDuringActiveTransactions(activeTxs);
                }
            }
        }

        private void ThrowInvalidDisposeDuringActiveTransactions(List<ActiveTransaction> activeTxs)
        {
            throw new TimeoutException(
                $"Could not dispose the environment {Options.BasePath} after {Options.DisposeWaitTime} because there are running transaction.{Environment.NewLine}" +
                $"Either you have long running transactions or hung transactions. Can\'t dispose the environment because that would invalid memory regions{Environment.NewLine}" +
                $"that those transactions are still looking at.{Environment.NewLine}" +
                $"There are {activeTxs.Count:#,#0} transactions ({string.Join(", ", activeTxs)})"
            );
        }

        public Transaction ReadTransaction(TransactionPersistentContext transactionPersistentContext, ByteStringContext context = null)
        {
            return new Transaction(NewLowLevelTransaction(transactionPersistentContext, TransactionFlags.Read, context));
        }

        public Transaction ReadTransaction(ByteStringContext context = null)
        {
            var transactionPersistentContext = new TransactionPersistentContext();
            var newLowLevelTransaction = NewLowLevelTransaction(transactionPersistentContext, TransactionFlags.Read, context);
            return new Transaction(newLowLevelTransaction);
        }

        public Transaction WriteTransaction(TransactionPersistentContext transactionPersistentContext, ByteStringContext context = null, TimeSpan? timeout = null)
        {
            var writeTransaction = new Transaction(NewLowLevelTransaction(transactionPersistentContext, TransactionFlags.ReadWrite, context, timeout));
            return writeTransaction;
        }

        public Transaction WriteTransaction(ByteStringContext context = null, TimeSpan? timeout = null)
        {
            var transactionPersistentContext = new TransactionPersistentContext();
            var newLowLevelTransaction = NewLowLevelTransaction(transactionPersistentContext, TransactionFlags.ReadWrite, context, timeout);
            var writeTransaction = new Transaction(newLowLevelTransaction);
            return writeTransaction;
        }

        internal LowLevelTransaction NewLowLevelTransaction(TransactionPersistentContext transactionPersistentContext, TransactionFlags flags, ByteStringContext context = null, TimeSpan? timeout = null)
        {
            _cancellationTokenSource.Token.ThrowIfCancellationRequested();

            bool txLockTaken = false;
            bool flushInProgressReadLockTaken = false;
            try
            {
                IncrementUsageOnNewTransaction();

                if (flags == TransactionFlags.ReadWrite)
                {
                    var wait = timeout ?? (Debugger.IsAttached ? TimeSpan.FromMinutes(30) : TimeSpan.FromSeconds(30));

                    if (FlushInProgressLock.IsWriteLockHeld == false)
                    {
                        flushInProgressReadLockTaken = FlushInProgressLock.TryEnterReadLock(wait);
                        if (flushInProgressReadLockTaken == false)
                        {
                            GlobalFlushingBehavior.GlobalFlusher.Value.MaybeFlushEnvironment(this);
                            ThrowOnTimeoutWaitingForReadFlushingInProgressLock(wait);
                        }
                    }

                    ThrowOnWriteTransactionOpenedByTheSameThread();

                    txLockTaken = _transactionWriter.Wait(wait);

                    if (txLockTaken == false)
                    {
                        GlobalFlushingBehavior.GlobalFlusher.Value.MaybeFlushEnvironment(this);
                        ThrowOnTimeoutWaitingForWriteTxLock(wait);
                    }

                    _cancellationTokenSource.Token.ThrowIfCancellationRequested();

                    _currentWriteTransactionHolder = NativeMemory.CurrentThreadStats;
                    WriteTransactionStarted();

                    if (_endOfDiskSpace != null)
                    {
                        _endOfDiskSpace.AssertCanContinueWriting();

                        _endOfDiskSpace = null;
                        Task.Run(IdleFlushTimer);
                        GlobalFlushingBehavior.GlobalFlusher.Value.MaybeFlushEnvironment(this);
                    }
                }

                LowLevelTransaction tx;

                _txCommit.EnterReadLock();
                try
                {
                    _cancellationTokenSource.Token.ThrowIfCancellationRequested();

                    long txId = flags == TransactionFlags.ReadWrite ? NextWriteTransactionId : CurrentReadTransactionId;
                    tx = new LowLevelTransaction(this, txId, transactionPersistentContext, flags, _freeSpaceHandling,
                        context)
                    {
                        FlushInProgressLockTaken = flushInProgressReadLockTaken,
                    };

                    if (flags == TransactionFlags.ReadWrite)
                        tx.CurrentTransactionHolder = _currentWriteTransactionHolder;

                    ActiveTransactions.Add(tx);
                }
                finally
                {
                    _txCommit.ExitReadLock();
                }

                var state = _dataPager.PagerState;
                tx.EnsurePagerStateReference(state);

                return tx;
            }
            catch (Exception)
            {
                try
                {
                    if (txLockTaken)
                    {
                        _currentWriteTransactionHolder = null;
                        _transactionWriter.Release();
                    }
                    if (flushInProgressReadLockTaken)
                    {
                        FlushInProgressLock.ExitReadLock();
                    }
                }
                finally
                {
                    DecrementUsageOnTransactionCreationFailure();
                }
                throw;
            }
        }

        [Conditional("DEBUG")]
        private void ThrowOnWriteTransactionOpenedByTheSameThread()
        {
            var currentWriteTransactionHolder = _currentWriteTransactionHolder;
            if (currentWriteTransactionHolder != null &&
                currentWriteTransactionHolder == NativeMemory.CurrentThreadStats)
            {
                throw new InvalidOperationException($"A write transaction is already opened by thread name: " +
                                                    $"{currentWriteTransactionHolder.Name}, Id: {currentWriteTransactionHolder.ManagedThreadId}");
            }
        }

        internal void IncrementUsageOnNewTransaction()
        {
            if (_envDispose.TryAddCount(1) == false)
                ThrowCurrentlyDisposing();
        }

        internal void DecrementUsageOnTransactionCreationFailure()
        {
            if (_envDispose.IsSet == false)
                _envDispose.Signal();
        }

        private void ThrowCurrentlyDisposing()
        {
            throw new ObjectDisposedException("The environment " + Options.BasePath + " is currently being disposed");
        }

        internal void WriteTransactionStarted()
        {
            _writeTransactionRunning.Set();
        }

        private void ThrowOnTimeoutWaitingForWriteTxLock(TimeSpan wait)
        {
            if (wait == TimeSpan.Zero)// avoid allocating any strings in common case of just trying
                throw new TimeoutException("Tried and failed to get the tx lock with no timeout, someone else is holding the lock, will retry later...");

            var copy = _currentWriteTransactionHolder;
            if (copy == NativeMemory.CurrentThreadStats)
            {
                throw new InvalidOperationException("A write transaction is already opened by this thread");
            }


            var message = $"Waited for {wait} for transaction write lock, but could not get it";
            if (copy != null)
                message += $", the tx is currently owned by thread {copy.ManagedThreadId} - {copy.Name}, OS thread id: {copy.UnmanagedThreadId}";

            throw new TimeoutException(message);
        }

        private void ThrowOnTimeoutWaitingForReadFlushingInProgressLock(TimeSpan wait)
        {
            var copy = Journal.CurrentFlushingInProgressHolder;
            if (copy == NativeMemory.CurrentThreadStats)
            {
                throw new InvalidOperationException("Flushing is already being performed by this thread");
            }

            var message = $"Waited for {wait} for read access of the flushing in progress lock, but could not get it";
            if (copy != null)
                message += $", the flushing in progress lock is currently owned by thread {copy.ManagedThreadId} - {copy.Name}";

            throw new TimeoutException(message);
        }

        public long CurrentReadTransactionId => Interlocked.Read(ref _transactionsCounter);
        public long NextWriteTransactionId => Interlocked.Read(ref _transactionsCounter) + 1;
        public CancellationToken Token => _cancellationTokenSource.Token;

        public long PossibleOldestReadTransaction(LowLevelTransaction tx)
        {
            if (tx?.LocalPossibleOldestReadTransaction != null)
                return tx.LocalPossibleOldestReadTransaction.Value;

            var oldestActive = ActiveTransactions.OldestTransaction;

            var result = oldestActive == 0 ? CurrentReadTransactionId : Math.Min(CurrentReadTransactionId, oldestActive);
            if (tx != null)
                tx.LocalPossibleOldestReadTransaction = result;
            return result;
        }

        internal ExitWriteLock PreventNewReadTransactions()
        {
            _txCommit.EnterWriteLock();
            return new ExitWriteLock(_txCommit);
        }

        public struct ExitWriteLock : IDisposable
        {
            readonly ReaderWriterLockSlim _rwls;

            public ExitWriteLock(ReaderWriterLockSlim rwls)
            {
                _rwls = rwls;
            }

            public void Dispose()
            {
                _rwls.ExitWriteLock();
            }
        }

        internal void TransactionAfterCommit(LowLevelTransaction tx)
        {
            if (ActiveTransactions.Contains(tx) == false)
                return;

            using (PreventNewReadTransactions())
            {
                Journal.Applicator.OnTransactionCommitted(tx);
                ScratchBufferPool.UpdateCacheForPagerStatesOfAllScratches();
                Journal.UpdateCacheForJournalSnapshots();

                tx.OnAfterCommitWhenNewReadTransactionsPrevented();

                if (tx.Committed && tx.FlushedToJournal)
                    Interlocked.Exchange(ref _transactionsCounter, tx.Id);

                State = tx.State;
            }
        }

        internal void TransactionCompleted(LowLevelTransaction tx)
        {
            if (ActiveTransactions.TryRemove(tx) == false)
                return;
            try
            {
                if (tx.Flags != (TransactionFlags.ReadWrite))
                    return;

                if (tx.FlushedToJournal)
                {
                    var totalPages = 0;
                    // ReSharper disable once LoopCanBeConvertedToQuery
                    foreach (var page in tx.GetTransactionPages())
                    {
                        totalPages += page.NumberOfPages;
                    }

                    Interlocked.Add(ref SizeOfUnflushedTransactionsInJournalFile, totalPages);

                    if (tx.IsLazyTransaction == false)
                        GlobalFlushingBehavior.GlobalFlusher.Value.MaybeFlushEnvironment(this);
                }

                if (tx.AsyncCommit != null)
                    return;

                _currentWriteTransactionHolder = null;
                _writeTransactionRunning.Reset();
                _transactionWriter.Release();

                if (tx.FlushInProgressLockTaken)
                    FlushInProgressLock.ExitReadLock();
            }
            finally
            {
                if (tx.AlreadyAllowedDisposeWithLazyTransactionRunning == false)
                    _envDispose.Signal();
            }
        }

        public SizeReport GenerateSizeReport()
        {
            long journalsSize = 0;
            foreach (var journal in Journal.Files)
            {
                journalsSize += (long)journal.JournalWriter.NumberOfAllocated4Kb * 4 * Constants.Size.Kilobyte;
            }

            var journalPath = (Options as StorageEnvironmentOptions.DirectoryStorageEnvironmentOptions)?.JournalPath;
            var tempFiles = StorageReportGenerator.GenerateTempBuffersReport(Options.TempPath, journalPath);
            long tempBuffers = 0;
            long tempRecyclableJournals = 0;

            foreach (var file in tempFiles)
            {
                switch (file.Type)
                {
                    case TempBufferType.Scratch:
                        tempBuffers += file.AllocatedSpaceInBytes;
                        break;
                    case TempBufferType.RecyclableJournal:
                        tempRecyclableJournals += file.AllocatedSpaceInBytes;
                        break;
                    default:
                        throw new InvalidOperationException($"Unknown temp file type: {file.Type}");
                }
            }

            var numberOfAllocatedPages = GetNumberOfAllocatedPages();

            return new SizeReport
            {
                DataFileInBytes = StorageReportGenerator.PagesToBytes(numberOfAllocatedPages),
                JournalsInBytes = journalsSize,
                TempBuffersInBytes = tempBuffers,
                TempRecyclableJournalsInBytes = tempRecyclableJournals
            };
        }

        private long GetNumberOfAllocatedPages()
        {
            return Math.Max(_dataPager.NumberOfAllocatedPages, NextPageNumber - 1); // async apply to data file task
        }

        public StorageReport GenerateReport(Transaction tx)
        {
            var numberOfAllocatedPages = GetNumberOfAllocatedPages();
            var numberOfFreePages = _freeSpaceHandling.AllPages(tx.LowLevelTransaction).Count;

            var countOfTrees = 0;
            var countOfTables = 0;
            using (var rootIterator = tx.LowLevelTransaction.RootObjects.Iterate(false))
            {
                if (rootIterator.Seek(Slices.BeforeAllKeys))
                {
                    do
                    {
                        var currentKey = rootIterator.CurrentKey.Clone(tx.Allocator);
                        var type = tx.GetRootObjectType(currentKey);
                        switch (type)
                        {
                            case RootObjectType.VariableSizeTree:
                                countOfTrees++;
                                break;
                            case RootObjectType.EmbeddedFixedSizeTree:
                                break;
                            case RootObjectType.FixedSizeTree:
                                countOfTrees++;
                                break;
                            case RootObjectType.Table:
                                countOfTables++;
                                break;
                            default:
                                throw new ArgumentOutOfRangeException();
                        }
                    }
                    while (rootIterator.MoveNext());
                }
            }

            var generator = new StorageReportGenerator(tx.LowLevelTransaction);

            return generator.Generate(new ReportInput
            {
                NumberOfAllocatedPages = numberOfAllocatedPages,
                NumberOfFreePages = numberOfFreePages,
                NextPageNumber = NextPageNumber,
                CountOfTrees = countOfTrees,
                CountOfTables = countOfTables,
                Journals = Journal.Files.ToList(),
                TempPath = Options.TempPath,
                JournalPath = (Options as StorageEnvironmentOptions.DirectoryStorageEnvironmentOptions)?.JournalPath
            });
        }

        public unsafe DetailedStorageReport GenerateDetailedReport(Transaction tx, bool includeDetails = false)
        {
            var numberOfAllocatedPages = Math.Max(_dataPager.NumberOfAllocatedPages, NextPageNumber - 1); // async apply to data file task
            var numberOfFreePages = _freeSpaceHandling.AllPages(tx.LowLevelTransaction).Count;

            var trees = new List<Tree>();
            var fixedSizeTrees = new List<FixedSizeTree>();
            var tables = new List<Table>();
            using (var rootIterator = tx.LowLevelTransaction.RootObjects.Iterate(false))
            {
                if (rootIterator.Seek(Slices.BeforeAllKeys))
                {
                    do
                    {
                        var currentKey = rootIterator.CurrentKey.Clone(tx.Allocator);
                        var type = tx.GetRootObjectType(currentKey);
                        switch (type)
                        {
                            case RootObjectType.VariableSizeTree:
                                var tree = tx.ReadTree(currentKey);
                                trees.Add(tree);
                                break;
                            case RootObjectType.EmbeddedFixedSizeTree:
                                break;
                            case RootObjectType.FixedSizeTree:

                                if (SliceComparer.AreEqual(currentKey, NewPageAllocator.AllocationStorage)) // will be counted inside pre allocated buffers report
                                    continue;

                                fixedSizeTrees.Add(tx.FixedTreeFor(currentKey));
                                break;
                            case RootObjectType.Table:
                                var tableTree = tx.ReadTree(currentKey, RootObjectType.Table);
                                var writtenSchemaData = tableTree.DirectRead(TableSchema.SchemasSlice);
                                var writtenSchemaDataSize = tableTree.GetDataSize(TableSchema.SchemasSlice);
                                var tableSchema = TableSchema.ReadFrom(tx.Allocator, writtenSchemaData, writtenSchemaDataSize);

                                var table = tx.OpenTable(tableSchema, currentKey);
                                tables.Add(table);
                                break;
                            default:
                                throw new ArgumentOutOfRangeException();
                        }
                    }
                    while (rootIterator.MoveNext());
                }
            }

            var generator = new StorageReportGenerator(tx.LowLevelTransaction);

            return generator.Generate(new DetailedReportInput
            {
                NumberOfAllocatedPages = numberOfAllocatedPages,
                NumberOfFreePages = numberOfFreePages,
                NextPageNumber = NextPageNumber,
                Journals = Journal.Files.ToList(),
                LastFlushedTransactionId = Journal.Applicator.LastFlushedTransactionId,
                LastFlushedJournalId = Journal.Applicator.LastFlushedJournalId,
                TotalWrittenButUnsyncedBytes = Journal.Applicator.TotalWrittenButUnsyncedBytes,
                Trees = trees,
                FixedSizeTrees = fixedSizeTrees,
                Tables = tables,
                IncludeDetails = includeDetails,
                ScratchBufferPoolInfo = _scratchBufferPool.InfoForDebug(PossibleOldestReadTransaction(tx.LowLevelTransaction)),
                TempPath = Options.TempPath,
                JournalPath = (Options as StorageEnvironmentOptions.DirectoryStorageEnvironmentOptions)?.JournalPath
            });
        }

        public EnvironmentStats Stats()
        {
            var transactionPersistentContext = new TransactionPersistentContext();
            using (var tx = NewLowLevelTransaction(transactionPersistentContext, TransactionFlags.Read))
            {
                var numberOfAllocatedPages = Math.Max(_dataPager.NumberOfAllocatedPages, State.NextPageNumber - 1); // async apply to data file task

                return new EnvironmentStats
                {
                    FreePagesOverhead = FreeSpaceHandling.GetFreePagesOverhead(tx),
                    RootPages = tx.RootObjects.State.PageCount,
                    UnallocatedPagesAtEndOfFile = _dataPager.NumberOfAllocatedPages - NextPageNumber,
                    UsedDataFileSizeInBytes = (State.NextPageNumber - 1) * Constants.Storage.PageSize,
                    AllocatedDataFileSizeInBytes = numberOfAllocatedPages * Constants.Storage.PageSize,
                    NextWriteTransactionId = NextWriteTransactionId,
                    ActiveTransactions = ActiveTransactions.AllTransactions
                };
            }
        }

        internal void BackgroundFlushWritesToDataFile()
        {
            try
            {
                _journal.Applicator.ApplyLogsToDataFile(_cancellationTokenSource.Token,
                    // we intentionally don't wait, if the flush lock is held, something else is flushing, so we don't need
                    // to hold the thread
                    TimeSpan.Zero);
            }
            catch (TimeoutException)
            {
                // we can ignore this, we'll try next time
            }
            catch (OperationCanceledException)
            {
                // db is shutting down
            }
            catch (SEHException sehException)
            {
                VoronUnrecoverableErrorException.Raise(this, "Error occurred during flushing journals to the data file",
                    new Win32Exception(sehException.HResult));
            }
            catch (Exception e)
            {
                VoronUnrecoverableErrorException.Raise(this, "Error occurred during flushing journals to the data file", e);
            }
        }

        public void FlushLogToDataFile()
        {
            if (_options.ManualFlushing == false)
                throw new NotSupportedException("Manual flushes are not set in the storage options, cannot manually flush!");

            _journal.Applicator.ApplyLogsToDataFile(_cancellationTokenSource.Token,
                Debugger.IsAttached ? TimeSpan.FromMinutes(30) : TimeSpan.FromSeconds(30));
        }

        internal void HandleDataDiskFullException(DiskFullException exception)
        {
            if (_options.ManualFlushing)
                return;

            _endOfDiskSpace = new EndOfDiskSpaceEvent(exception.DirectoryPath, exception.CurrentFreeSpace, ExceptionDispatchInfo.Capture(exception));
        }

        public unsafe void ValidatePageChecksum(long pageNumber, PageHeader* current)
        {
            long old;
            var index = pageNumber / (8 * sizeof(long));
            var bitIndex = (int)(pageNumber % (8 * sizeof(long)));
            var bitToSet = 1L << bitIndex;

            // If the page is beyond the initial size of the file we don't validate it. 
            // We assume that it is valid since we wrote it in this run.
            if (index >= _validPages.Length)
                return;

            old = _validPages[index];
            if ((old & bitToSet) != 0)
                return;

            UnlikelyValidatePage(pageNumber, current, index, old, bitToSet);
        }

        private unsafe void UnlikelyValidatePage(long pageNumber, PageHeader* current, long index, long old, long bitToSet)
        {
            var spinner = new SpinWait();
            while (true)
            {
                long modified = Interlocked.CompareExchange(ref _validPages[index], old | bitToSet, old);
                if (modified == old || (modified & bitToSet) != 0)
                    break;

                old = modified;
                spinner.SpinOnce();
            }

            // No need to call EnsureMapped here. ValidatePageChecksum is only called for pages in the datafile, 
            // which we already got using AcquirePagePointerWithOverflowHandling()

            if (pageNumber != current->PageNumber)
                ThrowInvalidPageNumber(pageNumber, current);

            ulong checksum = CalculatePageChecksum((byte*)current, current->PageNumber, current->Flags, current->OverflowSize);

            if (checksum == current->Checksum)
                return;

            ThrowInvalidChecksum(pageNumber, current, checksum);
        }

        private static unsafe void ThrowInvalidPageNumber(long pageNumber, PageHeader* current)
        {
            var message = $"When reading page {pageNumber}, we read a page with header of page {current->PageNumber}. ";

            message += $"Page flags: {current->Flags}. ";

            if ((current->Flags & PageFlags.Overflow) == PageFlags.Overflow)
                message += $"Overflow size: {current->OverflowSize}. ";

            throw new InvalidDataException(message);
        }

        private unsafe void ThrowInvalidChecksum(long pageNumber, PageHeader* current, ulong checksum)
        {
            var message = $"Invalid checksum for page {pageNumber}, data file {_options.DataPager} might be corrupted, expected hash to be {current->Checksum} but was {checksum}. ";

            message += $"Page flags: {current->Flags}. ";

            if ((current->Flags & PageFlags.Overflow) == PageFlags.Overflow)
                message += $"Overflow size: {current->OverflowSize}. ";

            throw new InvalidDataException(message);
        }

        public static unsafe ulong CalculatePageChecksum(byte* ptr, long pageNumber, out ulong expectedChecksum)
        {
            var header = (PageHeader*)(ptr);
            expectedChecksum = header->Checksum;
            return CalculatePageChecksum(ptr, pageNumber, header->Flags, header->OverflowSize);
        }

        public static unsafe ulong CalculatePageChecksum(byte* ptr, long pageNumber, PageFlags flags, int overflowSize)
        {
            var dataLength = Constants.Storage.PageSize - (PageHeader.ChecksumOffset + sizeof(ulong));
            if ((flags & PageFlags.Overflow) == PageFlags.Overflow)
                dataLength = overflowSize - (PageHeader.ChecksumOffset + sizeof(ulong));

            var ctx = Hashing.Streamed.XXHash64.BeginProcess((ulong)pageNumber);

            Hashing.Streamed.XXHash64.Process(ctx, ptr, PageHeader.ChecksumOffset);
            Hashing.Streamed.XXHash64.Process(ctx, ptr + PageHeader.ChecksumOffset + sizeof(ulong), dataLength);

            return Hashing.Streamed.XXHash64.EndProcess(ctx);
        }

        public IDisposable GetTemporaryPage(LowLevelTransaction tx, out TemporaryPage tmp)
        {
            if (tx.Flags != TransactionFlags.ReadWrite)
                throw new ArgumentException("Temporary pages are only available for write transactions");
            if (_tempPagesPool.Count > 0)
            {
                tmp = _tempPagesPool.Dequeue();
                return tmp.ReturnTemporaryPageToPool;
            }

            tmp = new TemporaryPage(Options);
            try
            {
                return tmp.ReturnTemporaryPageToPool = new ReturnTemporaryPageToPool(this, tmp);
            }
            catch (Exception)
            {
                tmp.Dispose();
                throw;
            }
        }

        private class ReturnTemporaryPageToPool : IDisposable
        {
            private readonly TemporaryPage _tmp;
            private readonly StorageEnvironment _env;

            public ReturnTemporaryPageToPool(StorageEnvironment env, TemporaryPage tmp)
            {
                _tmp = tmp;
                _env = env;
            }

            public unsafe void Dispose()
            {
                try
                {
                    if (_env.Options.EncryptionEnabled)
                        Sodium.sodium_memzero(_tmp.TempPagePointer, (UIntPtr)_tmp.PageSize);
                    _env._tempPagesPool.Enqueue(_tmp);
                }
                catch (Exception)
                {
                    _tmp.Dispose();
                    throw;
                }
            }
        }

        public TransactionsModeResult SetTransactionMode(TransactionsMode mode, TimeSpan duration)
        {
            var transactionPersistentContext = new TransactionPersistentContext();
            using (var tx = NewLowLevelTransaction(transactionPersistentContext, TransactionFlags.ReadWrite))
            {
                var oldMode = Options.TransactionsMode;

                if (_log.IsOperationsEnabled)
                    _log.Operations($"Setting transaction mode to {mode}. Old mode is {oldMode}");

                if (oldMode == mode)
                    return TransactionsModeResult.ModeAlreadySet;

                Options.TransactionsMode = mode;
                if (duration == TimeSpan.FromMinutes(0)) // infinite
                    Options.NonSafeTransactionExpiration = null;
                else
                    Options.NonSafeTransactionExpiration = DateTime.Now + duration;

                if (oldMode == TransactionsMode.Lazy)
                {

                    tx.IsLazyTransaction = false;
                    // we only commit here, the rest of the of the options are without
                    // commit and we use the tx lock
                    tx.Commit();
                }

                if (oldMode == TransactionsMode.Danger)
                {
                    Journal.TruncateJournal();
                    _dataPager.Sync(Journal.Applicator.TotalWrittenButUnsyncedBytes);
                }

                if (mode == TransactionsMode.Danger)
                    Journal.TruncateJournal();

                if (mode != TransactionsMode.Lazy &&
                    mode != TransactionsMode.Safe &&
                    mode != TransactionsMode.Danger)
                {
                    throw new InvalidOperationException("Query string value 'mode' is not a valid mode: " + mode);
                }


                return TransactionsModeResult.SetModeSuccessfully;
            }
        }

<<<<<<< HEAD
        public void Cleanup(bool tryCleanupRecycledJournals = false)
=======
        public void CleanupMemory()
        {
            CleanupMappedMemory();
            CleanupNativeMemory();
        }

        public void CleanupMappedMemory()
>>>>>>> 3d277767
        {
            Journal.TryReduceSizeOfCompressionBufferIfNeeded();
            ScratchBufferPool.Cleanup();
            DecompressionBuffers.Cleanup();

            if (tryCleanupRecycledJournals)
                Options.TryCleanupRecycledJournals();
        }

        public void CleanupNativeMemory()
        {
            if (Options.EncryptionEnabled)
            {
                foreach (var cryptoPager in Options.GetActiveCryptoPagers())
                {
                    cryptoPager.CleanupEncryptionBuffersCache();
                }
            }
        }

        public override string ToString()
        {
            return Options.ToString();
        }

        public void LogsApplied()
        {
            OnLogsApplied?.Invoke();
        }

        public void ResetLastWorkTime()
        {
            LastWorkTime = DateTime.MinValue;
        }

        internal void AllowDisposeWithLazyTransactionRunning(LowLevelTransaction tx)
        {
            Debug.Assert(tx.Flags == TransactionFlags.Read);
            _envDispose.Signal();
            tx.AlreadyAllowedDisposeWithLazyTransactionRunning = true;
        }

        private static void ThrowSimulateFailureOnDbCreation()
        {
            throw new InvalidOperationException("Simulation of db creation failure");
        }
    }
}<|MERGE_RESOLUTION|>--- conflicted
+++ resolved
@@ -1228,17 +1228,13 @@
             }
         }
 
-<<<<<<< HEAD
         public void Cleanup(bool tryCleanupRecycledJournals = false)
-=======
-        public void CleanupMemory()
         {
             CleanupMappedMemory();
             CleanupNativeMemory();
         }
 
         public void CleanupMappedMemory()
->>>>>>> 3d277767
         {
             Journal.TryReduceSizeOfCompressionBufferIfNeeded();
             ScratchBufferPool.Cleanup();
