using System;
using Sparrow.Server;
using Voron;

namespace Corax
{
    public static class Constants
    {
        public const string NullValue = "NULL_VALUE";
        public static readonly ReadOnlyMemory<char> NullValueCharSpan = new(Constants.NullValue.ToCharArray());
        
        
        public const string EmptyString = "EMPTY_STRING";
        public static readonly ReadOnlyMemory<char> EmptyStringCharSpan = new(Constants.EmptyString.ToCharArray());
        
        public const string IndexMetadata = "@index_metadata";
        public const string IndexTimeFields = "@index_time_fields";
        public const string DocumentBoost = "@document_boost";
        
        public static readonly Slice NullValueSlice, EmptyStringSlice, IndexMetadataSlice, DocumentBoostSlice, IndexTimeFieldsSlice;

        static Constants()
        {
            using (StorageEnvironment.GetStaticContext(out var ctx))
            {
                Slice.From(ctx, NullValue, ByteStringType.Immutable, out NullValueSlice);
                Slice.From(ctx, EmptyString, ByteStringType.Immutable, out EmptyStringSlice);
                Slice.From(ctx, IndexMetadata, ByteStringType.Immutable, out IndexMetadataSlice);
                Slice.From(ctx, DocumentBoost, ByteStringType.Immutable, out DocumentBoostSlice);
                Slice.From(ctx, IndexTimeFields, ByteStringType.Immutable, out IndexTimeFieldsSlice);
            }
        }
        
        public static class Terms
        {
            public const int MaxLength = 512;
        }

        public static class Boosting
        {
            public static float ScoreEpsilon = 1e-8F;
        }

        public static class IndexSearcher
        {
            public const int InvalidId = -1;
            public const int TakeAll = -1;
            public const int NonAnalyzer = -1;
        }

        public static class IndexWriter
        {
<<<<<<< HEAD
=======
            // This is the schema version for the indexes. 
            public const long SchemaVersion = 54_007;
            
            
>>>>>>> 9ee983f4
            public static ReadOnlySpan<byte> DoubleTreeSuffix => DoubleTreeSuffixBytes.AsSpan();
            private static readonly byte[] DoubleTreeSuffixBytes = new byte[]  { (byte)'-', (byte)'D' };

            public static ReadOnlySpan<byte> LongTreeSuffix => LongTreeSuffixBytes.AsSpan();
            private static readonly byte[] LongTreeSuffixBytes = new byte[]  { (byte)'-', (byte)'L' };

            
<<<<<<< HEAD
            public static readonly Slice PostingListsSlice, EntriesContainerSlice, FieldsSlice, NumberOfEntriesSlice, SuggestionsFieldsSlice, DynamicFieldsAnalyzersSlice, NumberOfTermsInIndex;
=======
            public static readonly Slice LargePostingListsSetSlice, PostingListsSlice, EntriesContainerSlice, FieldsSlice, NumberOfEntriesSlice, SuggestionsFieldsSlice, IndexVersionSlice, DynamicFieldsAnalyzersSlice, TimeFieldsSlice, NumberOfTermsInIndex;
>>>>>>> 9ee983f4
            public const int IntKnownFieldMask = unchecked((int)0x80000000);
            public const short ShortKnownFieldMask = unchecked((short)0x8000);
            public const byte ByteKnownFieldMask = unchecked((byte)0x80);
            public const int DynamicField = -2;
            static IndexWriter()
            {
                using (StorageEnvironment.GetStaticContext(out var ctx))
                {
                    Slice.From(ctx, "Fields", ByteStringType.Immutable, out FieldsSlice);
                    Slice.From(ctx, "PostingLists", ByteStringType.Immutable, out PostingListsSlice);
                    Slice.From(ctx, "LargePostingListsSet", ByteStringType.Immutable, out LargePostingListsSetSlice);
                    Slice.From(ctx, "Entries", ByteStringType.Immutable, out EntriesContainerSlice);
                    Slice.From(ctx, "NumberOfEntries", ByteStringType.Immutable, out NumberOfEntriesSlice);
                    Slice.From(ctx, "SuggestionFields", ByteStringType.Immutable, out SuggestionsFieldsSlice);
                    Slice.From(ctx, "DynamicFieldsAnalyzers", ByteStringType.Immutable, out DynamicFieldsAnalyzersSlice);
                    Slice.From(ctx, "NumberOfTermsInIndex", ByteStringType.Immutable, out NumberOfTermsInIndex);
                }
            }
        }

        public static class StorageMask
        {
            public const long ContainerType = ~0b11;
        }
        
        public static class Search
        {
            public const byte Wildcard = (byte)'*';

            [Flags]
            public enum SearchMatchOptions
            {
                TermMatch = 0,
                StartsWith = 1,
                EndsWith = 2,
                Contains = StartsWith | EndsWith
            }

            public enum Operator
            {
                Or,
                And
            }
        }

        public static class Analyzers
        {
            public const int DefaultBufferForAnalyzers = 4 * Sparrow.Global.Constants.Size.Kilobyte;
        }

        public static class Primitives
        {
            internal const int DefaultBufferSize = 4 * Sparrow.Global.Constants.Size.Kilobyte;
        }

        public static class Suggestions
        {
            public const int DefaultNGramSize = 4;

            public const float DefaultAccuracy = 0.7f;

            public enum Algorithm
            {
                NGram,
                JaroWinkler,
                Levenshtein 
            }
        }
    }
}<|MERGE_RESOLUTION|>--- conflicted
+++ resolved
@@ -50,13 +50,6 @@
 
         public static class IndexWriter
         {
-<<<<<<< HEAD
-=======
-            // This is the schema version for the indexes. 
-            public const long SchemaVersion = 54_007;
-            
-            
->>>>>>> 9ee983f4
             public static ReadOnlySpan<byte> DoubleTreeSuffix => DoubleTreeSuffixBytes.AsSpan();
             private static readonly byte[] DoubleTreeSuffixBytes = new byte[]  { (byte)'-', (byte)'D' };
 
@@ -64,11 +57,7 @@
             private static readonly byte[] LongTreeSuffixBytes = new byte[]  { (byte)'-', (byte)'L' };
 
             
-<<<<<<< HEAD
-            public static readonly Slice PostingListsSlice, EntriesContainerSlice, FieldsSlice, NumberOfEntriesSlice, SuggestionsFieldsSlice, DynamicFieldsAnalyzersSlice, NumberOfTermsInIndex;
-=======
             public static readonly Slice LargePostingListsSetSlice, PostingListsSlice, EntriesContainerSlice, FieldsSlice, NumberOfEntriesSlice, SuggestionsFieldsSlice, IndexVersionSlice, DynamicFieldsAnalyzersSlice, TimeFieldsSlice, NumberOfTermsInIndex;
->>>>>>> 9ee983f4
             public const int IntKnownFieldMask = unchecked((int)0x80000000);
             public const short ShortKnownFieldMask = unchecked((short)0x8000);
             public const byte ByteKnownFieldMask = unchecked((byte)0x80);
