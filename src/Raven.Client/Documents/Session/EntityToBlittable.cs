using System;
using System.Collections;
using System.Collections.Generic;
using System.Dynamic;
using System.Linq;
using System.Reflection;
using System.Runtime.CompilerServices;
using Newtonsoft.Json;
using Newtonsoft.Json.Linq;
using Newtonsoft.Json.Serialization;
using Raven.Client.Documents.Conventions;
using Raven.Client.Json;
using Raven.Client.Util;
using Sparrow.Json;
using Sparrow.Json.Parsing;

namespace Raven.Client.Documents.Session
{
    public class EntityToBlittable
    {
        private readonly InMemoryDocumentSessionOperations _session;

        /// <summary>
        /// All the listeners for this session
        /// </summary>
        public EntityToBlittable(InMemoryDocumentSessionOperations session)
        {
            _session = session;
        }

        private readonly Dictionary<object, Dictionary<object, object>> _missingDictionary =
            new Dictionary<object, Dictionary<object, object>>(ObjectReferenceEqualityComparer<object>.Default);

        public BlittableJsonReaderObject ConvertEntityToBlittable(object entity, DocumentInfo documentInfo)
        {
            //maybe we don't need to do anything..
            if (entity is BlittableJsonReaderObject blittable)
                return blittable;

            if (documentInfo != null)
                _session.OnBeforeConversionToDocumentInvoke(documentInfo.Id, entity);

            using (DefaultRavenContractResolver.RegisterExtensionDataGetter(FillMissingProperties))
            using (var writer = new BlittableJsonWriter(_session.Context, documentInfo))
            {
                var document = ConvertEntityToBlittableInternal(entity, _session.Conventions, _session.Context, _session.JsonSerializer, writer);

                if (documentInfo != null)
                    _session.OnAfterConversionToDocumentInvoke(documentInfo.Id, entity, ref document);

                return document;
            }
        }

        private IEnumerable<KeyValuePair<object, object>> FillMissingProperties(object o)
        {
            _missingDictionary.TryGetValue(o, out var props);
            return props;
        }

        internal static object ConvertToBlittableForCompareExchangeIfNeeded(
            object value,
            DocumentConventions conventions,
            JsonOperationContext context,
            JsonSerializer serializer,
            DocumentInfo documentInfo,
            bool removeIdentityProperty = true)
        {
            if (value == null)
                return null;

            if (value is ValueType ||
                value is string ||
                value is BlittableJsonReaderArray)
                return value;

            if (value is IEnumerable enumerable && !(enumerable is IDictionary))
            {
                return enumerable.Cast<object>()
                    .Select(v => ConvertToBlittableForCompareExchangeIfNeeded(v, conventions, context, serializer, documentInfo, removeIdentityProperty));
            }

            using (var writer = new BlittableJsonWriter(context, documentInfo))
                return ConvertEntityToBlittableInternal(value, conventions, context, serializer, writer, removeIdentityProperty);
        }

        internal static BlittableJsonReaderObject ConvertEntityToBlittable(
            object entity,
            DocumentConventions conventions,
            JsonOperationContext context,
            JsonSerializer serializer,
            DocumentInfo documentInfo)
        {
            using (var writer = new BlittableJsonWriter(context, documentInfo))
                return ConvertEntityToBlittableInternal(entity, conventions, context, serializer, writer);
        }

        [MethodImpl(MethodImplOptions.AggressiveInlining)]
        internal static BlittableJsonReaderObject ConvertCommandToBlittable(
            object entity,
            JsonOperationContext context
            )
        {
            using (var writer = new BlittableJsonWriter(context))
            {
                DocumentConventions.Default.CreateSerializer().Serialize(writer, entity);
                writer.FinalizeDocument();
                return writer.CreateReader();
            }
        }

        [MethodImpl(MethodImplOptions.AggressiveInlining)]
        private static BlittableJsonReaderObject ConvertEntityToBlittableInternal(
            object entity,
            DocumentConventions conventions,
            JsonOperationContext context,
            JsonSerializer serializer,
            BlittableJsonWriter writer,
            bool removeIdentityProperty = true)
        {
            serializer.Serialize(writer, entity);
            writer.FinalizeDocument();
            var reader = writer.CreateReader();
            var type = entity.GetType();
            var isDynamicObject = entity is IDynamicMetaObjectProvider;

            var changes = removeIdentityProperty && TryRemoveIdentityProperty(reader, type, conventions, isDynamicObject);
            changes |= TrySimplifyJson(reader, type);

            if (changes)
            {
                using (var old = reader)
                {
                    reader = context.ReadObject(reader, "convert/entityToBlittable");
                }
            }

            return reader;
        }

        private void RegisterMissingProperties(object o, string id, object value)
        {
            if (_session.Conventions.PreserveDocumentPropertiesNotFoundOnModel == false ||
                id == Constants.Documents.Metadata.Key)
                return;

            if (_missingDictionary.TryGetValue(o, out var dictionary) == false)
            {
                _missingDictionary[o] = dictionary = new Dictionary<object, object>();
            }

            dictionary[id] = value;
        }

        /// <summary>
        /// Converts a BlittableJsonReaderObject to an entity.
        /// </summary>
        /// <param name="entityType"></param>
        /// <param name="id">The id.</param>
        /// <param name="document">The document found.</param>
        /// <returns>The converted entity</returns>
<<<<<<< HEAD
=======
        [Obsolete("Use different ConvertToEntity overload")]
        public object ConvertToEntity(Type entityType, string id, BlittableJsonReaderObject document)
        {
            return ConvertToEntity(entityType, id, ref document);
        }

        /// <summary>
        /// Converts a BlittableJsonReaderObject to an entity.
        /// </summary>
        /// <param name="entityType"></param>
        /// <param name="id">The id.</param>
        /// <param name="document">The document found.</param>
        /// <returns>The converted entity</returns>
        [Obsolete("Use different ConvertToEntity overload")]
        public object ConvertToEntity(Type entityType, string id, ref BlittableJsonReaderObject document)
        {
            return ConvertToEntity(entityType, id, ref document, true);
        }

        /// <summary>
        /// Converts a BlittableJsonReaderObject to an entity.
        /// </summary>
        /// <param name="entityType"></param>
        /// <param name="id">The id.</param>
        /// <param name="document">The document found.</param>
        /// <returns>The converted entity</returns>
>>>>>>> 735ee3bc
        public object ConvertToEntity(Type entityType, string id, ref BlittableJsonReaderObject document, bool trackEntity)
        {
            try
            {
                if (entityType == typeof(BlittableJsonReaderObject))
                {
                    return document;
                }

                _session.OnBeforeConversionToEntityInvoke(id, entityType, ref document);

                var defaultValue = InMemoryDocumentSessionOperations.GetDefaultValue(entityType);
                var entity = defaultValue;

                ExtensionDataSetter dataSetter = null;
                if (trackEntity)
                {
                    dataSetter = RegisterMissingProperties;
                }

                using (DefaultRavenContractResolver.RegisterExtensionDataSetter(dataSetter))
                {
                    var documentType = _session.Conventions.GetClrType(id, document);
                    if (documentType != null)
                    {
                        var type = Type.GetType(documentType);
                        if (type != null && entityType.IsAssignableFrom(type))
                        {
                            entity = _session.Conventions.DeserializeEntityFromBlittable(type, document);
                        }
                    }

                    if (Equals(entity, defaultValue))
                    {
                        entity = _session.Conventions.DeserializeEntityFromBlittable(entityType, document);
                    }
                }

                if (id != null)
                    _session.GenerateEntityIdOnTheClient.TrySetIdentity(entity, id);

                _session.OnAfterConversionToEntityInvoke(id, document, entity);

                return entity;
            }
            catch (Exception ex)
            {
                throw new InvalidOperationException($"Could not convert document {id} to entity of type {entityType}",
                    ex);
            }
        }

        /// <summary>
        /// Converts a BlittableJsonReaderObject to an entity without a session.
        /// </summary>
        /// <param name="entityType"></param>
        /// <param name="id">The id.</param>
        /// <param name="document">The document found.</param>
        /// <param name="conventions">The conventions.</param>
        /// <returns>The converted entity</returns>
        public static object ConvertToEntity(Type entityType, string id, BlittableJsonReaderObject document, DocumentConventions conventions)
        {
            try
            {
                var defaultValue = InMemoryDocumentSessionOperations.GetDefaultValue(entityType);
                var entity = defaultValue;

                var documentType = conventions.GetClrType(id, document);
                if (documentType != null)
                {
                    var type = Type.GetType(documentType);
                    if (type != null && entityType.IsAssignableFrom(type))
                    {
                        entity = conventions.DeserializeEntityFromBlittable(type, document);
                    }
                }

                if (Equals(entity, defaultValue))
                {
                    entity = conventions.DeserializeEntityFromBlittable(entityType, document);
                }

                return entity;
            }
            catch (Exception ex)
            {
                throw new InvalidOperationException($"Could not convert document {id} to entity of type {entityType}",
                    ex);
            }
        }

        internal void PopulateEntity(object entity, LazyStringValue id, BlittableJsonReaderObject document, JsonSerializer serializer)
        {
            if (entity == null)
                throw new ArgumentNullException(nameof(entity));
            if (id == null)
                throw new ArgumentNullException(nameof(id));
            if (document == null)
                throw new ArgumentNullException(nameof(document));
            if (serializer == null)
                throw new ArgumentNullException(nameof(serializer));

            var old = serializer.ObjectCreationHandling;
            serializer.ObjectCreationHandling = ObjectCreationHandling.Replace;

            try
            {
                using (var reader = new BlittableJsonReader())
                {
                    reader.Init(document);

                    serializer.Populate(reader, entity);

                    _session.GenerateEntityIdOnTheClient.TrySetIdentity(entity, id);
                }
            }
            catch (Exception ex)
            {
                throw new InvalidOperationException($"Could not populate entity {id}", ex);
            }
            finally
            {
                serializer.ObjectCreationHandling = old;
            }
        }

        private static bool TryRemoveIdentityProperty(BlittableJsonReaderObject document, Type entityType, DocumentConventions conventions, bool isDynamicObject)
        {
            var identityProperty = conventions.GetIdentityProperty(entityType);
            if (identityProperty == null)
            {
                if (conventions.AddIdFieldToDynamicObjects && isDynamicObject)
                {
                    if (document.Modifications == null)
                        document.Modifications = new DynamicJsonValue(document);

                    document.Modifications.Remove("Id");
                    return true;
                }

                return false;
            }

            if (document.Modifications == null)
                document.Modifications = new DynamicJsonValue(document);

            document.Modifications.Remove(identityProperty.Name);
            return true;
        }

        private static bool TrySimplifyJson(BlittableJsonReaderObject document, Type rootType)
        {
            var simplified = false;
            foreach (var propertyName in document.GetPropertyNames())
            {
                var propertyType = GetPropertyType(propertyName, rootType);
                if (propertyType == typeof(JObject) || propertyType == typeof(JArray) || propertyType == typeof(JValue))
                {
                    // don't simplify the property if it's a JObject
                    continue;
                }

                var propertyValue = document[propertyName];

                if (propertyValue is BlittableJsonReaderArray propertyArray)
                {
                    simplified |= TrySimplifyJson(propertyArray, propertyType);
                    continue;
                }

                var propertyObject = propertyValue as BlittableJsonReaderObject;
                if (propertyObject == null)
                    continue;

                if (propertyObject.TryGet(Constants.Json.Fields.Type, out string type) == false)
                {
                    simplified |= TrySimplifyJson(propertyObject, propertyType);
                    continue;
                }

                if (ShouldSimplifyJsonBasedOnType(type) == false)
                    continue;

                simplified = true;

                if (document.Modifications == null)
                    document.Modifications = new DynamicJsonValue(document);

                if (propertyObject.TryGet(Constants.Json.Fields.Values, out BlittableJsonReaderArray values) == false)
                {
                    if (propertyObject.Modifications == null)
                        propertyObject.Modifications = new DynamicJsonValue(propertyObject);

                    propertyObject.Modifications.Remove(Constants.Json.Fields.Type);
                    continue;
                }

                document.Modifications[propertyName] = values;

                simplified |= TrySimplifyJson(values, propertyType);
            }

            return simplified;
        }

        private static bool TrySimplifyJson(BlittableJsonReaderArray array, Type rootType)
        {
            var itemType = GetItemType();

            var simplified = false;
            foreach (var item in array)
            {
                var itemObject = item as BlittableJsonReaderObject;
                if (itemObject == null)
                    continue;

                simplified |= TrySimplifyJson(itemObject, itemType);
            }

            return simplified;

            Type GetItemType()
            {
                if (rootType == null)
                    return null;

                if (rootType.IsArray)
                    return rootType.GetElementType();

                var enumerableInterface = rootType.GetInterface(typeof(IEnumerable<>).Name);
                if (enumerableInterface == null)
                    return null;

                return enumerableInterface.GenericTypeArguments[0];
            }
        }

        private static bool ShouldSimplifyJsonBasedOnType(string typeValue)
        {
            var type = Type.GetType(typeValue);

            if (type == null)
                return false;

            if (type.IsArray)
                return true;

            if (type.GetGenericArguments().Length == 0)
                return type == typeof(Enumerable);

            return typeof(IEnumerable).IsAssignableFrom(type.GetGenericTypeDefinition());
        }

        private static Type GetPropertyType(string propertyName, Type rootType)
        {
            if (rootType == null)
                return null;

            var memberInfo = ReflectionUtil.GetPropertyOrFieldFor(rootType, BindingFlags.Public | BindingFlags.Instance | BindingFlags.NonPublic, propertyName);

            switch (memberInfo)
            {
                case PropertyInfo pi:
                    return pi.PropertyType;
                case FieldInfo fi:
                    return fi.FieldType;
                default:
                    return null;
            }
        }

        public object ConvertToBlittableIfNeeded(object value)
        {
            if (value is ValueType ||
                  value is string ||
                  value is BlittableJsonReaderObject ||
                  value is BlittableJsonReaderArray)
                return value;

            if (value is IEnumerable && !(value is IDictionary))
            {
                return ((IEnumerable)value).Cast<object>().Select(ConvertToBlittableIfNeeded);
            }
            return ConvertEntityToBlittable(value, documentInfo: null);
        }

        internal void RemoveFromMissing(object entity)
        {
            _missingDictionary.Remove(entity);
        }

        internal void Clear()
        {
            _missingDictionary.Clear();
        }
    }
}<|MERGE_RESOLUTION|>--- conflicted
+++ resolved
@@ -159,35 +159,6 @@
         /// <param name="id">The id.</param>
         /// <param name="document">The document found.</param>
         /// <returns>The converted entity</returns>
-<<<<<<< HEAD
-=======
-        [Obsolete("Use different ConvertToEntity overload")]
-        public object ConvertToEntity(Type entityType, string id, BlittableJsonReaderObject document)
-        {
-            return ConvertToEntity(entityType, id, ref document);
-        }
-
-        /// <summary>
-        /// Converts a BlittableJsonReaderObject to an entity.
-        /// </summary>
-        /// <param name="entityType"></param>
-        /// <param name="id">The id.</param>
-        /// <param name="document">The document found.</param>
-        /// <returns>The converted entity</returns>
-        [Obsolete("Use different ConvertToEntity overload")]
-        public object ConvertToEntity(Type entityType, string id, ref BlittableJsonReaderObject document)
-        {
-            return ConvertToEntity(entityType, id, ref document, true);
-        }
-
-        /// <summary>
-        /// Converts a BlittableJsonReaderObject to an entity.
-        /// </summary>
-        /// <param name="entityType"></param>
-        /// <param name="id">The id.</param>
-        /// <param name="document">The document found.</param>
-        /// <returns>The converted entity</returns>
->>>>>>> 735ee3bc
         public object ConvertToEntity(Type entityType, string id, ref BlittableJsonReaderObject document, bool trackEntity)
         {
             try
@@ -422,7 +393,7 @@
                     return null;
 
                 return enumerableInterface.GenericTypeArguments[0];
-            }
+        }
         }
 
         private static bool ShouldSimplifyJsonBasedOnType(string typeValue)
