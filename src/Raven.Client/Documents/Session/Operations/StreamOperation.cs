using System;
using System.Collections;
using System.Collections.Generic;
using System.Globalization;
using System.Runtime.CompilerServices;
using System.Text;
using System.Threading.Tasks;
using Raven.Client.Documents.Commands;
using Raven.Client.Documents.Queries;
using Raven.Client.Util;
using Sparrow;
using Sparrow.Json;
using Sparrow.Json.Parsing;

namespace Raven.Client.Documents.Session.Operations
{
    internal class StreamOperation
    {
        private readonly InMemoryDocumentSessionOperations _session;
        private readonly StreamQueryStatistics _statistics;
        private bool _isQueryStream;

        public StreamOperation(InMemoryDocumentSessionOperations session)
        {
            _session = session;
        }

        public StreamOperation(InMemoryDocumentSessionOperations session, StreamQueryStatistics statistics)
        {
            _session = session;
            _statistics = statistics;
        }

        public QueryStreamCommand CreateRequest(IndexQuery query)
        {
            _isQueryStream = true;

            if (query.WaitForNonStaleResults)
                throw new NotSupportedException(
                    "Since Stream() does not wait for indexing (by design), streaming query with WaitForNonStaleResults is not supported.");

            _session.IncrementRequestCount();

            return new QueryStreamCommand(_session.Conventions, query);
        }

        public StreamCommand CreateRequest(string startsWith, string matches, int start, int pageSize, string exclude, string startAfter = null)
        {
            var sb = new StringBuilder("streams/docs?");

            if (startsWith != null)
            {
                sb.Append("startsWith=").Append(Uri.EscapeDataString(startsWith)).Append("&");
            }
            if (matches != null)
            {
                sb.Append("matches=").Append(Uri.EscapeDataString(matches)).Append("&");
            }
            if (exclude != null)
            {
                sb.Append("exclude=").Append(Uri.EscapeDataString(exclude)).Append("&");
            }
            if (startAfter != null)
            {
                sb.Append("startAfter=").Append(Uri.EscapeDataString(startAfter)).Append("&");
            }

            if (start != 0)
                sb.Append("start=").Append(start).Append("&");

            if (pageSize != int.MaxValue)
                sb.Append("pageSize=").Append(pageSize).Append("&");

            return new StreamCommand(sb.ToString());
        }

        public IEnumerator<BlittableJsonReaderObject> SetResult(StreamResult response)
        {
<<<<<<< HEAD
            if (response == null)
                throw new InvalidOperationException("The index does not exists, failed to stream results");
=======
            var enumerator = new YieldStreamResults(_session, response, _isQueryStream, isAsync: false, _statistics);
            enumerator.Initialize();
>>>>>>> df1976b1

            return enumerator;
        }

        public async Task<IAsyncEnumerator<BlittableJsonReaderObject>> SetResultAsync(StreamResult response)
        {
            var enumerator = new YieldStreamResults(_session, response, _isQueryStream, isAsync: true, _statistics);
            await enumerator.InitializeAsync().ConfigureAwait(false);

            return enumerator;
        }

        private class YieldStreamResults : IAsyncEnumerator<BlittableJsonReaderObject>, IEnumerator<BlittableJsonReaderObject>
        {
            public YieldStreamResults(InMemoryDocumentSessionOperations session, StreamResult response, bool isQueryStream, bool isAsync, StreamQueryStatistics streamQueryStatistics)
            {
                if (response == null)
                    throw new InvalidOperationException("The index does not exists, failed to stream results");

                _response = response;
                _peepingTomStream = new PeepingTomStream(_response.Stream, session.Context);
                _session = session;
                _isQueryStream = isQueryStream;
                _isAsync = isAsync;
                _streamQueryStatistics = streamQueryStatistics;
            }

            private readonly StreamResult _response;
            private readonly InMemoryDocumentSessionOperations _session;
            private JsonParserState _state;
            private UnmanagedJsonParser _parser;
            private JsonOperationContext.ManagedPinnedBuffer _buffer;
            private bool _initialized;
            private JsonOperationContext.ReturnBuffer _returnBuffer;
            private readonly bool _isQueryStream;
            private readonly bool _isAsync;
            private readonly StreamQueryStatistics _streamQueryStatistics;
            private readonly PeepingTomStream _peepingTomStream;
            private int _docsCountOnCachedRenewSession;
            private bool _cachedItemsRenew;

            public void Dispose()
            {
                _response.Response.Dispose();
                _response.Stream.Dispose();
                _parser.Dispose();
                _returnBuffer.Dispose();
                _peepingTomStream.Dispose();
            }

            public bool MoveNext()
            {
                AssertInitialized();

                CheckIfContextNeedsToBeRenewed();

                if (UnmanagedJsonParserHelper.Read(_peepingTomStream, _parser, _state, _buffer) == false)
                    UnmanagedJsonParserHelper.ThrowInvalidJson(_peepingTomStream);

                if (_state.CurrentTokenType == JsonParserToken.EndArray)
                {
                    if (UnmanagedJsonParserHelper.Read(_peepingTomStream, _parser, _state, _buffer) == false)
                        UnmanagedJsonParserHelper.ThrowInvalidJson(_peepingTomStream);

                    if (_state.CurrentTokenType != JsonParserToken.EndObject)
                        UnmanagedJsonParserHelper.ThrowInvalidJson(_peepingTomStream);

                    return false;
                }

                using (var builder = new BlittableJsonDocumentBuilder(_session.Context, BlittableJsonDocumentBuilder.UsageMode.ToDisk, "readArray/singleResult", _parser, _state))
                {
                    if (_cachedItemsRenew == false)
                        _cachedItemsRenew = builder.NeedResetPropertiesCache();

                    UnmanagedJsonParserHelper.ReadObject(builder, _peepingTomStream, _parser, _buffer);

                    Current = builder.CreateReader();
                    return true;
                }
            }

            public async Task<bool> MoveNextAsync()
            {
                AssertInitialized();

                CheckIfContextNeedsToBeRenewed();

                if (await UnmanagedJsonParserHelper.ReadAsync(_peepingTomStream, _parser, _state, _buffer).ConfigureAwait(false) == false)
                    UnmanagedJsonParserHelper.ThrowInvalidJson(_peepingTomStream);

                if (_state.CurrentTokenType == JsonParserToken.EndArray)
                {
                    if (await UnmanagedJsonParserHelper.ReadAsync(_peepingTomStream, _parser, _state, _buffer).ConfigureAwait(false) == false)
                        UnmanagedJsonParserHelper.ThrowInvalidJson(_peepingTomStream);

                    if (_state.CurrentTokenType != JsonParserToken.EndObject)
                        UnmanagedJsonParserHelper.ThrowInvalidJson(_peepingTomStream);

                    return false;
                }

                using (var builder = new BlittableJsonDocumentBuilder(_session.Context, BlittableJsonDocumentBuilder.UsageMode.ToDisk, "readArray/singleResult", _parser, _state))
                {
                    if (_cachedItemsRenew == false)
                        _cachedItemsRenew = builder.NeedResetPropertiesCache();

                    await UnmanagedJsonParserHelper.ReadObjectAsync(builder, _peepingTomStream, _parser, _buffer).ConfigureAwait(false);

                    Current = builder.CreateReader();
                    return true;
                }
            }

            public void Initialize()
            {
                AssertNotAsync();

                try
                {
                    _initialized = true;

                    _state = new JsonParserState();
                    _parser = new UnmanagedJsonParser(_session.Context, _state, "stream contents");
                    _returnBuffer = _session.Context.GetManagedBuffer(out _buffer);

                    if (UnmanagedJsonParserHelper.Read(_peepingTomStream, _parser, _state, _buffer) == false)
                        UnmanagedJsonParserHelper.ThrowInvalidJson(_peepingTomStream);

                    if (_state.CurrentTokenType != JsonParserToken.StartObject)
                        UnmanagedJsonParserHelper.ThrowInvalidJson(_peepingTomStream);

                    if (_isQueryStream)
                        HandleStreamQueryStats(_session.Context, _response, _parser, _state, _buffer, _streamQueryStatistics);

                    var property = UnmanagedJsonParserHelper.ReadString(_session.Context, _peepingTomStream, _parser, _state, _buffer);

                    if (string.Equals(property, "Results") == false)
                        UnmanagedJsonParserHelper.ThrowInvalidJson(_peepingTomStream);

                    if (UnmanagedJsonParserHelper.Read(_peepingTomStream, _parser, _state, _buffer) == false)
                        UnmanagedJsonParserHelper.ThrowInvalidJson(_peepingTomStream);

                    if (_state.CurrentTokenType != JsonParserToken.StartArray)
                        UnmanagedJsonParserHelper.ThrowInvalidJson(_peepingTomStream);
                }
                catch
                {
                    Dispose();

                    throw;
                }
            }

            public async Task InitializeAsync()
            {
                AssertNotSync();

                try
                {
                    _initialized = true;

                    _state = new JsonParserState();
                    _parser = new UnmanagedJsonParser(_session.Context, _state, "stream contents");
                    _returnBuffer = _session.Context.GetManagedBuffer(out _buffer);

                    if (await UnmanagedJsonParserHelper.ReadAsync(_peepingTomStream, _parser, _state, _buffer).ConfigureAwait(false) == false)
                        UnmanagedJsonParserHelper.ThrowInvalidJson(_peepingTomStream);

                    if (_state.CurrentTokenType != JsonParserToken.StartObject)
                        UnmanagedJsonParserHelper.ThrowInvalidJson(_peepingTomStream);

                    if (_isQueryStream)
                        HandleStreamQueryStats(_session.Context, _response, _parser, _state, _buffer, _streamQueryStatistics);

                    var property = UnmanagedJsonParserHelper.ReadString(_session.Context, _peepingTomStream, _parser, _state, _buffer);

                    if (string.Equals(property, "Results") == false)
                        UnmanagedJsonParserHelper.ThrowInvalidJson(_peepingTomStream);

                    if (await UnmanagedJsonParserHelper.ReadAsync(_peepingTomStream, _parser, _state, _buffer).ConfigureAwait(false) == false)
                        UnmanagedJsonParserHelper.ThrowInvalidJson(_peepingTomStream);

                    if (_state.CurrentTokenType != JsonParserToken.StartArray)
                        UnmanagedJsonParserHelper.ThrowInvalidJson(_peepingTomStream);
                }
                catch
                {
                    Dispose();

                    throw;
                }
            }

            public void Reset()
            {
                throw new NotSupportedException("Enumerator does not support resetting");
            }

            public BlittableJsonReaderObject Current { get; private set; }

            object IEnumerator.Current => Current;

            private static void HandleStreamQueryStats(JsonOperationContext context, StreamResult response, UnmanagedJsonParser parser, JsonParserState state, JsonOperationContext.ManagedPinnedBuffer buffer, StreamQueryStatistics streamQueryStatistics = null)
            {
                using (var peepingTomStream = new PeepingTomStream(response.Stream, context))
                {
                    var property = UnmanagedJsonParserHelper.ReadString(context, peepingTomStream, parser, state, buffer);
                    if (string.Equals(property, nameof(StreamQueryStatistics.ResultEtag)) == false)
                        UnmanagedJsonParserHelper.ThrowInvalidJson(peepingTomStream);
                    var resultEtag = UnmanagedJsonParserHelper.ReadLong(context, peepingTomStream, parser, state, buffer);

                    property = UnmanagedJsonParserHelper.ReadString(context, peepingTomStream, parser, state, buffer);
                    if (string.Equals(property, nameof(StreamQueryStatistics.IsStale)) == false)
                        UnmanagedJsonParserHelper.ThrowInvalidJson(peepingTomStream);

                    if (UnmanagedJsonParserHelper.Read(peepingTomStream, parser, state, buffer) == false)
                        UnmanagedJsonParserHelper.ThrowInvalidJson(peepingTomStream);

                    if (state.CurrentTokenType != JsonParserToken.False && state.CurrentTokenType != JsonParserToken.True)
                        UnmanagedJsonParserHelper.ThrowInvalidJson(peepingTomStream);
                    var isStale = state.CurrentTokenType != JsonParserToken.False;

                    property = UnmanagedJsonParserHelper.ReadString(context, peepingTomStream, parser, state, buffer);
                    if (string.Equals(property, nameof(StreamQueryStatistics.IndexName)) == false)
                        UnmanagedJsonParserHelper.ThrowInvalidJson(peepingTomStream);
                    var indexName = UnmanagedJsonParserHelper.ReadString(context, peepingTomStream, parser, state, buffer);

                    property = UnmanagedJsonParserHelper.ReadString(context, peepingTomStream, parser, state, buffer);
                    if (string.Equals(property, nameof(StreamQueryStatistics.TotalResults)) == false)
                        UnmanagedJsonParserHelper.ThrowInvalidJson(peepingTomStream);
                    var totalResults = (int)UnmanagedJsonParserHelper.ReadLong(context, peepingTomStream, parser, state, buffer);

                    property = UnmanagedJsonParserHelper.ReadString(context, peepingTomStream, parser, state, buffer);
                    if (string.Equals(property, nameof(StreamQueryStatistics.IndexTimestamp)) == false)
                        UnmanagedJsonParserHelper.ThrowInvalidJson(peepingTomStream);
                    var indexTimestamp = UnmanagedJsonParserHelper.ReadString(context, peepingTomStream, parser, state, buffer);

                    if (streamQueryStatistics == null)
                        return;

                    streamQueryStatistics.IndexName = indexName;
                    streamQueryStatistics.IsStale = isStale;
                    streamQueryStatistics.TotalResults = totalResults;
                    streamQueryStatistics.ResultEtag = resultEtag;

                    if (DateTime.TryParseExact(indexTimestamp, "o", CultureInfo.InvariantCulture,
                        DateTimeStyles.RoundtripKind, out DateTime timeStamp) == false)
                        UnmanagedJsonParserHelper.ThrowInvalidJson(peepingTomStream);
                    streamQueryStatistics.IndexTimestamp = timeStamp;
                }
            }

            private void CheckIfContextNeedsToBeRenewed()
            {
                if (_docsCountOnCachedRenewSession <= 16 * 1024)
                {
                    if (_cachedItemsRenew)
                    {
                        _session.Context.CachedProperties = new CachedProperties(_session.Context);
                        ++_docsCountOnCachedRenewSession;
                    }
                }
                else
                {
                    _session.Context.Renew();
                    _docsCountOnCachedRenewSession = 0;
                }
            }

            [MethodImpl(MethodImplOptions.AggressiveInlining)]
            private void AssertInitialized()
            {
                if (_initialized == false)
                    throw new InvalidOperationException("Enumerator is not initialized. Please initialize it first.");
            }

            [MethodImpl(MethodImplOptions.AggressiveInlining)]
            private void AssertNotSync()
            {
                if (_isAsync == false)
                    throw new InvalidOperationException("Cannot use asynchronous operations in synchronous enumerator");
            }

            [MethodImpl(MethodImplOptions.AggressiveInlining)]
            private void AssertNotAsync()
            {
                if (_isAsync)
                    throw new InvalidOperationException("Cannot use synchronous operations in asynchronous enumerator");
            }
        }
    }
}<|MERGE_RESOLUTION|>--- conflicted
+++ resolved
@@ -76,13 +76,8 @@
 
         public IEnumerator<BlittableJsonReaderObject> SetResult(StreamResult response)
         {
-<<<<<<< HEAD
-            if (response == null)
-                throw new InvalidOperationException("The index does not exists, failed to stream results");
-=======
             var enumerator = new YieldStreamResults(_session, response, _isQueryStream, isAsync: false, _statistics);
             enumerator.Initialize();
->>>>>>> df1976b1
 
             return enumerator;
         }
