using System;
using System.IO;
using System.Linq;
using System.Net;
using System.Net.Http;
using System.Threading;
using System.Threading.Tasks;
using Raven.Client.Documents.Commands;
using Raven.Client.Documents.Conventions;
using Raven.Client.Documents.Operations;
using Raven.Client.Extensions;
using Raven.Client.Http;
using Raven.Client.Json;
using Raven.Client.Util;
using Sparrow.Json;
using Sparrow.Logging;

namespace Raven.Client.Documents.Smuggler
{
    public class DatabaseSmuggler
    {
        private static readonly Logger Logger = LoggingSource.Instance.GetLogger("Client", typeof(DatabaseSmuggler).FullName);

        private readonly IDocumentStore _store;
        private readonly string _databaseName;
        private readonly RequestExecutor _requestExecutor;

        public DatabaseSmuggler(IDocumentStore store, string databaseName = null)
        {
            _store = store;
            _databaseName = databaseName ?? store.Database;
            if (_databaseName != null)
                _requestExecutor = store.GetRequestExecutor(_databaseName);
        }

        public DatabaseSmuggler(DocumentStore store, string databaseName = null)
            : this((IDocumentStore)store, databaseName)
        {
        }

        public DatabaseSmuggler ForDatabase(string databaseName)
        {
            if (string.Equals(databaseName, _databaseName, StringComparison.OrdinalIgnoreCase))
                return this;

            return new DatabaseSmuggler(_store, databaseName);
        }

        public Task<Operation> ExportAsync(DatabaseSmugglerExportOptions options, string toFile, CancellationToken token = default)
        {
            var tcs = new TaskCompletionSource<object>(TaskCreationOptions.RunContinuationsAsynchronously);
            return ExportAsync(options, async stream =>
            {
                try
                {
                    var fileInfo = new FileInfo(toFile);
                    var directoryInfo = fileInfo.Directory;
                    if (directoryInfo != null && directoryInfo.Exists == false)
                        directoryInfo.Create();

                    using (var fileStream = fileInfo.OpenWrite())
                        await stream.CopyToAsync(fileStream, 8192, token).ConfigureAwait(false);

                    tcs.TrySetResult(null);
                }
                catch (Exception e)
                {
                    if (Logger.IsOperationsEnabled)
                        Logger.Operations("Could not save export file.", e);

                    tcs.TrySetException(e);

                    if (e is UnauthorizedAccessException || e is DirectoryNotFoundException || e is IOException)
                        throw new InvalidOperationException($"Cannot export to selected path {toFile}, please ensure you selected proper filename.", e);

                    throw new InvalidOperationException($"Could not save export file {toFile}.", e);
                }
            }, tcs.Task, token);
        }

        private async Task<Operation> ExportAsync(DatabaseSmugglerExportOptions options, Func<Stream, Task> handleStreamResponse, Task additionalTask, CancellationToken token = default)
        {
            if (options == null)
                throw new ArgumentNullException(nameof(options));
            if (_requestExecutor == null)
                throw new InvalidOperationException("Cannot use Smuggler without a database defined, did you forget to call ForDatabase?");

            using (_requestExecutor.ContextPool.AllocateOperationContext(out JsonOperationContext context))
            {
                var getOperationIdCommand = new GetNextOperationIdCommand();
                await _requestExecutor.ExecuteAsync(getOperationIdCommand, context, sessionInfo: null, token: token).ConfigureAwait(false);
                var operationId = getOperationIdCommand.Result;

                var tcs = new TaskCompletionSource<object>(TaskCreationOptions.RunContinuationsAsynchronously);
                var cancellationTokenRegistration = token.Register(() => tcs.TrySetCanceled(token));

<<<<<<< HEAD
                var command = new ExportCommand(context, options, handleStreamResponse, operationId, tcs);
=======
                var command = new ExportCommand(_requestExecutor.Conventions, context, options, handleStreamResponse, operationId, tcs, getOperationIdCommand.NodeTag);
>>>>>>> ef7fe721
                var requestTask = _requestExecutor.ExecuteAsync(command, context, sessionInfo: null, token: token)
                    .ContinueWith(t =>
                    {
                        cancellationTokenRegistration.Dispose();
                        if (t.IsFaulted)
                        {
                            tcs.TrySetException(t.Exception);

                            if (Logger.IsOperationsEnabled)
                                Logger.Operations("Could not execute export", t.Exception);
                        }
                    }, token);

                try
                {
                    await tcs.Task.ConfigureAwait(false);
                }
                catch (Exception)
                {
                    await requestTask.ConfigureAwait(false);
                    await tcs.Task.ConfigureAwait(false);
                }

                return new Operation(
                    _requestExecutor,
                    () => _store.Changes(_databaseName),
                    _requestExecutor.Conventions,
                    operationId,
                    getOperationIdCommand.NodeTag,
                    additionalTask);
            }
        }

        private Task<Operation> ExportAsync(DatabaseSmugglerExportOptions options, Func<Stream, Task> handleStreamResponse, CancellationToken token = default)
        {
            return ExportAsync(options, handleStreamResponse, null, token);
        }

        public async Task<Operation> ExportAsync(DatabaseSmugglerExportOptions options, DatabaseSmuggler toDatabase, CancellationToken token = default)
        {
            if (options == null)
                throw new ArgumentNullException(nameof(options));
            if (toDatabase == null)
                throw new ArgumentNullException(nameof(toDatabase));

            Operation operation = null;
            var importOptions = new DatabaseSmugglerImportOptions(options);

            var tcs = new TaskCompletionSource<object>(TaskCreationOptions.RunContinuationsAsynchronously);

            await ExportAsync(options, async stream =>
            {
                try
                {
                    operation = await toDatabase.ImportAsync(importOptions, stream, token).ConfigureAwait(false);
                    tcs.TrySetResult(null);
                }
                catch (Exception e)
                {
                    tcs.TrySetException(e);
                    throw;
                }
            }, token).ConfigureAwait(false);

            await tcs.Task.ConfigureAwait(false);

            return operation;
        }

        public async Task ImportIncrementalAsync(DatabaseSmugglerImportOptions options, string fromDirectory, CancellationToken cancellationToken = default)
        {
            var files = Directory.GetFiles(fromDirectory)
                .Where(BackupUtils.IsBackupFile)
                .OrderBackups()
                .ToArray();

            if (files.Length == 0)
                return;

            var oldOperateOnTypes = ConfigureOptionsForIncrementalImport(options);
            for (var i = 0; i < files.Length - 1; i++)
            {
                var filePath = Path.Combine(fromDirectory, files[i]);
                var op = await ImportAsync(options, filePath, cancellationToken).ConfigureAwait(false);
                await op.WaitForCompletionAsync().ConfigureAwait(false);
            }
            options.OperateOnTypes = oldOperateOnTypes;

            var lastFilePath = Path.Combine(fromDirectory, files.Last());
            var operation = await ImportAsync(options, lastFilePath, cancellationToken).ConfigureAwait(false);
            await operation.WaitForCompletionAsync().ConfigureAwait(false);
        }

        internal static DatabaseItemType ConfigureOptionsForIncrementalImport(DatabaseSmugglerOptions options)
        {
            options.OperateOnTypes |= DatabaseItemType.Tombstones;
            options.OperateOnTypes |= DatabaseItemType.CompareExchangeTombstones;

            // we import the indexes and Subscriptions from the last file only,
            var oldOperateOnTypes = options.OperateOnTypes;
            options.OperateOnTypes &= ~DatabaseItemType.Indexes;
            options.OperateOnTypes &= ~DatabaseItemType.Subscriptions;
            return oldOperateOnTypes;
        }

        public Task<Operation> ImportAsync(DatabaseSmugglerImportOptions options, string fromFile, CancellationToken cancellationToken = default)
        {
            return ImportInternalAsync(options, File.OpenRead(fromFile), leaveOpen: false, cancellationToken);
        }

        public Task<Operation> ImportAsync(DatabaseSmugglerImportOptions options, Stream stream, CancellationToken token = default)
        {
            return ImportInternalAsync(options, stream, leaveOpen: true, token);
        }

        private async Task<Operation> ImportInternalAsync(DatabaseSmugglerImportOptions options, Stream stream, bool leaveOpen, CancellationToken token = default)
        {
            var disposeStream = leaveOpen ? null : new DisposeStreamOnce(stream);

            try
            {
                if (options == null)
                    throw new ArgumentNullException(nameof(options));
                if (stream == null)
                    throw new ArgumentNullException(nameof(stream));
                if (_requestExecutor == null)
                    throw new InvalidOperationException("Cannot use Smuggler without a database defined, did you forget to call ForDatabase?");

                using (_requestExecutor.ContextPool.AllocateOperationContext(out JsonOperationContext context))
                {
                    var getOperationIdCommand = new GetNextOperationIdCommand();
                    await _requestExecutor.ExecuteAsync(getOperationIdCommand, context, sessionInfo: null, token: token).ConfigureAwait(false);
                    var operationId = getOperationIdCommand.Result;

                    var tcs = new TaskCompletionSource<object>(TaskCreationOptions.RunContinuationsAsynchronously);
                    var cancellationTokenRegistration = token.Register(() => tcs.TrySetCanceled(token));

<<<<<<< HEAD
                    var command = new ImportCommand(context, options, stream, operationId, tcs, this);
=======
                    var command = new ImportCommand(_requestExecutor.Conventions, context, options, stream, operationId, tcs, this, getOperationIdCommand.NodeTag);
>>>>>>> ef7fe721

                    var task = _requestExecutor.ExecuteAsync(command, context, sessionInfo: null, token: token);
                    var requestTask = task
                        .ContinueWith(t =>
                        {
                            cancellationTokenRegistration.Dispose();
                            using (disposeStream)
                            {
                                if (t.IsFaulted)
                                {
                                    tcs.TrySetException(t.Exception);

                                    if (Logger.IsOperationsEnabled)
                                        Logger.Operations("Could not execute import", t.Exception);
                                }
                            }
                        }, token);

                    try
                    {
                        await tcs.Task.ConfigureAwait(false);
                    }
                    catch (Exception)
                    {
                        await requestTask.ConfigureAwait(false);
                        await tcs.Task.ConfigureAwait(false);
                    }

                    return new Operation(_requestExecutor, () => _store.Changes(_databaseName), _requestExecutor.Conventions, operationId, nodeTag: getOperationIdCommand.NodeTag, additionalTask: task);
                }
            }
            catch (Exception e)
            {
                disposeStream?.Dispose();
                throw e.ExtractSingleInnerException();
            }
        }

        private class ExportCommand : RavenCommand
        {
            private readonly BlittableJsonReaderObject _options;
            private readonly Func<Stream, Task> _handleStreamResponse;
            private readonly long _operationId;
            private readonly TaskCompletionSource<object> _tcs;

<<<<<<< HEAD
            public ExportCommand(JsonOperationContext context, DatabaseSmugglerExportOptions options, Func<Stream, Task> handleStreamResponse, long operationId, TaskCompletionSource<object> tcs)
=======
            public ExportCommand(DocumentConventions conventions, JsonOperationContext context, DatabaseSmugglerExportOptions options, Func<Stream, Task> handleStreamResponse, long operationId, TaskCompletionSource<object> tcs, string nodeTag)
>>>>>>> ef7fe721
            {
                if (options == null)
                    throw new ArgumentNullException(nameof(options));
                if (context == null)
                    throw new ArgumentNullException(nameof(context));
                _handleStreamResponse = handleStreamResponse ?? throw new ArgumentNullException(nameof(handleStreamResponse));
                _options = DocumentConventions.Default.Serialization.DefaultConverter.ToBlittable(options, context);
                _operationId = operationId;
                _tcs = tcs ?? throw new ArgumentNullException(nameof(tcs));
                SelectedNodeTag = nodeTag;
            }

            public override void OnResponseFailure(HttpResponseMessage response)
            {
                _tcs.TrySetCanceled();
            }

            public override HttpRequestMessage CreateRequest(JsonOperationContext ctx, ServerNode node, out string url)
            {
                url = $"{node.Url}/databases/{node.Database}/smuggler/export?operationId={_operationId}";

                return new HttpRequestMessage
                {
                    Method = HttpMethod.Post,
                    Content = new BlittableJsonContent(stream =>
                    {
                        ctx.Write(stream, _options);
                        _tcs.TrySetResult(null);
                    })
                };
            }

            public override async Task<ResponseDisposeHandling> ProcessResponse(JsonOperationContext context, HttpCache cache, HttpResponseMessage response, string url)
            {
                using (var stream = await response.Content.ReadAsStreamAsync().ConfigureAwait(false))
                {
                    await _handleStreamResponse(stream).ConfigureAwait(false);
                }

                return ResponseDisposeHandling.Automatic;
            }
        }

        private class ImportCommand : RavenCommand
        {
            private readonly BlittableJsonReaderObject _options;
            private readonly Stream _stream;
            private readonly long _operationId;
            private readonly TaskCompletionSource<object> _tcs;
            private readonly DatabaseSmuggler _parent;

            public override bool IsReadRequest => false;

<<<<<<< HEAD
            public ImportCommand(JsonOperationContext context, DatabaseSmugglerImportOptions options, Stream stream, long operationId, TaskCompletionSource<object> tcs, DatabaseSmuggler parent)
=======
            public ImportCommand(DocumentConventions conventions, JsonOperationContext context, DatabaseSmugglerImportOptions options, Stream stream, long operationId, TaskCompletionSource<object> tcs, DatabaseSmuggler parent, string nodeTag)
>>>>>>> ef7fe721
            {
                _stream = stream ?? throw new ArgumentNullException(nameof(stream));
                if (options == null)
                    throw new ArgumentNullException(nameof(options));
                if (context == null)
                    throw new ArgumentNullException(nameof(context));
                _options = DocumentConventions.Default.Serialization.DefaultConverter.ToBlittable(options, context);
                _operationId = operationId;
                _tcs = tcs ?? throw new ArgumentNullException(nameof(tcs));
                _parent = parent ?? throw new ArgumentNullException(nameof(parent));
                SelectedNodeTag = nodeTag;
            }

            public override void OnResponseFailure(HttpResponseMessage response)
            {
                _tcs.TrySetCanceled();
            }

            public override HttpRequestMessage CreateRequest(JsonOperationContext ctx, ServerNode node, out string url)
            {
                url = $"{node.Url}/databases/{node.Database}/smuggler/import?operationId={_operationId}";

                var form = new MultipartFormDataContent
                {
                    {new BlittableJsonContent(stream => { ctx.Write(stream, _options); }), Constants.Smuggler.ImportOptions},
                    {new StreamContentWithConfirmation(_stream, _tcs, _parent), "file", "name"}
                };

                return new HttpRequestMessage
                {
                    Headers =
                    {
                        TransferEncodingChunked = true
                    },
                    Method = HttpMethod.Post,
                    Content = form
                };
            }
        }

        private class StreamContentWithConfirmation : StreamContent
        {
            private readonly TaskCompletionSource<object> _tcs;
            private readonly DatabaseSmuggler _parent;

            public StreamContentWithConfirmation(Stream content, TaskCompletionSource<object> tcs, DatabaseSmuggler parent) : base(content)
            {
                _tcs = tcs ?? throw new ArgumentNullException(nameof(tcs));
                _parent = parent;
            }

            protected override async Task SerializeToStreamAsync(Stream stream, TransportContext context)
            {
                _parent.ForTestingPurposes?.BeforeSerializeToStreamAsync?.Invoke();

                await base.SerializeToStreamAsync(stream, context).ConfigureAwait(false);
                _tcs.TrySetResult(null);
            }
        }

        private class DisposeStreamOnce : IDisposable
        {
            private readonly Stream _stream;

            private bool _disposed;

            public DisposeStreamOnce(Stream stream)
            {
                _stream = stream;
            }

            public void Dispose()
            {
                if (_disposed)
                    return;

                lock (this)
                {
                    if (_disposed)
                        return;

                    _disposed = true;

                    using (_stream)
                    {
                    }
                }
            }
        }

        internal TestingStuff ForTestingPurposes;

        internal TestingStuff ForTestingPurposesOnly()
        {
            if (ForTestingPurposes != null)
                return ForTestingPurposes;

            return ForTestingPurposes = new TestingStuff();
        }

        internal class TestingStuff
        {
            internal Action BeforeSerializeToStreamAsync;

            internal IDisposable CallBeforeSerializeToStreamAsync(Action action)
            {
                BeforeSerializeToStreamAsync = action;

                return new DisposableAction(() => BeforeSerializeToStreamAsync = null);
            }
        }
    }
}<|MERGE_RESOLUTION|>--- conflicted
+++ resolved
@@ -94,11 +94,7 @@
                 var tcs = new TaskCompletionSource<object>(TaskCreationOptions.RunContinuationsAsynchronously);
                 var cancellationTokenRegistration = token.Register(() => tcs.TrySetCanceled(token));
 
-<<<<<<< HEAD
-                var command = new ExportCommand(context, options, handleStreamResponse, operationId, tcs);
-=======
                 var command = new ExportCommand(_requestExecutor.Conventions, context, options, handleStreamResponse, operationId, tcs, getOperationIdCommand.NodeTag);
->>>>>>> ef7fe721
                 var requestTask = _requestExecutor.ExecuteAsync(command, context, sessionInfo: null, token: token)
                     .ContinueWith(t =>
                     {
@@ -236,11 +232,7 @@
                     var tcs = new TaskCompletionSource<object>(TaskCreationOptions.RunContinuationsAsynchronously);
                     var cancellationTokenRegistration = token.Register(() => tcs.TrySetCanceled(token));
 
-<<<<<<< HEAD
-                    var command = new ImportCommand(context, options, stream, operationId, tcs, this);
-=======
                     var command = new ImportCommand(_requestExecutor.Conventions, context, options, stream, operationId, tcs, this, getOperationIdCommand.NodeTag);
->>>>>>> ef7fe721
 
                     var task = _requestExecutor.ExecuteAsync(command, context, sessionInfo: null, token: token);
                     var requestTask = task
@@ -286,11 +278,7 @@
             private readonly long _operationId;
             private readonly TaskCompletionSource<object> _tcs;
 
-<<<<<<< HEAD
-            public ExportCommand(JsonOperationContext context, DatabaseSmugglerExportOptions options, Func<Stream, Task> handleStreamResponse, long operationId, TaskCompletionSource<object> tcs)
-=======
             public ExportCommand(DocumentConventions conventions, JsonOperationContext context, DatabaseSmugglerExportOptions options, Func<Stream, Task> handleStreamResponse, long operationId, TaskCompletionSource<object> tcs, string nodeTag)
->>>>>>> ef7fe721
             {
                 if (options == null)
                     throw new ArgumentNullException(nameof(options));
@@ -344,11 +332,7 @@
 
             public override bool IsReadRequest => false;
 
-<<<<<<< HEAD
-            public ImportCommand(JsonOperationContext context, DatabaseSmugglerImportOptions options, Stream stream, long operationId, TaskCompletionSource<object> tcs, DatabaseSmuggler parent)
-=======
             public ImportCommand(DocumentConventions conventions, JsonOperationContext context, DatabaseSmugglerImportOptions options, Stream stream, long operationId, TaskCompletionSource<object> tcs, DatabaseSmuggler parent, string nodeTag)
->>>>>>> ef7fe721
             {
                 _stream = stream ?? throw new ArgumentNullException(nameof(stream));
                 if (options == null)
