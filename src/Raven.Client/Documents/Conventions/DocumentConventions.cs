using System;
using System.Collections.Generic;
using System.Dynamic;
using System.IO;
using System.Linq;
using System.Linq.Expressions;
using System.Reflection;
using System.Runtime.CompilerServices;
using System.Text;
using System.Threading.Tasks;
using Microsoft.CSharp.RuntimeBinder;
using Newtonsoft.Json;
using Newtonsoft.Json.Converters;
using Newtonsoft.Json.Serialization;
using Raven.Client.Documents.Indexes;
using Raven.Client.Documents.Linq;
using Raven.Client.Documents.Operations;
using Raven.Client.Documents.Operations.Configuration;
using Raven.Client.Documents.Session;
using Raven.Client.Http;
using Raven.Client.Json.Converters;
using Raven.Client.Util;
using Sparrow;
using Sparrow.Json;
using Sparrow.Platform;
using Size = Sparrow.Size;

namespace Raven.Client.Documents.Conventions
{
    /// <summary>
    ///     The set of conventions used by the <see cref="DocumentStore" /> which allow the users to customize
    ///     the way the Raven client API behaves
    /// </summary>
    public class DocumentConventions : Client.Conventions
    {
        public delegate LinqPathProvider.Result CustomQueryTranslator(LinqPathProvider provider, Expression expression);

        public delegate bool TryConvertValueForQueryDelegate<in T>(string fieldName, T value, bool forRange, out string strValue);
        public delegate bool TryConvertValueToObjectForQueryDelegate<in T>(string fieldName, T value, bool forRange, out object objValue);

        internal static readonly DocumentConventions Default = new DocumentConventions();

        private static Dictionary<Type, string> _cachedDefaultTypeCollectionNames = new Dictionary<Type, string>();

        private readonly Dictionary<MemberInfo, CustomQueryTranslator> _customQueryTranslators = new Dictionary<MemberInfo, CustomQueryTranslator>();

        private readonly List<(Type Type, TryConvertValueToObjectForQueryDelegate<object> Convert)> _listOfQueryValueToObjectConverters =
            new List<(Type, TryConvertValueToObjectForQueryDelegate<object>)>();

        private readonly List<QueryMethodConverter> _listOfQueryMethodConverters = new List<QueryMethodConverter>();

        private readonly Dictionary<Type, RangeType> _customRangeTypes = new Dictionary<Type, RangeType>();

        private readonly List<Tuple<Type, Func<string, object, Task<string>>>> _listOfRegisteredIdConventionsAsync =
            new List<Tuple<Type, Func<string, object, Task<string>>>>();

        public readonly BulkInsertConventions BulkInsert;

        public readonly AggressiveCacheConventions AggressiveCache;

        public class AggressiveCacheConventions
        {
            private readonly DocumentConventions _conventions;
            private readonly AggressiveCacheOptions _aggressiveCacheOptions;
            
            public AggressiveCacheConventions(DocumentConventions conventions)
            {
                _conventions = conventions;
                _aggressiveCacheOptions = new AggressiveCacheOptions(TimeSpan.FromDays(1), AggressiveCacheMode.TrackChanges);
            }

            public TimeSpan Duration
            {
                get => _aggressiveCacheOptions.Duration;
                set
                {
                    _conventions.AssertNotFrozen();
                    _aggressiveCacheOptions.Duration = value;
                }
            }

            public AggressiveCacheMode Mode
            {
                get => _aggressiveCacheOptions.Mode;
                set
                {
                    _conventions.AssertNotFrozen();
                    _aggressiveCacheOptions.Mode = value;
                }
            }
        }

        public class BulkInsertConventions
        {
            private readonly DocumentConventions _conventions;
            private Func<object, IMetadataDictionary, StreamWriter, bool> _trySerializeEntityToJsonStream;

            public Func<object, IMetadataDictionary, StreamWriter, bool> TrySerializeEntityToJsonStream
            {
                get => _trySerializeEntityToJsonStream;
                set
                {
                    _conventions.AssertNotFrozen();
                    _trySerializeEntityToJsonStream = value;
                }
            }

            internal BulkInsertConventions(DocumentConventions conventions)
            {
                _conventions = conventions;
                TrySerializeEntityToJsonStream = null;
            }
        }

        static DocumentConventions()
        {
            Default.Freeze();
        }

        /// <summary>
        ///     Initializes a new instance of the <see cref="DocumentConventions" /> class.
        /// </summary>
        public DocumentConventions()
        {
            _topologyCacheLocation = AppContext.BaseDirectory;

            ReadBalanceBehavior = ReadBalanceBehavior.None;

            FindIdentityProperty = q => q.Name == "Id";
            IdentityPartsSeparator = "/";
            FindIdentityPropertyNameFromCollectionName = collectionName => "Id";

            FindClrType = (id, doc) =>
            {
                if (doc.TryGet(Constants.Documents.Metadata.Key, out BlittableJsonReaderObject metadata) &&
                    metadata.TryGet(Constants.Documents.Metadata.RavenClrType, out string clrType))
                    return clrType;

                return null;
            };
            FindClrTypeName = ReflectionUtil.GetFullNameWithoutVersionInformation;

            TransformTypeCollectionNameToDocumentIdPrefix = DefaultTransformCollectionNameToDocumentIdPrefix;
            FindCollectionName = DefaultGetCollectionName;

            FindPropertyNameForIndex = (indexedType, indexedName, path, prop) => (path + prop).Replace("[].", "_").Replace(".", "_");
            FindPropertyNameForDynamicIndex = (indexedType, indexedName, path, prop) => path + prop;

            MaxNumberOfRequestsPerSession = 30;

            PrettifyGeneratedLinqExpressions = true;

            JsonContractResolver = new DefaultRavenContractResolver();
            CustomizeJsonSerializer = serializer => { };

            BulkInsert = new BulkInsertConventions(this);

            DeserializeEntityFromBlittable = new JsonNetBlittableEntitySerializer(this).EntityFromJsonStream;

            PreserveDocumentPropertiesNotFoundOnModel = true;

            var httpCacheSizeInMb = PlatformDetails.Is32Bits ? 32 : 128;
            MaxHttpCacheSize = new Size(httpCacheSizeInMb, SizeUnit.Megabytes);

            OperationStatusFetchMode = OperationStatusFetchMode.ChangesApi;
<<<<<<< HEAD

            AddIdFieldToDynamicObjects = true;
=======
            AggressiveCache = new AggressiveCacheConventions(this);
>>>>>>> 039de86f
        }

        private bool _frozen;
        private ClientConfiguration _originalConfiguration;
        private Dictionary<Type, MemberInfo> _idPropertyCache = new Dictionary<Type, MemberInfo>();

        private bool _saveEnumsAsIntegers;
        private string _identityPartsSeparator;
        private bool _disableTopologyUpdates;
        private Func<MemberInfo, bool> _findIdentityProperty;
        private bool _prettifyGeneratedLinqExpressions;
        private Func<string, string> _transformTypeCollectionNameToDocumentIdPrefix;
        private Func<string, object, Task<string>> _asyncDocumentIdGenerator;
        private Func<string, string> _findIdentityPropertyNameFromCollectionName;
        private Func<Type, string, string, string, string> _findPropertyNameForDynamicIndex;
        private Func<Type, string, string, string, string> _findPropertyNameForIndex;
        private Func<Type, string, string, string, string> _findProjectedPropertyNameForIndex;

        private Func<dynamic, string> _findCollectionNameForDynamic;
        private Func<Type, string> _findCollectionName;
        private IContractResolver _jsonContractResolver;
        private Func<Type, string> _findClrTypeName;
        private Func<string, BlittableJsonReaderObject, string> _findClrType;
        private bool _useOptimisticConcurrency;
        private bool _throwIfQueryPageSizeIsNotSet;
        private bool _addIdFieldToDynamicObjects;
        private int _maxNumberOfRequestsPerSession;
        private Action<JsonSerializer> _customizeJsonSerializer;
        private TimeSpan? _requestTimeout;

        private ReadBalanceBehavior _readBalanceBehavior;
        private Func<Type, BlittableJsonReaderObject, object> _deserializeEntityFromBlittable;
        private bool _preserveDocumentPropertiesNotFoundOnModel;
        private Size _maxHttpCacheSize;
        private bool? _useCompression;
        private Func<MemberInfo, string> _propertyNameConverter;
        private Func<Type, bool> _typeIsKnownServerSide = _ => false;
        private OperationStatusFetchMode _operationStatusFetchMode;
        private string _topologyCacheLocation;

        public Func<MemberInfo, string> PropertyNameConverter
        {
            get => _propertyNameConverter;
            set
            {
                AssertNotFrozen();
                _propertyNameConverter = value;
            }
        }

        public TimeSpan? RequestTimeout
        {
            get => _requestTimeout;
            set
            {
                AssertNotFrozen();
                _requestTimeout = value;
            }
        }

        internal bool HasExplicitlySetCompressionUsage => _useCompression.HasValue;

        /// <summary>
        /// Should accept gzip/deflate headers be added to all requests?
        /// </summary>
        public bool UseCompression
        {
            get => _useCompression ?? true;
            set
            {
                AssertNotFrozen();
                _useCompression = value;
            }
        }

        public bool PreserveDocumentPropertiesNotFoundOnModel
        {
            get => _preserveDocumentPropertiesNotFoundOnModel;
            set
            {
                AssertNotFrozen();
                _preserveDocumentPropertiesNotFoundOnModel = value;
            }
        }

        public Func<Type, BlittableJsonReaderObject, object> DeserializeEntityFromBlittable
        {
            get => _deserializeEntityFromBlittable;
            set
            {
                AssertNotFrozen();
                _deserializeEntityFromBlittable = value;
            }
        }

        public ReadBalanceBehavior ReadBalanceBehavior
        {
            get => _readBalanceBehavior;
            set
            {
                AssertNotFrozen();
                _readBalanceBehavior = value;
            }
        }

        /// <summary>
        ///     Register an action to customize the json serializer used by the <see cref="DocumentStore" />
        /// </summary>
        public Action<JsonSerializer> CustomizeJsonSerializer
        {
            get => _customizeJsonSerializer;
            set
            {
                AssertNotFrozen();
                _customizeJsonSerializer = value;
            }
        }

        /// <summary>
        ///     By default, the field 'Id' field will be added to dynamic objects, this allows to disable this behavior.
        ///     Default value is 'true'
        /// </summary>
        public bool AddIdFieldToDynamicObjects
        {
            get => _addIdFieldToDynamicObjects;
            set
            {
                AssertNotFrozen();
                _addIdFieldToDynamicObjects = value;
            }
        }

        /// <summary>
        ///     Gets or sets the max length of Url of GET requests.
        /// </summary>
        /// <value>The max number of requests per session.</value>
        public int MaxNumberOfRequestsPerSession
        {
            get => _maxNumberOfRequestsPerSession;
            set
            {
                AssertNotFrozen();
                _maxNumberOfRequestsPerSession = value;
            }
        }

        /// <summary>
        ///     Gets or sets the max size of the cache in requestExecutor.
        ///     Default value is 512MB on 64 bits, 32MB on 32 bits
        /// </summary>
        /// <value>The max size of cache in requestExecutor.</value>
        public Size MaxHttpCacheSize
        {
            get => _maxHttpCacheSize;
            set
            {
                AssertNotFrozen();
                _maxHttpCacheSize = value;
            }
        }

        /// <summary>
        ///     If set to 'true' then it will throw an exception when any query is performed (in session)
        ///     without explicit page size set.
        ///     This can be useful for development purposes to pinpoint all the possible performance bottlenecks
        ///     since from 4.0 there is no limitation for number of results returned from server.
        /// </summary>
        public bool ThrowIfQueryPageSizeIsNotSet
        {
            get => _throwIfQueryPageSizeIsNotSet;
            set
            {
                AssertNotFrozen();
                _throwIfQueryPageSizeIsNotSet = value;
            }
        }

        /// <summary>
        ///     Whether UseOptimisticConcurrency is set to true by default for all opened sessions
        /// </summary>
        public bool UseOptimisticConcurrency
        {
            get => _useOptimisticConcurrency;
            set
            {
                AssertNotFrozen();
                _useOptimisticConcurrency = value;
            }
        }

        /// <summary>
        ///     Gets or sets the function to find the clr type of a document.
        /// </summary>
        public Func<string, BlittableJsonReaderObject, string> FindClrType
        {
            get => _findClrType;
            set
            {
                AssertNotFrozen();
                _findClrType = value;
            }
        }

        /// <summary>
        ///     Gets or sets the function to find the clr type name from a clr type
        /// </summary>
        public Func<Type, string> FindClrTypeName
        {
            get => _findClrTypeName;
            set
            {
                AssertNotFrozen();
                _findClrTypeName = value;
            }
        }

        /// <summary>
        ///     Gets or sets the json contract resolver.
        /// </summary>
        /// <value>The json contract resolver.</value>
        public IContractResolver JsonContractResolver
        {
            get => _jsonContractResolver;
            set
            {
                AssertNotFrozen();
                _jsonContractResolver = value;
            }
        }

        /// <summary>
        ///     Gets or sets the function to find the collection name for given type.
        /// </summary>
        public Func<Type, string> FindCollectionName
        {
            get => _findCollectionName;
            set
            {
                AssertNotFrozen();
                _findCollectionName = value;
            }
        }

        /// <summary>
        ///     Gets or sets the function to find the collection name for dynamic type.
        /// </summary>
        public Func<dynamic, string> FindCollectionNameForDynamic
        {
            get => _findCollectionNameForDynamic;
            set
            {
                AssertNotFrozen();
                _findCollectionNameForDynamic = value;
            }
        }

        /// <summary>
        ///     Gets or sets the function to find the indexed property name
        ///     given the indexed document type, the index name, the current path and the property path.
        /// </summary>
        public Func<Type, string, string, string, string> FindPropertyNameForIndex
        {
            get => _findPropertyNameForIndex;
            set
            {
                AssertNotFrozen();
                _findPropertyNameForIndex = value;
            }
        }

        /// <summary>
        ///     Gets or sets the function to find the projected property name for index,
        ///     given the indexed document type, the index name, the current path and the property path.
        /// </summary>
        public Func<Type, string, string, string, string> FindProjectedPropertyNameForIndex
        {
            get => _findProjectedPropertyNameForIndex;
            set
            {
                AssertNotFrozen();
                _findProjectedPropertyNameForIndex = value;
            }
        }

        /// <summary>
        ///     Gets or sets the function to find the indexed property name
        ///     given the indexed document type, the index name, the current path and the property path.
        /// </summary>
        public Func<Type, string, string, string, string> FindPropertyNameForDynamicIndex
        {
            get => _findPropertyNameForDynamicIndex;
            set
            {
                AssertNotFrozen();
                _findPropertyNameForDynamicIndex = value;
            }
        }

        /// <summary>
        ///     Get or sets the function to get the identity property name from the collection name
        /// </summary>
        public Func<string, string> FindIdentityPropertyNameFromCollectionName
        {
            get => _findIdentityPropertyNameFromCollectionName;
            set
            {
                AssertNotFrozen();
                _findIdentityPropertyNameFromCollectionName = value;
            }
        }

        /// <summary>
        ///     Gets or sets the document ID generator.
        /// </summary>
        /// <value>The document ID generator.</value>
        public Func<string, object, Task<string>> AsyncDocumentIdGenerator
        {
            get => _asyncDocumentIdGenerator;
            set
            {
                AssertNotFrozen();
                _asyncDocumentIdGenerator = value;
            }
        }

        /// <summary>
        ///     Translates the types collection name to the document id prefix
        /// </summary>
        public Func<string, string> TransformTypeCollectionNameToDocumentIdPrefix
        {
            get => _transformTypeCollectionNameToDocumentIdPrefix;
            set
            {
                AssertNotFrozen();
                _transformTypeCollectionNameToDocumentIdPrefix = value;
            }
        }

        public Func<Type, bool> TypeIsKnownServerSide
        {
            get => _typeIsKnownServerSide;
            set
            {
                AssertNotFrozen();
                _typeIsKnownServerSide = value;
            }
        }

        /// <summary>
        ///     Attempts to prettify the generated linq expressions for indexes 
        /// </summary>
        public bool PrettifyGeneratedLinqExpressions
        {
            get => _prettifyGeneratedLinqExpressions;
            set
            {
                AssertNotFrozen();
                _prettifyGeneratedLinqExpressions = value;
            }
        }

        /// <summary>
        ///     Gets or sets the function to find the identity property.
        /// </summary>
        /// <value>The find identity property.</value>
        public Func<MemberInfo, bool> FindIdentityProperty
        {
            get => _findIdentityProperty;
            set
            {
                AssertNotFrozen();
                _findIdentityProperty = value;
            }
        }

        public bool DisableTopologyUpdates
        {
            get => _disableTopologyUpdates;
            set
            {
                AssertNotFrozen();
                _disableTopologyUpdates = value;
            }
        }

        /// <summary>
        ///     Gets or sets the identity parts separator used by the HiLo generators
        /// </summary>
        /// <value>The identity parts separator.</value>
        public string IdentityPartsSeparator
        {
            get => _identityPartsSeparator;
            set
            {
                AssertNotFrozen();
                _identityPartsSeparator = value;
            }
        }

        /// <summary>
        ///     Saves Enums as integers and instruct the Linq provider to query enums as integer values.
        /// </summary>
        public bool SaveEnumsAsIntegers
        {
            get => _saveEnumsAsIntegers;
            set
            {
                AssertNotFrozen();
                _saveEnumsAsIntegers = value;
            }
        }

        /// <summary>
        /// Changes the way the Operation is fetching the operation status when waiting for completion
        /// </summary>
        public OperationStatusFetchMode OperationStatusFetchMode
        {
            get => _operationStatusFetchMode;
            set
            {
                AssertNotFrozen();
                _operationStatusFetchMode = value;
            }
        }

        /// <summary>
        /// Changes the location of topology cache files. By default it is set to application base directory (AppContext.BaseDirectory)
        /// </summary>
        public string TopologyCacheLocation
        {
            get => _topologyCacheLocation;
            set
            {
                AssertNotFrozen();

                if (string.IsNullOrWhiteSpace(value))
                    throw new ArgumentNullException(nameof(value));

                var directory = new DirectoryInfo(value);
                if (directory.Exists == false)
                    throw new InvalidOperationException("Topology cache location directory does not exist. Please create the directory first.");

                var path = directory.FullName;

                try
                {
                    // checking write permissions
                    var fileName = Guid.NewGuid().ToString("N");
                    var fullPath = Path.Combine(path, fileName);
                    File.WriteAllText(fullPath, string.Empty);
                    File.Delete(fullPath);
                }
                catch (Exception e)
                {
                    throw new InvalidOperationException($"You do not have write permissions to topology cache at '{path}'. Please see inner exception for more details.", e);
                }

                _topologyCacheLocation = path;
            }
        }

        public void RegisterCustomQueryTranslator<T>(Expression<Func<T, object>> member, CustomQueryTranslator translator)
        {
            AssertNotFrozen();

            var body = member.Body as UnaryExpression;
            if (body == null)
                throw new NotSupportedException("A custom query translator can only be used to evaluate a simple member access or method call.");

            var info = GetMemberInfoFromExpression(body.Operand);

            if (_customQueryTranslators.ContainsKey(info) == false)
                _customQueryTranslators.Add(info, translator);
        }

        /// <summary>
        ///     Default method used when finding a collection name for a type
        /// </summary>
        public static string DefaultGetCollectionName(Type t)
        {
            if (_cachedDefaultTypeCollectionNames.TryGetValue(t, out var result))
                return result;

            if (t.Name.Contains("<>"))
                return null;

            // we want to reject queries and other operations on abstract types, because you usually
            // want to use them for polymorphic queries, and that require the conventions to be 
            // applied properly, so we reject the behavior and hint to the user explicitly
            if (t.GetTypeInfo().IsInterface)
                throw new InvalidOperationException("Cannot find collection name for interface " + t.FullName +
                                                    ", only concrete classes are supported. Did you forget to customize Conventions.FindCollectionName?");
            if (t.GetTypeInfo().IsAbstract)
                throw new InvalidOperationException("Cannot find collection name for abstract class " + t.FullName +
                                                    ", only concrete class are supported. Did you forget to customize Conventions.FindCollectionName?");

            if (t.GetTypeInfo().IsGenericType)
            {
                var name = t.GetGenericTypeDefinition().Name;
                if (name.Contains('`'))
                    name = name.Substring(0, name.IndexOf('`'));
                var sb = new StringBuilder(Inflector.Pluralize(name));
                foreach (var argument in t.GetGenericArguments())
                    sb.Append("Of")
                        .Append(DefaultGetCollectionName(argument));
                result = sb.ToString();
            }
            else if (t == typeof(object))
            {
                return null;
            }
            else
            {
                result = Inflector.Pluralize(t.Name);
            }

            var temp = new Dictionary<Type, string>(_cachedDefaultTypeCollectionNames)
            {
                [t] = result
            };

            _cachedDefaultTypeCollectionNames = temp;
            return result;
        }

        /// <summary>
        ///     Gets the collection name for a given type.
        /// </summary>
        public string GetCollectionName(Type type)
        {
            return FindCollectionName(type) ?? DefaultGetCollectionName(type);
        }

        /// <summary>
        ///     Gets the collection name for a given dynamic type.
        /// </summary>
        public string GetCollectionName(object entity)
        {
            if (entity == null)
                return null;

            if (FindCollectionNameForDynamic != null && entity is IDynamicMetaObjectProvider)
            {
                try
                {
                    return FindCollectionNameForDynamic(entity);
                }
                catch (RuntimeBinderException)
                {
                    // if we can't find it, we'll just assume that the property
                    // isn't there
                }
            }

            return GetCollectionName(entity.GetType());
        }

        /// <summary>
        ///     Generates the document id.
        /// </summary>
        /// <param name="entity">The entity.</param>
        /// <param name="databaseName">Name of the database</param>
        /// <returns></returns>
        public string GenerateDocumentId(string databaseName, object entity)
        {
            return AsyncHelpers.RunSync(() => GenerateDocumentIdAsync(databaseName, entity));
        }

        public Task<string> GenerateDocumentIdAsync(string databaseName, object entity)
        {
            var type = entity.GetType();
            foreach (var typeToRegisteredIdConvention in _listOfRegisteredIdConventionsAsync
                .Where(typeToRegisteredIdConvention => typeToRegisteredIdConvention.Item1.IsAssignableFrom(type)))
                return typeToRegisteredIdConvention.Item2(databaseName, entity);

            return AsyncDocumentIdGenerator(databaseName, entity);
        }

        /// <summary>
        ///     Register an async id convention for a single type (and all of its derived types.
        ///     Note that you can still fall back to the DocumentIdGenerator if you want.
        /// </summary>
        public DocumentConventions RegisterAsyncIdConvention<TEntity>(Func<string, TEntity, Task<string>> func)
        {
            AssertNotFrozen();

            var type = typeof(TEntity);
            var entryToRemove = _listOfRegisteredIdConventionsAsync.FirstOrDefault(x => x.Item1 == type);
            if (entryToRemove != null)
                _listOfRegisteredIdConventionsAsync.Remove(entryToRemove);

            int index;
            for (index = 0; index < _listOfRegisteredIdConventionsAsync.Count; index++)
            {
                var entry = _listOfRegisteredIdConventionsAsync[index];
                if (entry.Item1.IsAssignableFrom(type))
                    break;
            }

            var item = new Tuple<Type, Func<string, object, Task<string>>>(typeof(TEntity), (dbName, o) => func(dbName, (TEntity)o));
            _listOfRegisteredIdConventionsAsync.Insert(index, item);

            return this;
        }

        /// <summary>
        ///     Creates the serializer.
        /// </summary>
        /// <returns></returns>
        public JsonSerializer CreateSerializer()
        {
            var jsonSerializer = new JsonSerializer
            {
                DateParseHandling = DateParseHandling.None,
                ObjectCreationHandling = ObjectCreationHandling.Auto,
                ContractResolver = JsonContractResolver,
                TypeNameHandling = TypeNameHandling.Auto,
                TypeNameAssemblyFormatHandling = TypeNameAssemblyFormatHandling.Simple,
                ConstructorHandling = ConstructorHandling.AllowNonPublicDefaultConstructor,
                FloatParseHandling = FloatParseHandling.Double
            };

            CustomizeJsonSerializer(jsonSerializer);

            if (SaveEnumsAsIntegers == false)
                jsonSerializer.Converters.Add(new StringEnumConverter());

            jsonSerializer.Converters.Add(JsonDateTimeISO8601Converter.Instance);
            jsonSerializer.Converters.Add(JsonLuceneDateTimeConverter.Instance);
            jsonSerializer.Converters.Add(JsonObjectConverter.Instance);
            jsonSerializer.Converters.Add(JsonDictionaryDateTimeKeysConverter.Instance);
            jsonSerializer.Converters.Add(ParametersConverter.Instance);
            jsonSerializer.Converters.Add(JsonLinqEnumerableConverter.Instance);
            jsonSerializer.Converters.Add(JsonIMetadataDictionaryConverter.Instance);

            return jsonSerializer;
        }

        /// <summary>
        ///     Get the CLR type (if exists) from the document
        /// </summary>
        public string GetClrType(string id, BlittableJsonReaderObject document)
        {
            return FindClrType(id, document);
        }

        /// <summary>
        ///     Get the CLR type name to be stored in the entity metadata
        /// </summary>
        public string GetClrTypeName(Type entityType)
        {
            return FindClrTypeName(entityType);
        }

        /// <summary>
        ///     Clone the current conventions to a new instance
        /// </summary>
        public DocumentConventions Clone()
        {
            return (DocumentConventions)MemberwiseClone();
        }

        public RangeType GetRangeType(Type type)
        {
            var nonNullable = Nullable.GetUnderlyingType(type);
            if (nonNullable != null)
                type = nonNullable;

            if (type == typeof(int) || type == typeof(long) || type == typeof(short) || type == typeof(TimeSpan))
                return RangeType.Long;

            if (type == typeof(double) || type == typeof(float) || type == typeof(decimal))
                return RangeType.Double;

            if (_customRangeTypes.TryGetValue(type, out var rangeType))
            {
                return rangeType;
            }

            return RangeType.None;
        }

        /// <summary>
        ///     Gets the identity property.
        /// </summary>
        /// <param name="type">The type.</param>
        /// <returns></returns>
        public MemberInfo GetIdentityProperty(Type type)
        {
            var currentIdPropertyCache = _idPropertyCache;
            if (currentIdPropertyCache.TryGetValue(type, out var info))
                return info;

            var identityProperty = GetPropertiesForType(type).FirstOrDefault(FindIdentityProperty);

            if (identityProperty != null && identityProperty.DeclaringType != type)
            {
                var propertyInfo = identityProperty.DeclaringType.GetProperty(identityProperty.Name);
                identityProperty = propertyInfo ?? identityProperty;
            }

            _idPropertyCache = new Dictionary<Type, MemberInfo>(currentIdPropertyCache)
            {
                {type, identityProperty}
            };

            return identityProperty;
        }

        internal void UpdateFrom(ClientConfiguration configuration)
        {
            if (configuration == null)
                return;

            lock (this)
            {
                if (configuration.Disabled && _originalConfiguration == null) // nothing to do
                    return;

                if (configuration.Disabled && _originalConfiguration != null) // need to revert to original values
                {
                    _maxNumberOfRequestsPerSession = _originalConfiguration.MaxNumberOfRequestsPerSession.Value;
                    _prettifyGeneratedLinqExpressions = _originalConfiguration.PrettifyGeneratedLinqExpressions.Value;
                    _readBalanceBehavior = _originalConfiguration.ReadBalanceBehavior.Value;

                    _originalConfiguration = null;
                    return;
                }

                if (_originalConfiguration == null)
                    _originalConfiguration = new ClientConfiguration
                    {
                        Etag = -1,
                        MaxNumberOfRequestsPerSession = MaxNumberOfRequestsPerSession,
                        PrettifyGeneratedLinqExpressions = PrettifyGeneratedLinqExpressions,
                        ReadBalanceBehavior = ReadBalanceBehavior
                    };

                _maxNumberOfRequestsPerSession = configuration.MaxNumberOfRequestsPerSession ?? _originalConfiguration.MaxNumberOfRequestsPerSession.Value;
                _prettifyGeneratedLinqExpressions = configuration.PrettifyGeneratedLinqExpressions ?? _originalConfiguration.PrettifyGeneratedLinqExpressions.Value;
                _readBalanceBehavior = configuration.ReadBalanceBehavior ?? _originalConfiguration.ReadBalanceBehavior.Value;
            }
        }

        public static string DefaultTransformCollectionNameToDocumentIdPrefix(string collectionName)
        {
            var count = collectionName.Count(char.IsUpper);

            if (count <= 1) // simple name, just lower case it
                return collectionName.ToLowerInvariant();

            // multiple capital letters, so probably something that we want to preserve caps on.
            return collectionName;
        }

        private static IEnumerable<MemberInfo> GetPropertiesForType(Type type)
        {
            foreach (var propertyInfo in ReflectionUtil.GetPropertiesAndFieldsFor(type, BindingFlags.Public | BindingFlags.Instance | BindingFlags.NonPublic))
                yield return propertyInfo;

            foreach (var @interface in type.GetInterfaces())
                foreach (var propertyInfo in GetPropertiesForType(@interface))
                    yield return propertyInfo;
        }

        public void RegisterQueryMethodConverter(QueryMethodConverter converter)
        {
            AssertNotFrozen();

            _listOfQueryMethodConverters.Add(converter);
        }

        internal bool AnyQueryMethodConverters => _listOfQueryMethodConverters.Count > 0;

        internal bool TryConvertQueryMethod<T>(QueryMethodConverter.Parameters<T> parameters)
        {
            if (_listOfQueryMethodConverters.Count == 0)
                return false;

            foreach (var converter in _listOfQueryMethodConverters)
            {
                if (converter.Convert(parameters))
                    return true;
            }

            return false;
        }

        public void RegisterQueryValueConverter<T>(TryConvertValueForQueryDelegate<T> converter)
        {
            AssertNotFrozen();

            int index;
            for (index = 0; index < _listOfQueryValueToObjectConverters.Count; index++)
            {
                var entry = _listOfQueryValueToObjectConverters[index];
                if (entry.Type.IsAssignableFrom(typeof(T)))
                    break;
            }

            _listOfQueryValueToObjectConverters.Insert(index, (typeof(T), Actual));

            bool Actual(string name, object value, bool forRange, out object strValue)
            {
                if (value is T t)
                {
                    var result = converter(name, t, forRange, out var str);
                    strValue = str;
                    return result;
                }
                strValue = null;
                return false;
            }
        }

        [Obsolete("Use TryConvertValueForQuery, staying here for backward compact")]
        public bool TryConvertValueForQuery(string fieldName, object value, bool forRange, out string strValue)
        {
            var result = TryConvertValueToObjectForQuery(fieldName, value, forRange, out var output);
            strValue = output as string;
            return result && (strValue != null || output == null);
        }

        private void RegisterQueryValueConverter<T>(TryConvertValueToObjectForQueryDelegate<T> converter)
        {
            AssertNotFrozen();

            int index;
            for (index = 0; index < _listOfQueryValueToObjectConverters.Count; index++)
            {
                var entry = _listOfQueryValueToObjectConverters[index];
                if (entry.Type.IsAssignableFrom(typeof(T)))
                    break;
            }

            _listOfQueryValueToObjectConverters.Insert(index, (typeof(T), Actual));

            bool Actual(string name, object value, bool forRange, out object objValue)
            {
                if (value is T t)
                    return converter(name, t, forRange, out objValue);
                objValue = null;
                return false;
            }
        }

        public void RegisterQueryValueConverter<T>(TryConvertValueToObjectForQueryDelegate<T> converter, RangeType rangeType)
        {
            RegisterQueryValueConverter(converter);

            _customRangeTypes[typeof(T)] = rangeType;
        }

        internal bool TryConvertValueToObjectForQuery(string fieldName, object value, bool forRange, out object objValue)
        {
            foreach (var queryValueConverter in _listOfQueryValueToObjectConverters)
            {
                if (queryValueConverter.Type.IsInstanceOfType(value) == false)
                    continue;

                return queryValueConverter.Convert(fieldName, value, forRange, out objValue);
            }

            objValue = null;
            return false;
        }

        internal LinqPathProvider.Result TranslateCustomQueryExpression(LinqPathProvider provider, Expression expression)
        {
            var member = GetMemberInfoFromExpression(expression);

            return _customQueryTranslators.TryGetValue(member, out var translator) == false
                ? null
                : translator.Invoke(provider, expression);
        }

        private static MemberInfo GetMemberInfoFromExpression(Expression expression)
        {
            var callExpression = expression as MethodCallExpression;
            if (callExpression != null)
                return callExpression.Method;

            var memberExpression = expression as MemberExpression;
            if (memberExpression != null)
                return memberExpression.Member;

            throw new NotSupportedException("A custom query translator can only be used to evaluate a simple member access or method call.");
        }

        internal void Freeze()
        {
            _frozen = true;
        }

        [MethodImpl(MethodImplOptions.AggressiveInlining)]
        internal void AssertNotFrozen()
        {
            if (_frozen)
                throw new InvalidOperationException(
                    $"Conventions has frozen after '{nameof(DocumentStore)}.{nameof(DocumentStore.Initialize)}()' and no changes can be applied to them.");
        }
    }
}<|MERGE_RESOLUTION|>--- conflicted
+++ resolved
@@ -163,12 +163,9 @@
             MaxHttpCacheSize = new Size(httpCacheSizeInMb, SizeUnit.Megabytes);
 
             OperationStatusFetchMode = OperationStatusFetchMode.ChangesApi;
-<<<<<<< HEAD
 
             AddIdFieldToDynamicObjects = true;
-=======
             AggressiveCache = new AggressiveCacheConventions(this);
->>>>>>> 039de86f
         }
 
         private bool _frozen;
