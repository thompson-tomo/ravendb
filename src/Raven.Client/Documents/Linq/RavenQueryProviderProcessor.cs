--- conflicted
+++ resolved
@@ -1405,7 +1405,6 @@
                         AddGroupByAliasIfNeeded(field.Member, originalField);
                     }
                     break;
-<<<<<<< HEAD
                 case ExpressionType.Constant:
                     var constantExpression = (ConstantExpression)body;
 
@@ -1422,8 +1421,7 @@
                     }
 
                     _documentQuery.GroupBy(constantValue);
-
-=======
+                    break;
                 case ExpressionType.ArrayLength:
                     var unaryExpression = (UnaryExpression)lambdaExpression.Body;
 
@@ -1437,7 +1435,6 @@
                         default:
                             throw new NotSupportedException($"Unhandled expression type in group by: {unaryExpression.NodeType}");
                     }
->>>>>>> 8b2f0235
                     break;
                 default:
                     throw new NotSupportedException("Node not supported in GroupBy: " + body.NodeType);
