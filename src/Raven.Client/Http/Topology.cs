--- conflicted
+++ resolved
@@ -6,14 +6,11 @@
     {
         public long Etag;
         public List<ServerNode> Nodes;
-<<<<<<< HEAD
         public List<ServerNode> Promotables = new List<ServerNode>();
-=======
 
         public override string ToString()
         {
-            return $"{{{nameof(Nodes)}: [{string.Join(",", Nodes ?? new List<ServerNode>())}], {nameof(Etag)}: {Etag}}}";
+            return $"{nameof(Nodes)}: [{string.Join(",", Nodes ?? new List<ServerNode>())}], {nameof(Etag)}: {Etag}";
         }
->>>>>>> 5cedbcc9
     }
 }