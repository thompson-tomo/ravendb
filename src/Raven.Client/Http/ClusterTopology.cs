﻿using System;
using System.Collections.Generic;
using Newtonsoft.Json;
using Sparrow.Json;
using Sparrow.Json.Parsing;

namespace Raven.Client.Http
{
    public sealed class ClusterTopology
    {
        public ClusterTopology(string topologyId, Dictionary<string, string> members, Dictionary<string, string> promotables, Dictionary<string, string> watchers, string lastNodeId, long index)
        {
            TopologyId = topologyId;
            Members = members;
            Promotables = promotables;
            Watchers = watchers;
            LastNodeId = lastNodeId;
            Etag = index;
        }

        internal void ReplaceCurrentNodeUrlWithClientRequestedUrl(string currentNodeTag, string clientRequestedUrl)
        {
            foreach (var member in Members)
            {
                if (member.Key == currentNodeTag)
                {
                    Members[member.Key] = clientRequestedUrl;
                    return;
                }
            }
            foreach (var promotable in Promotables)
            {
                if (promotable.Key == currentNodeTag)
                {
                    Promotables[promotable.Key] = clientRequestedUrl;
                    return;
                }
            }
            foreach (var watcher in Watchers)
            {
                if (watcher.Key == currentNodeTag)
                {
                    Watchers[watcher.Key] = clientRequestedUrl;
                    return;
                }
            }
            
        }

        internal ServerNode.Role GetServerRoleForTag(string nodeTag)
        {
            if (Members.ContainsKey(nodeTag) || Watchers.ContainsKey(nodeTag))
                return ServerNode.Role.Member;
            if (Promotables.ContainsKey(nodeTag))
                return ServerNode.Role.Promotable;
            
            return ServerNode.Role.None;
        }

        public bool Contains(string node)
        {
            return Members.ContainsKey(node) || Promotables.ContainsKey(node) || Watchers.ContainsKey(node);
        }

        //Try to avoid using this since it is expensive
        public (bool HasUrl, string NodeTag) TryGetNodeTagByUrl(string nodeUrl)
        {
            foreach (var member in Members)
            {
                if (member.Value == nodeUrl)
                {
                    return (true, member.Key);
                }
            }
            foreach (var promotable in Promotables)
            {
                if (promotable.Value == nodeUrl)
                {
                    return (true, promotable.Key);
                }
            }
            foreach (var watcher in Watchers)
            {
                if (watcher.Value == nodeUrl)
                {
                    return (true, watcher.Key);
                }
            }
            return (false, (string)null);
        }

        public ClusterTopology()
        {

        }

        public DynamicJsonValue ToSortedJson()
        {
            return new DynamicJsonValue
            {
                [nameof(TopologyId)] = TopologyId,
                [nameof(AllNodes)] = DynamicJsonValue.Convert(new SortedDictionary<string, string>(AllNodes)),
                [nameof(Members)] = DynamicJsonValue.Convert(new SortedDictionary<string, string>(Members)),
                [nameof(Promotables)] = DynamicJsonValue.Convert(new SortedDictionary<string, string>(Promotables)),
                [nameof(Watchers)] = DynamicJsonValue.Convert(new SortedDictionary<string, string>(Watchers)),
                [nameof(LastNodeId)] = LastNodeId,
                [nameof(Etag)] = Etag
            };
        }

        public DynamicJsonValue ToJson()
        {
            return new DynamicJsonValue
            {
                [nameof(TopologyId)] = TopologyId,
                [nameof(Members)] = DynamicJsonValue.Convert(Members),
                [nameof(Promotables)] = DynamicJsonValue.Convert(Promotables),
                [nameof(Watchers)] = DynamicJsonValue.Convert(Watchers),
                [nameof(LastNodeId)] = LastNodeId,
                [nameof(Etag)] = Etag
            };
        }

        public string GetUrlFromTag(string tag)
        {
            if (tag == null)
                return null;

            if (Members.TryGetValue(tag, out string url) ||
                Promotables.TryGetValue(tag, out url) ||
                Watchers.TryGetValue(tag, out url))
                return url;

            return null;
        }

        public static (Dictionary<TKey, TValue> AddedValues, Dictionary<TKey, TValue> RemovedValues) DictionaryDiff<TKey, TValue>(
            Dictionary<TKey, TValue> oldDic, Dictionary<TKey, TValue> newDic)
        {
            var addedValues = new Dictionary<TKey, TValue>();
            var removedValues = new Dictionary<TKey, TValue>();
            var temp = new Dictionary<TKey, TValue>(newDic);

            foreach (var kvp in oldDic)
            {
                var key = kvp.Key;
                if (temp.TryGetValue(key, out TValue value))
                {
                    if (temp[key] == null || temp[key].Equals(value) == false)
                    {
                        removedValues.Add(key, value);
                    }
                    temp.Remove(key);
                }
                else
                {
                    removedValues.Add(key, value);
                }
            }
            foreach (var kvp in temp)
            {
                addedValues.Add(kvp.Key, kvp.Value);
            }
            return (addedValues, removedValues);
        }

        public Dictionary<string, string> AllNodes
        {
            get
            {
                var dic = new Dictionary<string, string>();
                foreach (var node in Members)
                {
                    dic[node.Key] = node.Value;
                }
                foreach (var node in Promotables)
                {
                    dic[node.Key] = node.Value;
                }
                foreach (var node in Watchers)
                {
                    dic[node.Key] = node.Value;
                }
                return dic;
            }
        }

<<<<<<< HEAD
        public string LastNodeId { get; private set; }
        public string TopologyId { get; private set; }
        public long Etag { get; private set; }
=======
        public override string ToString()
        {
            using (var ctx = JsonOperationContext.ShortTermSingleUse())
            {
                return ctx.ReadObject(ToJson(), "cluster-topology").ToString();
            }
        }

        public string LastNodeId { get; protected set; }
        public string TopologyId { get; protected set; }
        public long Etag { get; protected set; }
>>>>>>> 5cedbcc9

        public Dictionary<string, string> Members { get; private set; }
        public Dictionary<string, string> Promotables { get; private set; }
        public Dictionary<string, string> Watchers { get; private set; }

        [JsonIgnore]
        internal int Count => Members.Count + Promotables.Count + Watchers.Count;
    }

    public sealed class NodeStatus : IDynamicJson
    {
        public string Name { get; set; }
        public bool Connected { get; set; }
        public string ErrorDetails { get; set; }
        public DateTime LastSent { get; set; }
        public DateTime LastReply { get; set; }
        public string LastSentMessage { get; set; }
        public long LastMatchingIndex { get; set; }

        public DynamicJsonValue ToJson()
        {
            return new DynamicJsonValue
            {
                [nameof(Name)] = Name,
                [nameof(Connected)] = Connected,
                [nameof(ErrorDetails)] = ErrorDetails,
                [nameof(LastSent)] = LastSent,
                [nameof(LastReply)] = LastReply,
                [nameof(LastSentMessage)] = LastSentMessage,
                [nameof(LastMatchingIndex)] = LastMatchingIndex
            };
        }

        public override string ToString()
        {
            return $"{nameof(Name)}:{Name}, " +
                   $"{nameof(Connected)}:{Connected}, " +
                   $"{nameof(ErrorDetails)}:{ErrorDetails}, " +
                   $"{nameof(LastSent)}:{LastSent}, " +
                   $"{nameof(LastReply)}:{LastReply}, " +
                   $"{nameof(LastSentMessage)}:{LastSentMessage}";
        }
    }
}<|MERGE_RESOLUTION|>--- conflicted
+++ resolved
@@ -185,11 +185,10 @@
             }
         }
 
-<<<<<<< HEAD
         public string LastNodeId { get; private set; }
         public string TopologyId { get; private set; }
         public long Etag { get; private set; }
-=======
+
         public override string ToString()
         {
             using (var ctx = JsonOperationContext.ShortTermSingleUse())
@@ -197,11 +196,6 @@
                 return ctx.ReadObject(ToJson(), "cluster-topology").ToString();
             }
         }
-
-        public string LastNodeId { get; protected set; }
-        public string TopologyId { get; protected set; }
-        public long Etag { get; protected set; }
->>>>>>> 5cedbcc9
 
         public Dictionary<string, string> Members { get; private set; }
         public Dictionary<string, string> Promotables { get; private set; }
