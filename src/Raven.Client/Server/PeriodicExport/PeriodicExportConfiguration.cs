--- conflicted
+++ resolved
@@ -82,11 +82,7 @@
             return Equals((PeriodicBackupConfiguration)obj);
         }
 
-<<<<<<< HEAD
-        public bool Equals(PeriodicBackupConfiguration other)
-=======
         public override int GetHashCode()
->>>>>>> f19f1a5a
         {
             unchecked
             {
