import commandBase = require("commands/commandBase");
import getIndexEntriesFieldsCommandResult = require("commands/database/index/getIndexEntriesFieldsCommandResult");
import database = require("models/resources/database");
import endpoints = require("endpoints");

class getIndexEntriesFieldsCommand extends commandBase {

    constructor(private indexName: string, private db: database, private reportFailure: boolean = true) {
        super();
    }

<<<<<<< HEAD
    execute(): JQueryPromise<getIndexEntriesFieldsCommandResult> {
        const task = this.getIndexEntries();

=======
    execute(): JQueryPromise<resultsDto<string>> {
        const task = this.getIndexEntries();
        
>>>>>>> 79f47a10
        if (this.reportFailure) {
            task.fail((response: JQueryXHR) => {
                this.reportError("Failed to get index entries", response.responseText, response.statusText);
            });
        }
<<<<<<< HEAD

=======
        
>>>>>>> 79f47a10
        return task;
    }

    private getIndexEntries(): JQueryPromise<getIndexEntriesFieldsCommandResult> {
        const args = {
            name: this.indexName,
            op: "entries-fields"
        };

        const url = endpoints.databases.index.indexesDebug;

        return this.query(url, args, this.db);
    }
}

export = getIndexEntriesFieldsCommand;<|MERGE_RESOLUTION|>--- conflicted
+++ resolved
@@ -1,5 +1,4 @@
 import commandBase = require("commands/commandBase");
-import getIndexEntriesFieldsCommandResult = require("commands/database/index/getIndexEntriesFieldsCommandResult");
 import database = require("models/resources/database");
 import endpoints = require("endpoints");
 
@@ -9,34 +8,24 @@
         super();
     }
 
-<<<<<<< HEAD
-    execute(): JQueryPromise<getIndexEntriesFieldsCommandResult> {
-        const task = this.getIndexEntries();
-
-=======
     execute(): JQueryPromise<resultsDto<string>> {
         const task = this.getIndexEntries();
         
->>>>>>> 79f47a10
         if (this.reportFailure) {
             task.fail((response: JQueryXHR) => {
                 this.reportError("Failed to get index entries", response.responseText, response.statusText);
             });
         }
-<<<<<<< HEAD
-
-=======
         
->>>>>>> 79f47a10
         return task;
     }
-
-    private getIndexEntries(): JQueryPromise<getIndexEntriesFieldsCommandResult> {
+    
+    private getIndexEntries(): JQueryPromise<resultsDto<string>> {
         const args = {
             name: this.indexName,
             op: "entries-fields"
         };
-
+        
         const url = endpoints.databases.index.indexesDebug;
 
         return this.query(url, args, this.db);
