/// <reference path="../../typings/tsd.d.ts" />

import router = require("plugins/router");
import app = require("durandal/app");
import sys = require("durandal/system");
import menu = require("common/shell/menu");
import generateMenuItems = require("common/shell/menu/generateMenuItems");
import activeDatabaseTracker = require("common/shell/activeDatabaseTracker");
import databaseSwitcher = require("common/shell/databaseSwitcher");
import accessManager = require("common/shell/accessManager");
import clusterTopologyManager = require("common/shell/clusterTopologyManager");
import favNodeBadge = require("common/shell/favNodeBadge");
import searchBox = require("common/shell/searchBox");
import database = require("models/resources/database");
import license = require("models/auth/licenseModel");
import buildInfo = require("models/resources/buildInfo");
import changesContext = require("common/changesContext");
import allRoutes = require("common/shell/routes");
import popoverUtils = require("common/popoverUtils");
import registration = require("viewmodels/shell/registration");
import collection = require("models/database/documents/collection");
import constants = require("common/constants/constants");

import appUrl = require("common/appUrl");
import autoCompleteBindingHandler = require("common/bindingHelpers/autoCompleteBindingHandler");
import helpBindingHandler = require("common/bindingHelpers/helpBindingHandler");
import messagePublisher = require("common/messagePublisher");
import extensions = require("common/extensions");
import notificationCenter = require("common/notifications/notificationCenter");

import getClientBuildVersionCommand = require("commands/database/studio/getClientBuildVersionCommand");
import getServerBuildVersionCommand = require("commands/resources/getServerBuildVersionCommand");
import getGlobalStudioConfigurationCommand = require("commands/resources/getGlobalStudioConfigurationCommand");
import getDatabaseStudioConfigurationCommand = require("commands/resources/getDatabaseStudioConfigurationCommand");
import viewModelBase = require("viewmodels/viewModelBase");
import eventsCollector = require("common/eventsCollector");
import collectionsTracker = require("common/helpers/database/collectionsTracker");
import footer = require("common/shell/footer");
import feedback = require("viewmodels/shell/feedback");
import chooseTheme = require("viewmodels/shell/chooseTheme");
import continueTest = require("common/shell/continueTest");
import globalSettings = require("common/settings/globalSettings");

import protractedCommandsDetector = require("common/notifications/protractedCommandsDetector");
import requestExecution = require("common/notifications/requestExecution");
import studioSettings = require("common/settings/studioSettings");
import simpleStudioSetting = require("common/settings/simpleStudioSetting");
import clientCertificateModel = require("models/auth/clientCertificateModel");
import certificateModel = require("models/auth/certificateModel");
import serverTime = require("common/helpers/database/serverTime");
import saveGlobalStudioConfigurationCommand = require("commands/resources/saveGlobalStudioConfigurationCommand");
import saveDatabaseStudioConfigurationCommand = require("commands/resources/saveDatabaseStudioConfigurationCommand");
import studioSetting = require("common/settings/studioSetting");
import detectBrowser = require("viewmodels/common/detectBrowser");
import genUtils = require("common/generalUtils");
import leafMenuItem = require("common/shell/menu/leafMenuItem");
import connectionStatus from "models/resources/connectionStatus";
import shardedDatabase from "models/resources/shardedDatabase";
import { shardingTodo } from "common/developmentHelper";

class shell extends viewModelBase {

    private router = router;
    view = require("views/shell.html");
    usageStatsView = require("views/usageStats.html");
    
    notificationCenterView = require("views/notifications/notificationCenter.html");
    graphHelperView = require("views/common/graphHelper.html");
    
    static studioConfigDocumentId = "Raven/StudioConfig";
    
    static showConnectionLost = connectionStatus.showConnectionLost;

    notificationCenter = notificationCenter.instance;
    
    collectionsTracker = collectionsTracker.default;
    collectionsCountText: KnockoutObservable<string>;
    
    footer = footer.default;
    clusterManager = clusterTopologyManager.default;
    accessManager = accessManager.default;
    continueTest = continueTest.default;
    static buildInfo = buildInfo;
    
    clientBuildVersion = ko.observable<clientBuildVersionDto>();

    currentRawUrl = ko.observable<string>("");
    rawUrlIsVisible = ko.computed(() => this.currentRawUrl().length > 0);
    showSplash = viewModelBase.showSplash;
    
    browserAlert: detectBrowser;
    collapseMenu = ko.observable<boolean>(false);
    currentUrlHash = ko.observable<string>(window.location.hash);

    licenseStatus = license.licenseCssClass;
    supportStatus = license.supportCssClass;
    developerLicense = license.developerLicense;
    
    cloudClusterAdmin: KnockoutObservable<boolean>;
    colorCustomizationDisabled = ko.observable<boolean>(false);
    applyColorCustomization: KnockoutObservable<boolean>;
    
    clientCertificate = clientCertificateModel.certificateInfo;

    mainMenu = new menu(generateMenuItems(activeDatabaseTracker.default.database()));
    searchBox = new searchBox();
    databaseSwitcher = new databaseSwitcher();
    favNodeBadge = new favNodeBadge();

    smallScreen = ko.observable<boolean>(false);
    
    static instance: shell;

    displayUsageStatsInfo = ko.observable<boolean>(false);
    trackingTask = $.Deferred<boolean>();

    studioLoadingFakeRequest: requestExecution;
    
    serverEnvironment = ko.observable<Raven.Client.Documents.Operations.Configuration.StudioConfiguration.StudioEnvironment>();
    serverEnvironmentClass = database.createEnvironmentColorComputed("text", this.serverEnvironment);
    
    private onBootstrapFinishedTask = $.Deferred<void>();
    
    constructor() {
        super();

        this.studioLoadingFakeRequest = protractedCommandsDetector.instance.requestStarted(0);

        extensions.install();

        autoCompleteBindingHandler.install();
        helpBindingHandler.install();

        this.collectionsCountText = ko.pureComputed(() => {
            // One collection is 'All Documents' - so we must subtract 1 ...
            // Value shows in UI only if there is at least 1 collection other than 'All Documents' 
            return (this.collectionsTracker.collections().length - 1).toLocaleString();
        });
        
        this.clientBuildVersion.subscribe(v =>
            viewModelBase.clientVersion(v.Version));

        buildInfo.serverBuildVersion.subscribe(buildVersionDto => {
            this.initAnalytics([ buildVersionDto ]);
        });

        activeDatabaseTracker.default.database.subscribe(newDatabase => footer.default.forDatabase(newDatabase));

        studioSettings.default.configureLoaders(() => new getGlobalStudioConfigurationCommand().execute(),
<<<<<<< HEAD
            (db) => {
                shardingTodo("Marcin");
                const dbToUse = db instanceof shardedDatabase ? db.shards()[0] : db; //TODO: temporary workaround - when sharded get data from first available shard 
                return new getStudioConfigurationCommand(dbToUse).execute();
            },
=======
            (db) => new getDatabaseStudioConfigurationCommand(db).execute(),
>>>>>>> a2c33fe8
            settings => new saveGlobalStudioConfigurationCommand(settings).execute(),
            (settings, db) => new saveDatabaseStudioConfigurationCommand(settings, db).execute()
        );
        
        this.browserAlert = new detectBrowser(true);
        
        window.addEventListener("hashchange", e => {
            this.currentUrlHash(location.hash);
        });
        
        this.cloudClusterAdmin = ko.pureComputed(() => {
            const isCloud = license.cloudLicense();
            const isClusterAdmin = this.accessManager.securityClearance() === "ClusterAdmin";
            return isCloud && isClusterAdmin;
        });
        
        this.applyColorCustomization = ko.pureComputed(() => {
            const cloudClusterAdmin = this.cloudClusterAdmin();
            const disableColors = this.colorCustomizationDisabled();
            
            return !disableColors && cloudClusterAdmin;
        })

        this.bindToCurrentInstance("toggleMenu");
    }
    
    // Override canActivate: we can always load this page, regardless of any system db prompt.
    canActivate(args: any): any {
        return true;
    }

    activate(args: any) {
        super.activate(args, { shell: true });

        this.fetchClientBuildVersion();
        this.fetchServerBuildVersion();

        const licenseTask = license.fetchLicenseStatus();
        const topologyTask = this.clusterManager.init();
        const clientCertificateTask = clientCertificateModel.fetchClientCertificate();
        
        licenseTask.done((result) => {
            if (result.Type !== "None") {
                license.fetchSupportCoverage();
            }
        });
        
        $.when<any>(licenseTask, topologyTask, clientCertificateTask)
            .done(([license]: [Raven.Server.Commercial.LicenseStatus], 
                   [topology]: [Raven.Server.NotificationCenter.Notifications.Server.ClusterTopologyChanged],
                   [certificate]: [Raven.Client.ServerWide.Operations.Certificates.CertificateDefinition]) => {
            
                changesContext.default
                    .connectServerWideNotificationCenter();

                // load global settings
                studioSettings.default.globalSettings()
                    .done((settings: globalSettings) => this.onGlobalConfiguration(settings));
                
                studioSettings.default.registerOnSettingChangedHandler(name => true, (name: string, setting: studioSetting<any>) => {
                    // if any remote configuration was changed, then force reload
                    if (setting.saveLocation === "remote") {
                        studioSettings.default.globalSettings()
                            .done(settings => this.onGlobalConfiguration(settings));
                    }
                });

                // bind event handles before we connect to server wide notification center 
                // (connection will be started after executing this method) - it was just scheduled 2 lines above
                // please notice we don't wait here for connection to be established
                // since this invocation is sync we can't end up with race condition
                this.databasesManager.setupGlobalNotifications();
                this.clusterManager.setupGlobalNotifications();
                this.notificationCenter.setupGlobalNotifications(changesContext.default.serverNotifications());
                
                const serverWideClient = changesContext.default.serverNotifications();
                serverWideClient.watchReconnect(() => studioSettings.default.globalSettings(true));

                this.connectToRavenServer();
                
                // "http"
                if (location.protocol === "http:") {
                    this.accessManager.securityClearance("ClusterAdmin");
                    this.accessManager.unsecureServer(true);
                } else {
                    // "https"
                    if (certificate) {
                        this.accessManager.securityClearance(certificate.SecurityClearance);
                        accessManager.clientCertificateThumbprint(certificate.Thumbprint);

                        let databasesAccess: dictionary<databaseAccessLevel> = {};
                        for (let key in certificate.Permissions) {
                            let access = certificate.Permissions[key];
                            databasesAccess[`${key}`] = `Database${access}` as databaseAccessLevel;
                        }
                        accessManager.databasesAccess = databasesAccess;
                        
                    } else {
                        this.accessManager.securityClearance("ValidUser");
                    }
                }
            })
            .then(() => this.onBootstrapFinishedTask.resolve(), () => this.onBootstrapFinishedTask.reject());

        this.setupRouting();
        
        // we await here only for certificate task, as downloading license can take longer
        return clientCertificateTask;
    }

    toggleMenu() {
        this.collapseMenu.toggle();
    }
    
    private onGlobalConfiguration(settings: globalSettings) {
        if (!settings.disabled.getValue()) {
            const envValue = settings.environment.getValue();
            if (envValue && envValue !== "None") {
                this.serverEnvironment(envValue);
            } else {
                this.serverEnvironment(null);
            }
        }
    }
    
    private setupRouting() {
        const routes = allRoutes.get(this.appUrls);
        routes.push(...routes);
        router.map(routes).buildNavigationModel();

        appUrl.mapUnknownRoutes(router);
    }

    attached() {
        super.attached();

        if (this.clientCertificate() && this.clientCertificate().Name) {
            const dbAccessArray = certificateModel.resolveDatabasesAccess(this.clientCertificate());

            const allowedDatabasesText = dbAccessArray.length ?
                dbAccessArray.map(x => `<div>
                                            <strong>${genUtils.escapeHtml(x.dbName)}</strong>
                                            <span class="${this.accessManager.getAccessColor(x.accessLevel)} margin-left">
                                                         ${accessManager.default.getAccessLevelText(x.accessLevel)}
                                            </span>
                                        </div>`).join("")
                : "No access granted";
            
            const authenticationInfo = `<dl class="dl-horizontal margin-none client-certificate-info">
                            <dt>Client Certificate</dt>
                            <dd><strong>${this.clientCertificate().Name}</strong></dd>
                            <dt>Thumbprint</dt>
                            <dd><strong>${this.clientCertificate().Thumbprint}</strong></dd>
                            <dt><span>Security Clearance</span></dt>
                            <dd><strong>${certificateModel.clearanceLabelFor(this.clientCertificate().SecurityClearance)}</strong></dd>
                            <dt><span>Access to databases:</span></dt>
                            <dd><span>${allowedDatabasesText}</span></dd>
                          </dl>`;
            
            popoverUtils.longWithHover($(".js-client-cert"),
                {
                    content: authenticationInfo,
                    placement: 'top',
                    sanitize: false
                } as PopoverOptions);
        }
        
        if (!this.clientCertificate()) {
            const authenticationInfo = "No authentication is set. Running in an unsecure mode.";
            
            popoverUtils.longWithHover($(".js-client-cert"),
                {
                    content: authenticationInfo,
                    placement: 'top'
                });
        }
        
        sys.error = (e: any) => {
            console.error(e);
            messagePublisher.reportWarning("Failed to load routed module!", e);
        };
    }

    private initializeShellComponents() {
        this.mainMenu.initialize();
        let updateMenu = (db: database) => {
            let items = generateMenuItems(db);
            this.mainMenu.update(items);
        };

        
        const checkScreenSize = () => {
            if ($(window).width() < 992) {
                this.smallScreen(true);
            } else {
                this.smallScreen(false);
            }
        }

        checkScreenSize();

        $(window).resize(checkScreenSize);

        updateMenu(activeDatabaseTracker.default.database());
        activeDatabaseTracker.default.database.subscribe(updateMenu);

        this.databaseSwitcher.initialize();
        this.searchBox.initialize();
        this.favNodeBadge.initialize(); 
        
        notificationCenter.instance.initialize();
    }

    compositionComplete() {
        super.compositionComplete();
        $("body").removeClass('loading-active');
        $(".loading-overlay").remove();

        this.studioLoadingFakeRequest.markCompleted();
        this.studioLoadingFakeRequest = null;
        
        this.initializeShellComponents();

        this.onBootstrapFinishedTask
            .done(() => {
                registration.showRegistrationDialogIfNeeded(license.licenseStatus());
                this.tryReopenRegistrationDialog();
            });
    }

    private tryReopenRegistrationDialog() {
        const random = Math.random() * 5;
        setTimeout(() => {
            registration.showRegistrationDialogIfNeeded(license.licenseStatus(), true);
            this.tryReopenRegistrationDialog();
        }, random * 1000 * 60);
    }

    urlForCollection(coll: collection) {
        return appUrl.forDocuments(coll.name, this.activeDatabase());
    }

    urlForRevisionsBin() {
        return appUrl.forRevisionsBin(this.activeDatabase());
    }
    
    urlForCertificates() {
        return appUrl.forCertificates();
    }
    
    urlForCluster() {
        return appUrl.forCluster();
    }

    connectToRavenServer() {
        return this.databasesManager.init();
    }

    fetchServerBuildVersion() {
        new getServerBuildVersionCommand()
            .execute()
            .done((serverBuildResult: serverBuildVersionDto, status: string, response: JQueryXHR) => {
               
                serverTime.default.calcTimeDifference(response.getResponseHeader("Date"));
                serverTime.default.setStartUpTime(response.getResponseHeader("Server-Startup-Time"));
                
                buildInfo.serverBuildVersion(serverBuildResult);

                const currentBuildVersion = serverBuildResult.BuildVersion;
                if (currentBuildVersion !== constants.DEV_BUILD_NUMBER) {
                    buildInfo.serverMainVersion(Math.floor(currentBuildVersion / 10000));
                }
            });
    }

    fetchClientBuildVersion() {
        new getClientBuildVersionCommand()
            .execute()
            .done((result: clientBuildVersionDto) => {
                this.clientBuildVersion(result);
            });
    }

    navigateToClusterSettings() {
        this.navigate(this.appUrls.adminSettingsCluster());
    }

    private initAnalytics(buildVersionResult: [serverBuildVersionDto]) {
        if (eventsCollector.gaDefined()) {
            
            studioSettings.default.globalSettings()
                .done(settings => {
                    const shouldTraceUsageMetrics = settings.sendUsageStats.getValue();
                    if (_.isUndefined(shouldTraceUsageMetrics)) {
                        // using location.hash instead of shell activation data - which is not available in shell activate method
                        const suppressTraceUsage = window.location.hash ? window.location.hash.includes("disableAnalytics=true") : false; 
                        
                        if (!suppressTraceUsage) {
                            // ask user about GA
                            this.displayUsageStatsInfo(true);

                            this.trackingTask.done((accepted: boolean) => {
                                this.displayUsageStatsInfo(false);

                                if (accepted) {
                                    this.configureAnalytics(true, buildVersionResult);
                                }

                                settings.sendUsageStats.setValue(accepted);
                            });
                        }
                    } else {
                        this.configureAnalytics(shouldTraceUsageMetrics, buildVersionResult);
                    }
            });
        } else {
            // user has uBlock etc?
            this.configureAnalytics(false, buildVersionResult);
        }
    }

    collectUsageData() {
        this.trackingTask.resolve(true);
    }

    doNotCollectUsageData() {
        this.trackingTask.resolve(false);
    }

    private configureAnalytics(track: boolean, [buildVersionResult]: [serverBuildVersionDto]) {
        const currentBuildVersion = buildVersionResult.BuildVersion;
        const shouldTrack = track && currentBuildVersion !== constants.DEV_BUILD_NUMBER;
        if (currentBuildVersion !== constants.DEV_BUILD_NUMBER) {
            buildInfo.serverMainVersion(Math.floor(currentBuildVersion / 10000));
        }

        const licenseStatus = license.licenseStatus();
        const env = licenseStatus ? licenseStatus.Type : "N/A";
        const version = buildVersionResult.FullVersion;
        eventsCollector.default.initialize(
            buildInfo.serverMainVersion() + "." + buildInfo.serverMinorVersion(), currentBuildVersion, env, version, shouldTrack);
        
        studioSettings.default.registerOnSettingChangedHandler(
            name => name === "sendUsageStats",
            (name, track: simpleStudioSetting<boolean>) => eventsCollector.default.enabled = track.getValue() && eventsCollector.gaDefined());
    }

    static openFeedbackForm() {
        const dialog = new feedback(shell.clientVersion(), buildInfo.serverBuildVersion().FullVersion);
        app.showBootstrapDialog(dialog);
    }
    
    static chooseTheme() {
        const dialog = new chooseTheme();
        app.showBootstrapDialog(dialog);
    }
    
    ignoreWebSocketError() {
        changesContext.default.serverNotifications().ignoreWebSocketConnectionError(true);
    }
    
    createUrlWithHashComputed(serverUrlProvider: KnockoutComputed<string>) {
        return ko.pureComputed(() => {
            const serverUrl = serverUrlProvider();
            const hash = this.currentUrlHash();
            
            if (!serverUrl) {
                return "#";
            }
            
            return serverUrl + "/studio/index.html" + hash;
        })
    }

    disableColorCustomization() {
        this.colorCustomizationDisabled(true);
    }
    
    disableReason(menuItem: leafMenuItem) {
        return ko.pureComputed<string>(() => {
            const requiredAccess = menuItem.requiredAccess;
            if (!requiredAccess) {
                return "";
            }

            const activeDatabase = activeDatabaseTracker.default.database();
            
            const canHandleOperation = accessManager.canHandleOperation(requiredAccess, activeDatabase?.name);
                      
            return canHandleOperation ? "" : accessManager.getDisableReasonHtml(requiredAccess);
        })
    }
}

export = shell;<|MERGE_RESOLUTION|>--- conflicted
+++ resolved
@@ -147,15 +147,11 @@
         activeDatabaseTracker.default.database.subscribe(newDatabase => footer.default.forDatabase(newDatabase));
 
         studioSettings.default.configureLoaders(() => new getGlobalStudioConfigurationCommand().execute(),
-<<<<<<< HEAD
             (db) => {
                 shardingTodo("Marcin");
                 const dbToUse = db instanceof shardedDatabase ? db.shards()[0] : db; //TODO: temporary workaround - when sharded get data from first available shard 
-                return new getStudioConfigurationCommand(dbToUse).execute();
+                return new getDatabaseStudioConfigurationCommand(dbToUse).execute();
             },
-=======
-            (db) => new getDatabaseStudioConfigurationCommand(db).execute(),
->>>>>>> a2c33fe8
             settings => new saveGlobalStudioConfigurationCommand(settings).execute(),
             (settings, db) => new saveDatabaseStudioConfigurationCommand(settings, db).execute()
         );
