import app = require("durandal/app");
import operation = require("common/notifications/models/operation");
import abstractNotification = require("common/notifications/models/abstractNotification");
import notificationCenter = require("common/notifications/notificationCenter");
import abstractOperationDetails = require("viewmodels/common/notificationCenter/detailViewer/operations/abstractOperationDetails");
import generalUtils = require("common/generalUtils");
import genericProgress = require("common/helpers/database/genericProgress");
import delayBackupCommand = require("commands/database/tasks/delayBackupCommand");
import viewHelpers = require("common/helpers/view/viewHelpers");
import copyToClipboard = require("common/copyToClipboard");

import ShardedSmugglerResult = Raven.Client.Documents.Smuggler.ShardedSmugglerResult;
import CountsWithSkippedCountAndLastEtag = Raven.Client.Documents.Smuggler.SmugglerProgressBase.CountsWithSkippedCountAndLastEtag;
import CountsWithSkippedCountAndLastEtagAndAttachments = Raven.Client.Documents.Smuggler.SmugglerProgressBase.CountsWithSkippedCountAndLastEtagAndAttachments;
import Counts = Raven.Client.Documents.Smuggler.SmugglerProgressBase.Counts;
import CountsWithLastEtagAndAttachments = Raven.Client.Documents.Smuggler.SmugglerProgressBase.CountsWithLastEtagAndAttachments;
import CountsWithLastEtag = Raven.Client.Documents.Smuggler.SmugglerProgressBase.CountsWithLastEtag;
import DatabaseRecordProgress = Raven.Client.Documents.Smuggler.SmugglerProgressBase.DatabaseRecordProgress;
import SmugglerProgressBase = Raven.Client.Documents.Smuggler.SmugglerProgressBase;
import RestoreProgress = Raven.Client.ServerWide.Operations.RestoreProgress;
import SmugglerResult = Raven.Client.Documents.Smuggler.SmugglerResult;
import OperationChanged = Raven.Server.NotificationCenter.Notifications.OperationChanged;
import BackupProgress = Raven.Client.Documents.Operations.Backups.BackupProgress;
import CloudUploadStatus = Raven.Client.Documents.Operations.Backups.CloudUploadStatus;
import ShardedSmugglerProgress = Raven.Client.Documents.Smuggler.ShardedSmugglerProgress;
import ShardedBackupResult = Raven.Client.Documents.Operations.Backups.ShardedBackupResult;
import ShardNodeSmugglerResult = Raven.Client.Documents.Smuggler.ShardNodeSmugglerResult;
import ShardNodeBackupResult = Raven.Client.Documents.Operations.Backups.ShardNodeBackupResult;
import BackupResult = Raven.Client.Documents.Operations.Backups.BackupResult;

type smugglerListItemStatus = "processed" | "skipped" | "processing" | "pending" | "processedWithErrors";

type smugglerListItem = {
    name: string;
    stage: smugglerListItemStatus;
    hasReadCount: boolean;
    readCount: string;
    hasErroredCount: boolean;
    erroredCount: string;
    hasSkippedCount: boolean;
    skippedCount: string;
    processingSpeedText: string;
    isNested: boolean;
}

type uploadListItem = {
    name: string;
    uploadProgress: genericProgress;
}

class smugglerDatabaseDetails extends abstractOperationDetails {

    view = require("views/common/notificationCenter/detailViewer/operations/smugglerDatabaseDetails.html");

    private static sizeFormatter = generalUtils.formatBytesToSize;

    static extractingDataStageName = "Extracting data";
    static ProcessingText = 'Processing';

    detailsVisible = ko.observable<boolean>(false);
    tail = ko.observable<boolean>(true);

    itemsLastCount: dictionary<number> = {};
    lastProcessingSpeedText = smugglerDatabaseDetails.ProcessingText;

    canDelay: KnockoutComputed<boolean>;

    exportItems: KnockoutComputed<Array<smugglerListItem>>;
    uploadItems: KnockoutComputed<Array<uploadListItem>>;
    messages: KnockoutComputed<Array<string>>;
    messagesJoined: KnockoutComputed<string>;
    previousProgressMessages: string[];
    processingSpeed: KnockoutComputed<string>;

    filesProcessed: KnockoutComputed<File>;
    
    filesCount: KnockoutComputed<Raven.Client.Documents.Smuggler.SmugglerProgressBase.FileCounts>;

    shardedSmugglerInProgress: KnockoutComputed<boolean>;
    currentShard: KnockoutComputed<number>;

    constructor(op: operation, notificationCenter: notificationCenter) {
        super(op, notificationCenter);
        this.bindToCurrentInstance("toggleDetails");

        this.initObservables();
    }

    private static extractType(value: object): string {
        return value && "$type" in value ? (value as any)["$type"] : null;
    }

    private static isShardedResult(value: object): value is ShardedSmugglerResult {
        const type = smugglerDatabaseDetails.extractType(value);

        if (!type) {
            return false;
        }

        return type.includes("ShardedSmugglerResult") || type.includes("ShardedBackupResult") || type.includes("ShardedRestoreResult");
    }

    private static isShardedProgress(value: object): value is ShardedSmugglerProgress {
        const type = smugglerDatabaseDetails.extractType(value);

        if (!type) {
            return false;
        }

        return type.includes("ShardedSmugglerProgress") || type.includes("ShardedBackupProgress") || type.includes("ShardedRestoreResult");
    }

    private static isShardedBackupResult(value: object): value is ShardedBackupResult {
        const type = smugglerDatabaseDetails.extractType(value);
        if (!type) {
            return false;
        }

        return type.includes("ShardedBackupResult");
    }

    private mergeShardedResult(result: ShardedSmugglerResult | ShardedBackupResult): SmugglerProgressBase {
        const mergeCounts = (items: Counts[]): Counts => {
            return {
                ReadCount: items.reduce((p, c) => p + c.ReadCount, 0),
                ErroredCount: items.reduce((p, c) => p + c.ErroredCount, 0),
                Skipped: items.every(x => x.Skipped),
                Processed: items.some(x => x.Processed),
                SizeInBytes: items.reduce((p, c) => p + c.SizeInBytes, 0),
                StartTime: null,
            }
        }

        const mergeCountsWithLastEtag = (items: CountsWithLastEtag[]): CountsWithLastEtag => {
            return {
                ...mergeCounts(items),
                LastEtag: -1,
            }
        }

        const mergeCountsWithLastEtagAndAttachments = (items: CountsWithLastEtagAndAttachments[]): CountsWithLastEtagAndAttachments => {
            return {
                ...mergeCountsWithLastEtag(items),
                Attachments: mergeCounts(items.map(x => x.Attachments))
            }
        }

        const mergeCountsWithSkippedCountAndLastEtag = (items: CountsWithSkippedCountAndLastEtag[]): CountsWithSkippedCountAndLastEtag => {
            return {
                ...mergeCountsWithLastEtag(items),
                SkippedCount: items.reduce((p, c) => p + c.SkippedCount, 0),
            }
        }

        const mergeCountsWithSkippedCountAndLastEtagAndAttachments = (items: CountsWithSkippedCountAndLastEtagAndAttachments[]): CountsWithSkippedCountAndLastEtagAndAttachments => {
            return {
                ...mergeCountsWithLastEtagAndAttachments(items),
                SkippedCount: items.reduce((p, c) => p + c.SkippedCount, 0),
            }
        }

        const results: Array<ShardNodeSmugglerResult | ShardNodeBackupResult> = result.Results;

        let extraProps: object = {};

        if (smugglerDatabaseDetails.isShardedBackupResult(result)) {
            // noinspection UnnecessaryLocalVariableJS
            const backup: Partial<BackupResult> = {
                SnapshotBackup: mergeCounts(result.Results.map(x => x.Result.SnapshotBackup))
            }

            extraProps = backup;
        }

        return {
            CanMerge: false,
            CompareExchange: mergeCountsWithLastEtag(results.map(x => x.Result.CompareExchange)),
            CompareExchangeTombstones: mergeCounts(results.map(x => x.Result.CompareExchangeTombstones)),
            Conflicts: mergeCountsWithLastEtag(results.map(x => x.Result.Conflicts)),
            Counters: mergeCountsWithSkippedCountAndLastEtag(results.map(x => x.Result.Counters)),
            DatabaseRecord: mergeCounts(results.map(x => x.Result.DatabaseRecord)) as DatabaseRecordProgress,
            Documents: mergeCountsWithSkippedCountAndLastEtagAndAttachments(results.map(x => x.Result.Documents)),
            Identities: mergeCountsWithLastEtag(results.map(x => x.Result.Identities)),
            Indexes: mergeCounts(results.map(x => x.Result.Indexes)),
            ReplicationHubCertificates: mergeCounts(results.map(x => x.Result.ReplicationHubCertificates)),
            RevisionDocuments: mergeCountsWithSkippedCountAndLastEtagAndAttachments(results.map(x => x.Result.RevisionDocuments)),
            Subscriptions: mergeCounts(results.map(x => x.Result.Subscriptions)),
            TimeSeries: mergeCountsWithSkippedCountAndLastEtag(results.map(x => x.Result.TimeSeries)),
            Tombstones: mergeCountsWithLastEtag(results.map(x => x.Result.Tombstones)),
            ...extraProps
        };
    }

    protected initObservables() {
        super.initObservables();

        this.filesCount = ko.pureComputed(() => {
            if (this.op.status() !== "InProgress") {
                return null;
            }

            const status: any = this.op.progress();
            if (!status) {
                return null;
            }

            if ("Files" in status) {
                const files = (status as Raven.Client.ServerWide.Operations.RestoreProgress).Files;

                if (!files.FileCount) {
                    return null;
                }
                
                return files;
            }
            
            return null;
        });
        
        this.canDelay = ko.pureComputed(() => {
            const completed = this.op.isCompleted();
            const isBackup = this.op.taskType() === "DatabaseBackup";
<<<<<<< HEAD

            return !completed && isBackup;
=======
            const isOneTime = this.op.message().startsWith("Manual backup"); // unfortunately we don't have better way of detection as of now
            
            return !completed && isBackup && !isOneTime;
>>>>>>> 9abee1e5
        });

        this.exportItems = ko.pureComputed(() => {
            if (this.op.status() === "Faulted") {
                return [];
            }

            let status = (this.op.isCompleted() ? this.op.result() : this.op.progress()) as SmugglerProgressBase;
            if (!status) {
                return [];
            }

            if (smugglerDatabaseDetails.isShardedResult(status)) {
                status = this.mergeShardedResult(status);
            }

            const result: smugglerListItem[] = [];
            if ("SnapshotBackup" in status) {
                const backupCount = (status as BackupProgress).SnapshotBackup;

                // skip it this case means it is not backup progress object or it is backup of non-binary data
                if (backupCount && backupCount.Skipped) {
                    result.push(this.mapToExportListItem("Backed up files", backupCount));
                }
            }

            if ("SnapshotRestore" in status) {
                const restoreCounts = (status as RestoreProgress).SnapshotRestore;

                // skip it this case means it is not restore progress object or it is restore of non-binary data 
                if (restoreCounts && restoreCounts.Skipped) {
                    result.push(this.mapToExportListItem("Preparing restore", restoreCounts));
                }
            }

            const isDatabaseMigration = this.op.taskType() === "DatabaseMigration";

            if (this.op.taskType() === "CollectionImportFromCsv" || isDatabaseMigration) {
                result.push(this.mapToExportListItem("Documents", status.Documents));
                if (isDatabaseMigration) {
                    const attachments = (status.Documents as CountsWithLastEtagAndAttachments).Attachments;
                    result.push(this.mapToExportListItem("Attachments", attachments, true));
                }
            } else {
                result.push(this.mapToExportListItem("Database Record", status.DatabaseRecord));
                result.push(this.mapToExportListItem("Documents", status.Documents));

                const attachments = (status.Documents as CountsWithLastEtagAndAttachments).Attachments;
                result.push(this.mapToExportListItem("Attachments", attachments, true));

                result.push(this.mapToExportListItem("Counters", status.Counters, true));
                result.push(this.mapToExportListItem("TimeSeries", status.TimeSeries, true));

                if (this.op.taskType() === "DatabaseImport") {
                    result.push(this.mapToExportListItem("Tombstones", status.Tombstones, true));
                }

                result.push(this.mapToExportListItem("Revisions", status.RevisionDocuments));
                const revisionsAttachments = (status.RevisionDocuments as CountsWithLastEtagAndAttachments).Attachments;
                result.push(this.mapToExportListItem("Attachments", revisionsAttachments, true));

                result.push(this.mapToExportListItem("Conflicts", status.Conflicts));
                result.push(this.mapToExportListItem("Indexes", status.Indexes));
                result.push(this.mapToExportListItem("Identities", status.Identities));
                result.push(this.mapToExportListItem("Compare Exchange", status.CompareExchange));

                if (this.op.taskType() === "DatabaseImport") {
                    result.push(this.mapToExportListItem("Compare Exchange Tombstones", status.CompareExchangeTombstones, true));
                }

                result.push(this.mapToExportListItem("Subscriptions", status.Subscriptions));
            }

            const currentlyProcessingItems = smugglerDatabaseDetails.findCurrentlyProcessingItems(result);

            result.forEach(item => {
                if (item.stage === "processing" && !_.includes(currentlyProcessingItems, item.name)) {
                    item.stage = "pending";
                }

                if (item.stage === "pending" || item.stage === "skipped" || item.name === smugglerDatabaseDetails.extractingDataStageName) {
                    item.hasReadCount = false;
                    item.hasErroredCount = false;
                    item.hasSkippedCount = false;
                    item.readCount = "-";
                    item.erroredCount = "-";
                    item.skippedCount = item.skippedCount || "-";
                }
            });

            return result;
        });

        this.uploadItems = ko.pureComputed(() => {
            if (this.op.taskType() !== "DatabaseBackup") {
                return [];
            }

            if (this.op.status() === "Faulted") {
                return [];
            }

            const status = (this.op.isCompleted() ? this.op.result() : this.op.progress()) as SmugglerProgressBase;
            if (!status) {
                return [];
            }

            if (smugglerDatabaseDetails.isShardedResult(status)) {
                return status.Results.flatMap(shardResult => smugglerDatabaseDetails.mapUploadItems(shardResult.Result));
            } else {
                return smugglerDatabaseDetails.mapUploadItems(status);
            }
        });

        this.messages = ko.pureComputed(() => {
            if (this.operationFailed()) {
                const errors = this.errorMessages();
                const previousMessages = this.previousProgressMessages || [];
                return previousMessages.concat(...errors);
            } else if (this.op.isCompleted()) {
                const result = this.op.result() as SmugglerResult;

                if (smugglerDatabaseDetails.isShardedResult(result)) {
                    return result.Results.flatMap(x => x.Result.Messages);
                } else {
                    return result ? result.Messages : [];
                }
            } else {
                const progress = this.op.progress() as SmugglerResult;
                if (progress) {
                    this.previousProgressMessages = progress.Messages;
                }
                return progress ? progress.Messages : [];
            }
        });

        this.messagesJoined = ko.pureComputed(() => this.messages() ? this.messages().join("\n") : "");

        this.registerDisposable(this.operationFailed.subscribe(failed => {
            if (failed) {
                this.detailsVisible(true);
            }
        }));

        if (this.operationFailed()) {
            this.detailsVisible(true);
        }

        this.shardedSmugglerInProgress = ko.pureComputed(() => smugglerDatabaseDetails.isShardedProgress(this.op.progress() as object));

        this.currentShard = ko.pureComputed(() => {
            const progress = this.op.progress() as object;
            if (!smugglerDatabaseDetails.isShardedProgress(progress)) {
                return null;
            }

            return progress.ShardNumber;
        });
    }

    private static mapUploadItems(status: SmugglerProgressBase): uploadListItem[] {
        const result: uploadListItem[] = [];
        if ("S3Backup" in status) {
            const s3BackupStatus = (status as BackupProgress).S3Backup;
            const backupStatus = s3BackupStatus as CloudUploadStatus;
            result.push(smugglerDatabaseDetails.mapUploadItem("S3", backupStatus));
        }

        if ("AzureBackup" in status) {
            const azureBackupStatus = (status as BackupProgress).AzureBackup;
            const backupStatus = azureBackupStatus as CloudUploadStatus;
            result.push(smugglerDatabaseDetails.mapUploadItem("Azure", backupStatus));
        }

        if ("GoogleCloudBackup" in status) {
            const googleCloudBackupStatus = (status as BackupProgress).GoogleCloudBackup;
            const backupStatus = googleCloudBackupStatus as CloudUploadStatus;
            result.push(smugglerDatabaseDetails.mapUploadItem("Google Cloud", backupStatus));
        }

        if ("GlacierBackup" in status) {
            const glacierBackupStatus = (status as BackupProgress).GlacierBackup;
            const backupStatus = glacierBackupStatus as CloudUploadStatus;
            result.push(smugglerDatabaseDetails.mapUploadItem("Glacier", backupStatus));
        }

        if ("FtpBackup" in status) {
            const ftpBackupStatus = (status as BackupProgress).FtpBackup;
            const backupStatus = ftpBackupStatus as CloudUploadStatus;
            result.push(smugglerDatabaseDetails.mapUploadItem("FTP", backupStatus));
        }

        return result.filter(x => x);
    }

    private static mapUploadItem(backupType: string, backupStatus: CloudUploadStatus): uploadListItem | null {
        if (!backupStatus || backupStatus.Skipped) {
            return null;
        }

        const uploadProgress = new genericProgress(
            backupStatus.UploadProgress.UploadedInBytes,
            backupStatus.UploadProgress.TotalInBytes,
            (number: number) => this.sizeFormatter(number),
            backupStatus.UploadProgress.BytesPutsPerSec);

        return {
            name: `Upload to ${backupType}`,
            uploadProgress: uploadProgress
        };
    }

    delayBackup(duration: string) {
        if (!this.canDelay()) {
            return;
        }

        this.close();

        const durationFormatted = generalUtils.formatTimeSpan(duration, true);

        viewHelpers.confirmationMessage("Delay backup", "Do you want to delay backup by " + durationFormatted + "?", {
            buttons: ["Cancel", "Delay"]
        })
            .done(result => {
                if (result.can) {
                    new delayBackupCommand(this.op.database, this.op.operationId(), duration)
                        .execute();
                } else {
                    this.openDetails();
                }
            })
            .fail(() => {
                this.openDetails();
            })

    }

    private static findCurrentlyProcessingItems(result: Array<smugglerListItem>): string[] {
        // since we don't know the contents of smuggler import file we assume that currently processed
        // items are all items with status: 'processing' and positive read count
        // if such item doesn't exist when use first item with processing state

        const processing = result.filter(x => x.stage === "processing");

        const withPositiveReadCounts = processing.filter(x => x.hasReadCount && x.readCount !== '0');
        if (withPositiveReadCounts.length) {
            return withPositiveReadCounts.map(x => x.name);
        }

        if (processing.length) {
            return [processing[0].name];
        }

        return [];
    }

    private static scrollDown() {
        const messages = $(".export-messages")[0];
        if (messages) {
            messages.scrollTop = messages.scrollHeight;
        }
    }

    toggleDetails() {
        this.detailsVisible(!this.detailsVisible());
    }

    attached() {
        super.attached();

        this.registerDisposable(this.messagesJoined.subscribe(() => {
            if (this.tail()) {
                smugglerDatabaseDetails.scrollDown();
            }
        }));

        this.registerDisposable(this.tail.subscribe(enabled => {
            if (enabled) {
                smugglerDatabaseDetails.scrollDown();
            }
        }));
    }

    private mapToExportListItem(name: string, item: Counts, isNested = false): smugglerListItem {
        if (!item) {
            return null;
        }

        let stage: smugglerListItemStatus = "processing";

        if (item.Skipped) {
            stage = "skipped";
        } else if (item.Processed) {
            stage = "processed";
            if (item.ErroredCount) {
                stage = "processedWithErrors";
            }
        }

        let processingSpeedText = smugglerDatabaseDetails.ProcessingText;

        const hasSkippedCount = "SkippedCount" in item;
        const skippedCount = hasSkippedCount ? (item as CountsWithSkippedCountAndLastEtag).SkippedCount : 0;

        if (smugglerDatabaseDetails.showSpeed(name) && item.StartTime) {
            const itemsCount = item.ReadCount + skippedCount + item.ErroredCount;

            if (itemsCount === this.itemsLastCount[name]) {
                processingSpeedText = this.lastProcessingSpeedText;
            } else {
                this.itemsLastCount[name] = itemsCount;
                processingSpeedText = this.lastProcessingSpeedText = this.calcSpeedText(itemsCount, item.StartTime);
            }
        }

        return {
            name: name,
            stage: stage,
            hasReadCount: true, // it will be reassigned in post-processing
            readCount: item.ReadCount.toLocaleString(),
            hasSkippedCount: hasSkippedCount,
            skippedCount: hasSkippedCount ? skippedCount.toLocaleString() : "-",
            hasErroredCount: true, // it will be reassigned in post-processing
            erroredCount: item.ErroredCount.toLocaleString(),
            processingSpeedText: processingSpeedText,
            isNested: isNested
        };
    }

    private static showSpeed(name: string) {
        return name === "Documents" || name === "Revisions" || name === "Counters" || name === "TimeSeries";
    }

    private calcSpeedText(count: number, startTime: string) {
        const durationInSeconds = this.op.getElapsedSeconds(startTime);
        const processingSpeed = abstractOperationDetails.calculateProcessingSpeed(durationInSeconds, count);
        return processingSpeed ? `${processingSpeed.toLocaleString()} items/sec` : smugglerDatabaseDetails.ProcessingText;
    }

    static supportsDetailsFor(notification: abstractNotification) {
        return (notification instanceof operation) &&
            (notification.taskType() === "DatabaseExport" ||
                notification.taskType() === "DatabaseImport" ||
                notification.taskType() === "DatabaseMigrationRavenDb" ||
                notification.taskType() === "DatabaseRestore" ||
                notification.taskType() === "MigrationFromLegacyData" ||
                notification.taskType() === "CollectionImportFromCsv" ||
                notification.taskType() === "DatabaseBackup" ||
                notification.taskType() === "DatabaseMigration"
            );
    }

    static showDetailsFor(op: operation, center: notificationCenter) {
        return app.showBootstrapDialog(new smugglerDatabaseDetails(op, center));
    }

    static merge(existing: operation, incoming: OperationChanged): boolean {
        if (!smugglerDatabaseDetails.supportsDetailsFor(existing)) {
            return false;
        }

        const isUpdate = !_.isUndefined(incoming);

        if (!isUpdate) {
            // object was just created  - only copy message -> message field

            if (!existing.isCompleted()) {
                const result = existing.progress() as SmugglerResult;
                result.Messages = result.Message ? [result.Message] : [];
            }

        } else if (incoming.State.Status === "InProgress") { // if incoming operation is in progress, then merge messages into existing item
            const incomingResult = incoming.State.Progress as SmugglerResult;
            const existingResult = existing.progress() as SmugglerResult;

            if (incomingResult.Message) {
                incomingResult.Messages = existingResult.Messages.concat(incomingResult.Message);
            }
        }

        if (isUpdate) {
            existing.updateWith(incoming);
        }

        return true;
    }

    copyLogs() {
        copyToClipboard.copy(this.messagesJoined(), "Copied details to clipboard.");
    }
}

export = smugglerDatabaseDetails;<|MERGE_RESOLUTION|>--- conflicted
+++ resolved
@@ -220,14 +220,9 @@
         this.canDelay = ko.pureComputed(() => {
             const completed = this.op.isCompleted();
             const isBackup = this.op.taskType() === "DatabaseBackup";
-<<<<<<< HEAD
-
-            return !completed && isBackup;
-=======
             const isOneTime = this.op.message().startsWith("Manual backup"); // unfortunately we don't have better way of detection as of now
-            
+
             return !completed && isBackup && !isOneTime;
->>>>>>> 9abee1e5
         });
 
         this.exportItems = ko.pureComputed(() => {
@@ -618,7 +613,7 @@
 
     copyLogs() {
         copyToClipboard.copy(this.messagesJoined(), "Copied details to clipboard.");
-    }
 }
+}
 
 export = smugglerDatabaseDetails;