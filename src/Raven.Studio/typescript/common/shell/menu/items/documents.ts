﻿import intermediateMenuItem = require("common/shell/menu/intermediateMenuItem");
import leafMenuItem = require("common/shell/menu/leafMenuItem");
import collectionMenuItem = require("common/shell/menu/collectionMenuItem");
import collectionsTracker = require("common/helpers/database/collectionsTracker");

export = getDocumentsMenuItem;

function getDocumentsMenuItem(appUrls: computedAppUrls) {
    let documentsItems = [
        new leafMenuItem({
<<<<<<< HEAD
=======
            title: "All Documents",
            nav: false,
>>>>>>> 8e4fe5d9
            route: "databases/documents",
            moduleId: require("viewmodels/database/documents/documents"),
            shardingMode: "allShards",
            title: "List of documents",
            nav: false,
            css: "icon-documents",
            dynamicHash: appUrls.documents
        }),
        new leafMenuItem({
            route: "databases/documents/revisions/bin",
            moduleId: require("viewmodels/database/documents/revisionsBin"),
            shardingMode: "allShards",
            title: "Revisions Bin",
            nav: false,
            css: "icon-revisions-bin",
            dynamicHash: appUrls.revisionsBin
        }),
        new collectionMenuItem(),
        new leafMenuItem({
            route: "databases/patch(/:recentPatchHash)",
            moduleId: require("viewmodels/database/patch/patch"),
            title: "Patch",
            nav: true,
            css: "icon-patch",
            dynamicHash: appUrls.patch,
            requiredAccess: "DatabaseReadWrite"
        }),
        new leafMenuItem({
            route: "databases/query/index(/:indexNameOrRecentQueryIndex)",
            moduleId: require("viewmodels/database/query/query"),
            shardingMode: "allShards",
            title: "Query",
            nav: true,
            css: "icon-documents-query",
            alias: true,
            dynamicHash: appUrls.query("")
        }),
        new leafMenuItem({
            route: "databases/edit",
            moduleId: require("viewmodels/database/documents/editDocument"),
            shardingMode: "allShards",
            title: "Edit Document",
            nav: false,
            itemRouteToHighlight: "databases/documents"
        }),
        new leafMenuItem({
            route: "databases/ts/edit",
            moduleId: require("viewmodels/database/timeSeries/editTimeSeries"),
            title: "Edit Time Series",
            nav: false,
            itemRouteToHighlight: "databases/documents"
        }),
        new leafMenuItem({
            route: "databases/identities",
            moduleId: require("viewmodels/database/identities/identities"),
            shardingMode: "allShards",
            title: "Identities",
            nav: true,
            css: "icon-identities",
            dynamicHash: appUrls.identities
        }),
        new leafMenuItem({
            route: "databases/cmpXchg",
            moduleId: require("viewmodels/database/cmpXchg/cmpXchg"),
            shardingMode: "allShards",
            title: "Compare Exchange",
            nav: true,
            css: "icon-cmp-xchg",
            dynamicHash: appUrls.cmpXchg
        }),
        new leafMenuItem({
            route: "databases/cmpXchg/edit",
            moduleId: require("viewmodels/database/cmpXchg/editCmpXchg"),
            shardingMode: "allShards",
            title: "Edit Compare Exchange Value",
            nav: false,
            itemRouteToHighlight: "databases/cmpXchg"
        }),
        new leafMenuItem({
            route: "databases/documents/conflicts",
            moduleId: require("viewmodels/database/conflicts/conflicts"),
            shardingMode: "allShards",
            title: "Conflicts",
            nav: true,
            css: "icon-conflicts",
            dynamicHash: appUrls.conflicts,
            badgeData: collectionsTracker.default.conflictsCount
        })
    ];

    return new intermediateMenuItem("Documents", documentsItems, "icon-documents", {
        dynamicHash: appUrls.documents
    });
}<|MERGE_RESOLUTION|>--- conflicted
+++ resolved
@@ -8,15 +8,10 @@
 function getDocumentsMenuItem(appUrls: computedAppUrls) {
     let documentsItems = [
         new leafMenuItem({
-<<<<<<< HEAD
-=======
-            title: "All Documents",
-            nav: false,
->>>>>>> 8e4fe5d9
             route: "databases/documents",
             moduleId: require("viewmodels/database/documents/documents"),
             shardingMode: "allShards",
-            title: "List of documents",
+            title: "All Documents",
             nav: false,
             css: "icon-documents",
             dynamicHash: appUrls.documents
