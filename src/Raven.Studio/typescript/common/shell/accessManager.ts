--- conflicted
+++ resolved
@@ -66,14 +66,10 @@
         enableAdminLogsMenuItem: this.clusterAdminOrClusterNode,
         enableTrafficWatchMenuItem: this.clusterAdminOrClusterNode,
         enableGatherDebugInfoMenuItem: this.clusterAdminOrClusterNode,
-<<<<<<< HEAD
-        enableCaptureStackTraces: this.clusterAdminOrClusterNode,
-        enableAdvancedMenuItem: this.clusterAdminOrClusterNode,
-        enableRecordTransactionCommands: this.clusterAdminOrClusterNode
-=======
         enableSystemStorageReport: this.clusterAdminOrClusterNode,
         enableAdvancedMenuItem: this.clusterAdminOrClusterNode
->>>>>>> b9cef91e
+        enableCaptureStackTraces: this.clusterAdminOrClusterNode,
+        enableRecordTransactionCommands: this.clusterAdminOrClusterNode
     };
     
     databaseSettingsMenu = {
