/// <reference path="../../../typings/tsd.d.ts" />
import composition = require("durandal/composition");
import moment = require("moment");
import 'eonasdan-bootstrap-datetimepicker';

class datePickerBindingHandler {

    static install() {
        if (!ko.bindingHandlers["datePicker"]) {
            ko.bindingHandlers["datePicker"] = new datePickerBindingHandler();

            // This tells Durandal to fire this binding handler only after composition 
            // is complete and attached to the DOM.
            // See http://durandaljs.com/documentation/Interacting-with-the-DOM/
            composition.addBindingHandler("datePicker");
        }
    }

    // Called by Knockout a single time when the binding handler is setup.
    init(element: HTMLElement, valueAccessor: any, allBindings: KnockoutAllBindingsAccessor, viewModel: any, bindingContext: any) {
        
        const options = allBindings().datepickerOptions || {};
        const endDateElement = options.endDateElement;
        const startDateElement = options.startDateElement;
        delete options.endDateElement;
        delete options.startDateElement;
        const dpicker = $(element).datetimepicker(options);

        dpicker.on('dp.change', ev => {
            if (endDateElement) {
                $("#" + endDateElement).data("DateTimePicker").minDate(ev.date);
            }
            if (startDateElement) {
                $("#" + startDateElement).data("DateTimePicker").maxDate(ev.date);
            }

            const newDate = moment(ev.date);
            const value = valueAccessor();
            
            value(newDate);
        });
    }

    // Called by Knockout each time the dependent observable value changes.
    update(element: HTMLElement, valueAccessor: any, allBindings: KnockoutAllBindingsAccessor, viewModel: any, bindingContext: any) {
<<<<<<< HEAD
        
        const date: moment.Moment = ko.unwrap(valueAccessor());
        
        if (date) {
            $(element).data("DateTimePicker").date(date);
        }
=======
        const date : moment.Moment = ko.unwrap(valueAccessor());
        $(element).data("DateTimePicker").date(date || null);
>>>>>>> 4654f5e4
    }
}

export = datePickerBindingHandler;<|MERGE_RESOLUTION|>--- conflicted
+++ resolved
@@ -43,18 +43,10 @@
 
     // Called by Knockout each time the dependent observable value changes.
     update(element: HTMLElement, valueAccessor: any, allBindings: KnockoutAllBindingsAccessor, viewModel: any, bindingContext: any) {
-<<<<<<< HEAD
         
         const date: moment.Moment = ko.unwrap(valueAccessor());
-        
-        if (date) {
-            $(element).data("DateTimePicker").date(date);
+        $(element).data("DateTimePicker").date(date || null);
         }
-=======
-        const date : moment.Moment = ko.unwrap(valueAccessor());
-        $(element).data("DateTimePicker").date(date || null);
->>>>>>> 4654f5e4
     }
-}
 
 export = datePickerBindingHandler;