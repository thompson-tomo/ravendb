--- conflicted
+++ resolved
@@ -25,14 +25,9 @@
 class columnPreviewPlugin<T extends object> {
 
     private grid: virtualGrid<T>;
-<<<<<<< HEAD
     private previewTimeoutHandle: ReturnType<typeof setTimeout>;
     private enterTooltipTimeoutHandle: ReturnType<typeof setTimeout>;
-=======
-    private previewTimeoutHandle: number;
-    private enterTooltipTimeoutHandle: number;
     private exitTooltipTimeoutHandle: number;
->>>>>>> d35bc79d
     private previewVisible = false;
     private $tooltip: JQuery;
     private currentValue: any;
@@ -145,8 +140,8 @@
         $(tooltipSelector).on("mouseleave", () => {
             if (this.previewVisible) {
                 this.exitTooltipTimeoutHandle = setTimeout(() => {
-                    this.hide();
-                    this.previewVisible = false;
+                this.hide();
+                this.previewVisible = false;
                 }, columnPreviewPlugin.exitTooltipDelay);
             }
         });
