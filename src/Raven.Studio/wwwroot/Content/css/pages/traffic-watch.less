--- conflicted
+++ resolved
@@ -36,11 +36,6 @@
     }
 }
 
-<<<<<<< HEAD
-.queries-dialog {
-    .queries-list {
-        max-height: 700px;
-=======
 
 .admin-logs-traffic-watch-dialog {
     .flex-form .form-group .control-label {
@@ -49,6 +44,11 @@
 
     .toggle-margin {
         margin-left: 43px;
->>>>>>> 9ec52902
+    }
+}
+
+.queries-dialog {
+    .queries-list {
+        max-height: 700px;
     }
 }