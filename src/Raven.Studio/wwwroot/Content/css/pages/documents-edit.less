
.fullScreen {
    .edit-document {
        .right-editor {
            transform: none !important; // get rid of transform in fullscreen mode, as position fixed, does't work with transform    
        }
    }
}

.edit-document {
    display: flex;
    .absolute-fill;

    .docEditor {
        flex-grow: 1;
    }

    .differences_summary {
        position: absolute;
        bottom: -34px;
    }

    .editors-container {
        z-index: 0;

        .left-editor {
            left: 0;
            top: 0;
            bottom: 0;
            right: 0;
            position: absolute;
            transition: right .2s ease;
        }

        .right-editor {
            left: 50%;
            right: 0;
            top: 0;
            bottom: 0;
            position: absolute;
            transform: translateX(100%);
            opacity: 0;
            transition: transform .2s ease, opacity .2s ease;
        }
    }

    overflow: hidden;

    #right-options-panel {
        transform: translateX(0);
        transition: transform .2s @menu-transition-ease, opacity .2s @menu-transition-ease, flex-basis .2s @menu-transition-ease, margin-right @menu-transition-ease;


        .deleted-revision-compare {
            display: none;
        }
    }

    &.diff {
        .left-editor {
            right: 50%;
        }

        .right-editor {
            opacity: 1;
            transform: translateX(0);
        }

        #right-options-panel {
            transform: translateX(100%);
            opacity: 0;
            overflow: hidden;
            flex-basis: 0;
        }

        overflow-x: hidden;
    }

    .documentId {
        font-size: 25px;
        margin-bottom: 8px;

        .fav-object {
            position: relative;
            top: -5px;
            width: 50%;
        }

        span.obj-name {
            flex-shrink: 1;
            flex-grow: 1;
            overflow: hidden;
            text-overflow: ellipsis;
            width: 100px;
        }

        @obj-name-placeholder-color: darken(@gray,10%);

        input.obj-name {
            display: block;
            width: 100%;
            line-height: @line-height-computed;
            background-color: transparent;
            padding: 4px;
            border: 1px solid @input-border;

            &::-webkit-input-placeholder {
                color: @obj-name-placeholder-color;
            }

            &:-moz-placeholder {
                color: @obj-name-placeholder-color;
            }

            &::-moz-placeholder {
                color: @obj-name-placeholder-color;
            }

            &:-ms-input-placeholder {
                color: @obj-name-placeholder-color;
            }

            &::placeholder {
                color: @obj-name-placeholder-color;
            }
        }

        .span.obj-name {
            display: inline-block;
            padding: 3px;
        }

        .revision, .archived {
            text-transform: uppercase;
            font-size: 18px;
            letter-spacing: 1pt;
            margin-left: 5px;
        }
        /*
        #obj-name {

            .edit-inline {
                border: 1px solid @gray-dark;
                margin: -1px;

                &:focus {
                    border-color: @brand-primary;
                }
            }

            .btn.edit-button {
                margin-left: 12px;

                .text::before {
                    content: 'Change ID';
                }
            }

            &.edit {
                .btn.edit-button {
                    display: none;
                }
            }
        }*/
    }

    .btn-tabs {
        .doc-related {
            color: @color-related;
        }

        .doc-recent {
            color: @color-recent;
        }

        .doc-attachments {
            color: @color-attachments;

            .badge {
                background-color: @color-attachments;
            }
        }

        .doc-revisions {
            color: @color-revisions;

            .badge {
                background-color: @color-revisions;
            }
        }

        .doc-counters {
            color: @color-counters;

            .badge {
                background-color: @color-counters;
            }
        }

        .doc-time-series {
            color: @color-time-series;

            .badge {
                background-color: @color-time-series;
            }
        }


        .btn i {
            display: block;
        }

        &.btn-group-justified {

            .badge {

                &.kilo {
                    &::after {
                        content: 'K';
                        margin-left: 2px;
                        font-size: 11px;
                    }
                }

                &.mega {
                    &::after {
                        content: 'M';
                        margin-left: 2px;
                        font-size: 11px;
                    }
                }

<<<<<<< HEAD
                top: 0;
=======
                &.giga {
                    &::after {
                        content: 'G';
                        margin-left: 2px;
                        font-size: 11px;
                    }
                }

                top: @gutter-xxs;
>>>>>>> a18ff79e
                left: auto;
                right: 0;
            }
        }
    }

    .objects-list-container {
        .absolute-fill;
    }

    .filesize {
        font-size: 10px;
        align-self: baseline;
    }

    .tooltip {
        .tooltip-inner {
            max-width: 100%;
        }
    }

    .document-properties {
        .change-vector {
            max-height: 60px;
            overflow-y: auto;
        }
    }
}

.virtual-row {
    .typed-revision {
        a {
            color: lighten(desaturate(@link-color,60%),5%);

            &:after {
                margin-left: 5px;
                .icon-style;
            }
        }
    }
    
    .deleted-revision {
        a {
            &:after {
                content: @trash;
            }
        }
    }

    .conflict-revision {
        a {
            color: lighten(desaturate(@brand-warning, 30%), 5%);

            &:hover {
                color: lighten(desaturate(@brand-warning, 2%), 3%);
            }
            
            &:after {
                content: @conflicts;
            }
        }
    }

    .resolved-revision {
        a {
            color: lighten(desaturate(@brand-success, 30%), 5%);

            &:hover {
                color: lighten(desaturate(@brand-success, 2%), 3%);
            }
            
            &:after {
                content: @tick-character;
            }
        }
    }
}

.edit-document-warnings {
    table {
        .description {
            white-space:pre-line;
        }
    }
}<|MERGE_RESOLUTION|>--- conflicted
+++ resolved
@@ -230,9 +230,6 @@
                     }
                 }
 
-<<<<<<< HEAD
-                top: 0;
-=======
                 &.giga {
                     &::after {
                         content: 'G';
@@ -241,8 +238,7 @@
                     }
                 }
 
-                top: @gutter-xxs;
->>>>>>> a18ff79e
+                top: 0;
                 left: auto;
                 right: 0;
             }
