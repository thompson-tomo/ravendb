--- conflicted
+++ resolved
@@ -1986,15 +1986,14 @@
     word-break: break-all;
 }
 
-<<<<<<< HEAD
-.force-text-wrap-word {
-    word-break: break-word;
-=======
 .bg-info {
     strong {
         word-break: break-all;
     }
->>>>>>> 6d30ef40
+}
+
+.force-text-wrap-word {
+    word-break: break-word;
 }
 
 .fit-dialog-content {
