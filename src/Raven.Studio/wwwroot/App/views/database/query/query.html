<div class="flex-window query content-margin margin-bottom margin-bottom-sm" id="queryContainer">
    <div class="flex-window-head" data-bind="visible: !resultsExpanded()">
        <div class="row">
        </div>
        <div class="row margin-bottom">
            <div class="col-sm-1">
                <h2 class="query-title on-base-background">Query </h2>
                <div><a href="#" data-bind="click: syntaxHelp"><small>Syntax <i class="icon-help"></i></small></a></div>
            </div>
            <div class="col-sm-11">
                <div class="query-container">
                    <div class="query-main">
                        <div class="has-warning query-error" data-bind="visible: containsAsterixQuery">
                            <div class="help-block">
                                <i class="icon-warning"></i> <span>The Query contains <strong>*.*</strong>. Did you intend to use <strong>*:*</strong> ?</span>
                            </div>
                        </div>
                        <div class="clearfix toolbar">
                            <div class="pull-right-sm flex-horizontal query-save">
                                <div class="input-group query-save" data-bind="css: { active: inSaveMode }, validationOptions: { insertMessages: false }, validationElement: querySaveName">
                                    <input class="form-control" style="display: none" placeholder="Query name" data-bind="textInput: querySaveName, hasFocus: saveQueryFocus">
                                    <span class="input-group-btn">
                            <button class="btn btn-success" data-class="active" type="button" data-bind="click: saveQueryToLocalStorage" title="Save query under given name">
                                <i class="icon-save"></i> <span data-bind="text: inSaveMode() ? 'Save' : 'Save...'"></span>
                            </button>
                        </span>
                                </div>
                                <div class="dropdown dropdown-right loadpatch" data-bind="template: { name: 'saved-queries-dialog' }">
                                </div>
                            </div>
                        </div>
                        <div class="btn-group btn-group-sm pull-right" role="group">
                            <div class="dropdown">
                                <button class="btn btn-default btn-sm dropdown-toggle" type="button" data-toggle="dropdown" aria-haspopup="true" aria-expanded="true">
                                    <i class="icon-settings"></i><span>Settings</span>
                                    <span class="caret"></span>
                                </button>
                                <div class="dropdown-menu settings-menu" data-bind="dropdownPanel: true, template: { name: 'settings-template' }">
                                </div>
                            </div>
                        </div>
                        <pre class="form-control editor query-source"
                             data-bind="aceEditor: { code: criteria().queryText, allowResize: true, minHeight: 180, maxHeight: 600, lang:'ace/mode/rql', completer: languageService.complete, hasFocus: queryHasFocus }, validationOptions: { errorsAsTitle: false }, validationElement: criteria().queryText"></pre>

                        <div data-bind="validationOptions: { errorsAsTitle: false }, validationElement: criteria().queryText">
                            <div class="help-block" data-bind="validationMessage: criteria().queryText"></div>
                        </div>
                    </div>
                    <div class="query-controls">
                        <button class="btn btn-primary btn-block btn-lg text-center run-query" 
                                data-bind="click: _.partial(runQuery, null), css: { 'btn-spinner': spinners.isLoading }, enable: criteria().queryText().trim() && !spinners.isLoading()">
                            <i class="icon-play2 icon-lg"></i><br />
                            <small class="kbd"><kbd>ctrl</kbd> <strong>+</strong> <kbd>enter</kbd></small>
                        </button>

                        <button class="btn btn-default btn-block"
                                data-bind="click: killQuery, visible: showKillQueryButton">
                            <i class="icon-force"></i>
                            <span>Abort query</span>
                        </button>
                    </div>
                </div>
            </div>
        </div>
    </div>
    <div class="flex-window-scroll flex-window stretch query-results-container">
        <div class="flex-window-head">
            <div class="flex-horizontal">
                <h2 class="on-base-background">
                    Results
                    <a target="_blank" href="#" title="Show raw output" data-bind="attr: { href: rawJsonUrl }, visible: queryStats"><i class="icon-link"></i></a>
                </h2>
                <div class="margin-left text-warning bg-warning padding padding-xs" data-bind="visible: showMapView() && hasMoreSpatialResultsForMap() && !failedToGetResultsForSpatial()">
                    <small>
                        <span class="margin-right margin-right-xs" data-bind="text: spatialResultsOnMapText"></span>
                        <a href="#" data-bind="click: $root.loadMoreSpatialResultsToMap">Load more.</a>
                    </small>
                </div>
                <div class="margin-left text-danger bg-danger padding padding-xs" data-bind="visible: showMapView() && failedToGetResultsForSpatial()">
                    <small>
                        <span class="margin-right margin-right-xs">Failed to get spatial results.</span>
                        <a href="#" data-bind="click: $root.loadMoreSpatialResultsToMap">Reload.</a>
                    </small>
                </div>
            </div>
            <div class="clearfix">
                <div class="pull-left btn-group">
                    <div data-bind="visible: queryStats() && hasEditableIndex(), if: queryStats() && hasEditableIndex()" class="dropdown btn-group">
                        <button class="btn btn-info btn-sm dropdown-toggle" type="button" id="dropdownMenu" data-toggle="dropdown" aria-haspopup="true" aria-expanded="true">
                            <span>
                                <i class="icon-index"></i> <span>Index '</span><span data-bind="text: queriedIndexLabel"></span>'
                            </span>
                            <span class="caret"></span>
                        </button>
                        <ul class="dropdown-menu" aria-labelledby="dropdownMenu">
                            <li>
                                <a href="#" data-bind="attr: { href: editIndexUrl }">
                                    <strong><i data-bind="attr: { class: isAutoIndex() ? 'icon-preview' : 'icon-edit' }"></i> <span data-bind="text: isAutoIndex() ? 'View index' : 'Edit index'"></span></strong>
                                </a>
                            </li>
                            <li>
                                <a href="#" data-bind="click: explainIndex, visible: isDynamicQuery" title="Shows why given index was used to serve the query">
                                    <i class="icon-info"></i> <span>Explain why this index was used</span>
                                </a>
                                <a data-bind="visible: !isDynamicQuery()" class="disabled has-disable-reason" title="Available only for dynamic indexes" data-placement="right">
                                    <i class="icon-info"></i> <span>Explain why this index was used</span>
                                </a>
                            </li>
                            <li>
                                <a href="#" data-bind="attr: { href: termsUrl }" title="Navigate to index terms">
                                    <i class="icon-terms"></i> <span>View index terms</span>
                                </a>
                            </li>
                            <li>
                                <a href="#" data-bind="attr: { href: indexPerformanceUrl }" title="Navigate to index performance">
                                    <i class="icon-traffic-watch"></i> <span>Index performance</span>
                                </a>
                            </li>
                            <li>
                                <a href="#" data-bind="visible: isMapReduceIndex, attr: { href: visualizerUrl }" title="MapReduce Visualizer">
                                    <i class="icon-map-reduce-visualizer"></i> <span>MapReduce Visualizer</span>
                                </a>
                                <a data-bind="visible: !isMapReduceIndex()" class="disabled has-disable-reason" title="Available only for map-reduce indexes" data-placement="right">
                                    <i class="icon-map-reduce-visualizer"></i> <span>MapReduce Visualizer</span>
                                </a>
                            </li>
                        </ul>
                    </div>
                    <small class="on-base-background" data-bind="if: queryStats(), visible: queryStats()">
                        <span>
                            <strong data-bind="if: !hasEditableIndex(), visible: !hasEditableIndex()">
                                <i class="icon-documents"></i><span data-bind="text: queriedIndexDescription"></span>
                            </strong>
                            <span data-bind="visible: queriedIndex() && queriedIndex().indexOf('collection') === 0">&nbsp;collection</span>
                            &nbsp;was used to get <span data-bind="text: fromCache() ? 'cached' : 'the'"></span> results in
                            <strong data-bind="text: queryStats().DurationInMs.toLocaleString() + ' ms'"></strong>
                            <span data-bind="visible: originalRequestTime, if: originalRequestTime">(original request took: <strong data-bind="text: originalRequestTime().toLocaleString() + ' ms'"></strong>)</span>
                            <span data-bind="visible: queriedFieldsOnly">
                                . Showing <strong>stored index fields</strong> only.
                            </span>
                            <span data-bind="visible: queriedIndexEntries">. Showing <strong>raw index entries</strong>.</span>
                        </span>
                    </small>
                    <small data-bind="visible: queryStats()">
                        &nbsp;<i class="icon-info text-info query-time-info"></i>
                    </small>
                </div>
                <div class="pull-right" role="group">
                    <div class="btn-group has-disable-reason" data-bind="attr: { 'data-original-title': deleteDocumentDisableReason }, visible: currentTab() === 'results'">
                        <button type="button" class="btn btn-danger btn-sm" data-bind="enable: canDeleteDocumentsMatchingQuery, click: deleteDocsMatchingQuery, requiredAccess: 'DatabaseReadWrite'"
                                title="Delete all documents matching the query">
                            <i class="icon-trash"></i> <span>Delete documents</span>
                        </button>
                    </div>
                    <button class="btn btn-default btn-sm statistics" data-bind="click: openQueryStats, enable: queryStats, visible: currentTab() === 'results'" title="View query stats">
                        <i class="icon-stats"></i><span>Statistics</span>
                    </button>
                    <div class="btn-group" data-bind="visible: currentTab() === 'results'">
                        <button type="button" class="btn btn-default btn-sm" data-bind="click: exportCsvFull, enable: canExportCsv" title="Export query results to CSV file">
                            <i class="icon-csv-export"></i><span>Export as CSV</span>
                        </button>
                        <button type="button" class="btn btn-default btn-sm dropdown-toggle" data-toggle="dropdown" data-bind="enable: canExportCsv">
                            <span class="caret"></span>
                            <span class="sr-only">Toggle Dropdown</span>
                        </button>
                        <ul class="dropdown-menu">
                            <li title="Export visible columns only"><a href="#" data-bind="click: exportCsvVisibleColumns"><i class="icon-csv-export"></i><span>Export visible columns only</span></a></li>
                        </ul>
                    </div>
                    <div class="btn-group dropdown-right" data-bind="visible: !showTimeSeriesGraph() && !showMapView()">
                        <button class="btn btn-default btn-sm dropdown-toggle" type="button" data-toggle="dropdown" aria-haspopup="true" aria-expanded="true" title="Select document fields to display in results">
                            <i class="icon-table"></i><span>Display</span>
                            <span class="caret"></span>
                        </button>
                        <ul class="dropdown-menu colselect-dropdown colselect-sm slidein-style" role="menu" data-bind="dropdownPanel: true">
                            <div data-bind="compose: { model: $root.columnsSelector }"></div>
                        </ul>
                    </div>
                    <button class="btn btn-default btn-sm" data-bind="click: toggleResults">
                        <i data-bind="attr: { class: resultsExpanded() ? 'icon-fold' : 'icon-unfold'} "></i>
                        <span data-bind="text: resultsExpanded() ? 'Collapse results' : 'Expand results'"></span>
                    </button>
                </div>
                <div class="btn-group-label active pull-right margin-right margin-right-sm" data-label="Selection" role="group" data-bind="visible: showPlotButton">
                    <button type="button" class="btn btn-sm btn-default" title="Plot time series data" data-bind="click: plotTimeSeries">
                        <i class="icon-stats"></i> <span>Plot time series</span>
                    </button>
                </div>
            </div>
        </div>
        <div class="panel flex-window-scroll no-margin">
            <div class="scroll-stretch">
                <div class="panel-body" data-bind="visible: showVirtualTable()">
                    <virtual-grid class="resizable" params="controller: gridController, emptyTemplate: 'empty-query-template'"></virtual-grid>
                </div>
                <div class="panel-body js-timings-container timings absolute-fill" data-bind="visible: currentTab() === 'timings'">
                    <div class="toggle toggle-right">
                        <input id="log-scale" class="styled" type="checkbox" data-bind="checked: timingsGraph.useLogScale">
                        <label for="log-scale" class="properties-label">
                            Use logarithmic scale
                        </label>
                    </div>
                    <div class="from-cache bg-info padding padding-sm" data-bind="visible: $root.fromCache">
                        <i class="icon-info"></i> <span>Using cached timinigs</span>
                    </div>
                    <div class="legend" data-bind="with: timingsGraph.rootNode">
                        <div class="legend-item" data-bind="template: { name: 'timing-item-template' }">
                        </div>
                    </div>
                </div>
                <div class="panel-body absolute-fill js-time-series-graph-container" data-bind="if: showTimeSeriesGraph(), visible: showTimeSeriesGraph()">
                    <div class="absolute-fill flex-vertical" data-bind="compose: { model: $root.currentTab }"></div>
                </div>
                <div class="panel-body absolute-fill" data-bind="if: showMapView(), visible: showMapView()">
                    <div class="absolute-fill flex-vertical" data-bind="compose: $root.currentTab"></div>
                </div>
            </div>
        </div>
        <div class="has-error" data-bind="visible: staleResult()">
            <div class="help-block">
                <i class="icon-danger"></i><span>Your index is stale. It's possible that not all the results are displayed. <a href="#" data-bind="click: refresh">Refresh.</a></span>
            </div>
        </div>
        <div class="has-error" data-bind="visible: dirtyResult() && !staleResult()">
            <div class="help-block">
                <i class="icon-danger"></i><span>Your data has changed. The results may contain duplicates or non-current entries. <a href="#" data-bind="click: refresh">Refresh.</a></span>
            </div>
        </div>
        <div class="has-warning" data-bind="visible: showFanOutWarning()">
            <div class="help-block">
                <i class="icon-warning"></i>
                <span>
                    Using <code>offset</code> or <code>limit</code> in RQL for fanout indexes may produce unpredictable paging.
                    <a href="#" target="_blank" data-bind="attr: { href: 'https://ravendb.net/l/LT8GZF/' + $root.clientVersion() }">See details.</a>
                </span>
            </div>
        </div>
        <div class="flex-window-head tabs-menu">
            <button type="button" class="btn btn-sm results-btn"
                    data-bind="css: { active: currentTab() === 'results'}, click: goToResultsTab">
                Results &nbsp; <span class="label" data-bind="text: totalResultsForUi().toLocaleString() + (hasMoreUnboundedResults() ? '+' : ''), css: { 'label-primary': totalResultsForUi(), 'label-default': !totalResultsForUi() }"></span>
            </button>
            <button type="button" class="btn btn-sm results-btn"
                    data-bind="click: $root.goToSpatialMapTab, css: { active: showMapView, 'btn-spinner': spinners.isLoadingSpatialResults }, visible: isSpatialQuery">
                <i class="icon-spatial-map-view"></i><span>Spatial Map</span>
                <span class="label margin-left margin-left-xs" data-bind="text: numberOfMarkersText, visible: !spinners.isLoadingSpatialResults() && allSpatialResultsItems().length,
                                               css: { 'label-primary': totalResultsForUi(), 'label-default': !totalResultsForUi() }">
                </span>
            </button>
            <button type="button" class="btn btn-sm results-btn" data-bind="click: $root.goToIncludesRevisionsTab, css: { active: currentTab() ===  'revisions' }, visible: includesRevisionsCache().total()">
                <span>Includes (Revisions)</span> &nbsp; <span class="label label-primary" data-bind="text: includesRevisionsCache().total().toLocaleString()"></span>
            </button>
            <!-- ko foreach: includesCache -->
            <button type="button" class="btn btn-sm results-btn" data-bind="click: $root.goToIncludesTab, css: { active: $parent.currentTab() === $data }">
                <span data-bind="text: 'Includes (' + name + ')'"></span> &nbsp; <span class="label label-primary" data-bind="text: total().toLocaleString()"></span>
            </button>
            <!-- /ko -->
            <button type="button" class="btn btn-sm results-btn" data-bind="click: $root.goToExplanationsTab, css: { active: currentTab() === 'explanations' }, visible: totalExplanations()">
                <span>Explanations</span> &nbsp; <span class="label label-primary" data-bind="text: totalExplanations().toLocaleString()"></span>
            </button>
            <!-- ko foreach: highlightsCache -->
            <button type="button" class="btn btn-sm results-btn" data-bind="click: $root.goToHighlightsTab, css: { active: $parent.currentTab() === $data }">
                <span data-bind="text: 'Highlight (' + fieldName() + ')'"></span> &nbsp; <span class="label label-primary" data-bind="text: totalCount().toLocaleString()"></span>
            </button>
            <!-- /ko -->
            <button type="button" class="btn btn-sm results-btn" data-bind="click: $root.goToTimingsTab, css: { active: currentTab() === 'timings' }, visible: timings()">
                Timings
            </button>
            <!-- ko foreach: timeSeriesGraphs -->
            <button type="button" class="btn btn-sm tab-info" data-placement="top" data-toggle="tooltip" data-animation="true" data-html="true"
                    data-bind="click: $root.goToTimeSeriesTab, css: { active: $parent.currentTab() === $data }, attr: { title: tabInfo }">
                <i class="icon-stats"></i>
                <span data-bind="text: tabText"></span>
                <span class="label label-primary margin-left margin-left-sm" data-bind="click: $root.closeTimeSeriesTab"><i class="icon-cancel"></i></span>
            </button>
            <!-- /ko -->
            <!-- ko foreach: timeSeriesTables -->
            <button type="button" class="btn btn-sm tab-info" data-placement="top" data-toggle="tooltip" data-animation="true" data-html="true"
                    data-bind="click: $root.goToTimeSeriesTab, css: { active: $parent.currentTab() === $data }, attr: { title: tabInfo }">
                <i class="icon-table"></i>
                <span data-bind="text: tabText"></span>
                <span class="label label-primary margin-left margin-left-sm" data-bind="click: $root.closeTimeSeriesTab"><i class="icon-cancel"></i></span>
            </button>
            <!-- /ko -->
        </div>
    </div>
    <div class="hidden">
        <form method="post" download target="hidden-form" id="exportCsvForm">
            <input type="hidden" name="ExportOptions"/>
        </form>
    </div>
</div>

<script type="text/html" id="timing-item-template">
    <div class="timing-legend-item d-flex align-items-start lh-base">
        <i data-bind="attr: { 'class': 'item-rect ' + $root.timingsGraph.getColorClass(name) }"></i>
        <small class="name word-break" data-bind="text: name"></small>
        <small class="duration" data-bind="text: duration.toLocaleString() + ' ms'"></small>
    </div>
    <div data-bind="foreach: children">
        <div class="legend-item" data-bind="template: { name: 'timing-item-template' }, visible: visible">
        </div>
    </div>
</script>

<script type="text/html" id="empty-query-template">
    <div data-bind="visible: !$root.isEmptyFieldsResult()">
        No results found.
    </div>
    <div data-bind="if: $root.isEmptyFieldsResult">
        Index <strong data-bind="text: $root.queriedIndexLabel"></strong> doesn't contain any stored fields.
    </div>
</script>

<div class="tooltip json-preview js-query-tooltip" style="opacity: 0">
    <pre><code></code></pre>
</div>

<script type="text/html" id="settings-template">
    <div class="padding padding-sm margin-top margin-top-sm margin-bottom margin-bottom-sm">
        <div class="toggle margin-left">
            <input id="cache" type="checkbox" data-bind="checked: cacheEnabled">
            <label for="cache">Cache enabled</label>
        </div>
        <div class="toggle margin-left">
            <input id="disableAutoIndex" type="checkbox" data-bind="checked: disableAutoIndexCreation">
            <label for="disableAutoIndex">Don't create a new Auto-Index</label>
        </div>
        <div class="toggle margin-left">
<<<<<<< HEAD
            <input id="storedFields" type="checkbox" data-bind="checked: criteria().showFields, disable: isCollectionQuery()">
            <label for="storedFields">Show stored index fields only</label>
        </div>
        <div class="toggle margin-left">
            <input id="rawEntries" type="checkbox" data-bind="checked: criteria().indexEntries, disable: isCollectionQuery()">
=======
            <input id="storedFields" type="checkbox" data-bind="checked: criteria().showFields, disable: isDynamicQuery()">
            <label for="storedFields">Show stored index fields only</label>
        </div>
        <div class="toggle margin-left">
            <input id="rawEntries" type="checkbox" data-bind="checked: criteria().indexEntries, disable: isDynamicQuery()">
>>>>>>> fa83cc1a
            <label for="rawEntries" data-bind="text: 'Show raw index entries instead of ' + (queryResultsContainMatchingDocuments() ? 'matching documents' : 'index results')"></label>
        </div>
        <div class="margin-left" data-bind="collapse: criteria().indexEntries">
            <div class="toggle margin-left">
                <input id="ignoreLimit" type="checkbox" data-bind="checked: criteria().ignoreIndexQueryLimit">
                <label for="ignoreLimit">Ignore the index query size limit</label>
            </div>
        </div>
    </div>
</script>

<script type="text/html" id="saved-queries-dialog">
    <button class="btn btn-default dropdown-toggle" type="button" id="dropdownLoadQuery" data-toggle="dropdown" data-bind="enable: hasAnySavedQuery, click: showFirstItemInPreviewArea" title="Load saved query">
        <i class="icon-query"></i><span>Load Query</span>
        <span class="caret"></span>
    </button>
    <div class="dropdown-menu slidein-style" aria-labelledby="dropdownLoadQuery" data-bind="dropdownPanel: true">
        <div class="loadpatch-dropdown flex-vertical" data-bind="css: { 'show-preview': previewItem() }">
            <div class="flex-grow loadpatch-container">
                <div class="patch-preview-container flex-vertical">
                    <div class="flex-header">
                        <h2>Query preview</h2>
                    </div>
                    <div class="flex-grow flex-vertical scroll">
                        <div class="bg-info padding padding-sm">
                            <div class="row">
                                <div class="col-xs-9">
                                    Name: &nbsp;<strong data-bind="text: previewItem() ? previewItem().name : ''"></strong>
                                </div>
                                <div class="col-xs-3">
                                    <span class="pull-right"> 
                                        <button title="Load saved query" class="btn btn-success btn-sm close-panel" data-bind="click: useQuery, enable: previewItem()">Load</button>
                                    </span>
                                </div>
                            </div>
                        </div>
                        <div class="pre-container">
<pre class="bg-info">
<code data-bind="text: previewCode"></code>
</pre>
                        </div>
                    </div>
                </div>
                <div class="patch-list-container flex-vertical">
                    <div class="flex-header">
                        <div class="row">
                            <div class="col-xs-6">
                                <h2>Select query</h2>
                            </div>
                            <div class="col-xs-6">
                                <input type="search" class="form-control input-sm patch-filter" data-bind="textInput: filters.searchText" placeholder="filter" title="Filter saved queries by name">
                            </div>
                        </div>
                    </div>
                    <div class="flex-grow scroll">
                        <ul class="patch-list" data-bind="foreach: filteredQueries">
                            <li data-bind="css: { selected: $data === $parent.previewItem() }, event: { mouseenter: $parent.previewQuery }">
                                <a href="#" class="patch-link close-panel" data-bind="click: $parent.useQueryItem.bind($parent, $data)">
                                    <span class="name" data-bind="text: name"></span>
                                    <span class="modified flex-shrink-0" data-bind="text: modificationDate"></span>
                                </a>
                                <a href="#" data-bind="click: $parent.removeQuery" class="patch-remove"><i class="icon-trash"></i></a>
                            </li>
                        </ul>
                    </div>
                </div>
            </div>
        </div>
    </div>
</script>

<script type="text/html" id="time-series-graph-tooltip">
    <div class="tooltip-inner" data-bind="visible: items.length">
        <table>
            <tbody>
            <!-- ko foreach: items -->
            <tr>
                <td class="name">
                    <span data-bind="attr: { class: $parent.getColorClass(series) + ' ' + $parent.type }">
                        <i class="icon-stats"></i>
                    </span>
                    <span data-bind="text: name"></span>
                </td>
                <td class="value">
                    <strong class="margin-left" data-bind="text: value"></strong>
                </td>
                <td class="date">
                    <div class="margin-left" data-bind="text: dateDescription"></div>
                </td>
            </tr>
            <!-- /ko -->
            </tbody>
        </table>
        <div class="bg-info">
            <small><i class="icon-info"></i> All dates are in local time zone</small>
        </div>
    </div>
</script><|MERGE_RESOLUTION|>--- conflicted
+++ resolved
@@ -327,19 +327,11 @@
             <label for="disableAutoIndex">Don't create a new Auto-Index</label>
         </div>
         <div class="toggle margin-left">
-<<<<<<< HEAD
-            <input id="storedFields" type="checkbox" data-bind="checked: criteria().showFields, disable: isCollectionQuery()">
-            <label for="storedFields">Show stored index fields only</label>
-        </div>
-        <div class="toggle margin-left">
-            <input id="rawEntries" type="checkbox" data-bind="checked: criteria().indexEntries, disable: isCollectionQuery()">
-=======
             <input id="storedFields" type="checkbox" data-bind="checked: criteria().showFields, disable: isDynamicQuery()">
             <label for="storedFields">Show stored index fields only</label>
         </div>
         <div class="toggle margin-left">
             <input id="rawEntries" type="checkbox" data-bind="checked: criteria().indexEntries, disable: isDynamicQuery()">
->>>>>>> fa83cc1a
             <label for="rawEntries" data-bind="text: 'Show raw index entries instead of ' + (queryResultsContainMatchingDocuments() ? 'matching documents' : 'index results')"></label>
         </div>
         <div class="margin-left" data-bind="collapse: criteria().indexEntries">
