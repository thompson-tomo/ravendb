<div class="content-margin io-stats">
    <div class="main-colors" style="display: none">
        <div class="color-definitions">
            <div class="axis"></div>
            <div class="gaps"></div>
            <div class="trackBackground"></div>
            <div class="trackNameBg"></div>
            <div class="trackNameFg"></div>
            <div class="openedTrackArrow"></div>
            <div class="closedTrackArrow"></div>
            <div class="text"></div>
        </div>    
    </div>
    <div class="event-colors" style="display: none">
        <div class="color-definitions">
            <div class="compression" data-property="Compression">
                <div class="low"></div>
                <div class="high"></div>
            </div>
            <div class="dataFlush" data-property="DataFlush">
                <div class="low"></div>
                <div class="high"></div>
            </div>
            <div class="dataSync" data-property="DataSync">
                <div class="low"></div>
                <div class="high"></div>
            </div>
            <div class="journalWrite" data-property="JournalWrite">
                <div class="low"></div>
                <div class="high"></div>
            </div>
        </div>
    </div>
    
    <div class="flex-vertical absolute-fill">
        <div class="flex-horizontal margin-bottom margin-bottom-sm">
            <div class="form-inline">
                <input type="text" accesskey="/" class="form-control" placeholder="Filter indexes" title="Filter Indexes (Alt+/)" data-bind="textInput: searchText, enable: hasIndexes" />

                <button class="btn btn-default" data-bind="click: expandIndexes, enable: indexesVisible, visible: !isIndexesExpanded()" title="Expand indexes IO stats details"><i class="icon-expand"></i> <span>Expand</span></button>
                <button class="btn btn-default" data-bind="click: collapseIndexes, enable: indexesVisible, visible: isIndexesExpanded" title="Collapse indexes IO stats details"><i class="icon-collapse"></i> <span>Collapse</span></button>

                <button class="btn btn-default" data-bind="click: exportAsJson, enable: hasAnyData, visible: !isImport()" title="Export current IO stats graph to a file">
                    <i class="icon-export"></i><span>Export</span>
                </button>
                <label for="importFilePicker" class="btn btn-default">
                    <i class="icon-import"></i><span>Import</span>
                </label>

                <span class="input-group file-input" title="Import IO stats graph file">
                    <input type="file" id="importFilePicker" data-bind="event: { change: fileSelected }" tabindex="-1" accept=".json" style="width: 10px">
                </span>
            </div>
            <div class="flex-separator"></div>
            <div data-bind="visible: hasAnyData">
                <div id="IOMetricsLegend">
                    <div class="legend-container" data-bind="template: { name: 'legend-template', data: { type: 'Compression', text: 'Compression' }}">
                    </div>
<<<<<<< HEAD
                </div>
                <div class="col-xl-8 col-xs-12" data-bind="visible: hasAnyData, if: hasAnyData">
                    <div id="IOMetricsLegend">
                        <div class="legend-container" data-bind="template: { name: 'legend-template', data: { type: 'Compression', text: 'Compression' }}">
                        </div>
                        <div class="legend-container" data-bind="template: { name: 'legend-template', data: { type: 'JournalWrite', text: 'Journal Write' }}">
                        </div>
                        <div class="legend-container" data-bind="template: { name: 'legend-template', data: { type: 'DataFlush', text: 'Data Flush' }}">
                        </div>
                        <div class="legend-container" data-bind="template: { name: 'legend-template', data: { type: 'DataSync', text: 'Data Sync' }}">
                        </div>
                    </div>
                    
                    <div class="toggle toggle-inline pull-right on-base-background" data-bind="visible: !isImport()">
                        <input type="checkbox" class="styled" id="autoScroll" data-bind="checked: autoScroll">
                        <label for="autoScroll"> Auto scroll </label>
=======
                    <div class="legend-container" data-bind="template: { name: 'legend-template', data: { type: 'JournalWrite', text: 'Journal Write' }}">
                    </div>
                    <div class="legend-container" data-bind="template: { name: 'legend-template', data: { type: 'DataFlush', text: 'Data Flush' }}">
                    </div>
                    <div class="legend-container" data-bind="template: { name: 'legend-template', data: { type: 'DataSync', text: 'Data Sync' }}">
>>>>>>> c9c5c4b3
                    </div>
                </div>
            </div>
        </div>
        <div class="flex-horizontal flex-noshrink">
            <div data-bind="visible: liveViewClient() && !bufferIsFull()">
                <i class="global-spinner spinner-xs"></i> <small>Collecting IO statistics... (buffer usage: <span data-bind="text: bufferUsage() + '%'"></span>)</small>
            </div>
            <div data-bind="visible: bufferIsFull">
                <small>Buffer is full, clear graph data to continue</small>
            </div>
            <div class="flex-separator"></div>

            <button class="btn btn-default btn-sm margin-right margin-right-sm" data-bind="click: clearBrush, visible: clearSelectionVisible">
                <span>Clear selection</span>
            </button>
            <button class="btn btn-sm btn-default" data-bind="click: closeImport, visible: isImport" title="Return to currently selected database IO stats graph">
                <i class="icon-cancel"></i><span data-bind="text: 'Close import (' + importFileName() + ')'">Close import</span>
            </button>
            <div class="btn-group" data-bind="visible: !isImport()">
                <button class="btn btn-sm btn-info btn-checkable" data-bind="click: toggleScroll, css: { active: autoScroll }">
                    <i class="icon-logs"></i> <span>Monitoring (tail -f)</span>
                </button>
                <button class="btn btn-sm btn-danger" data-bind="click: clearGraphWithConfirm">
                    <i class="icon-cancel"></i><span>Clear graph</span>
                </button>
            </div>
        </div>
        <div class="flex-grow dynamic-container">
            <div class="row" data-bind="visible: !hasAnyData()">
                <div class="col-sm-8 col-sm-offset-2 col-lg-6 col-lg-offset-3">
                    <div data-bind="visible: !loading()">
                        <i class="icon-xl icon-empty-set text-muted"></i>
                        <h2 class="text-center">No data.</h2>
                    </div>
                    <div data-bind="visible: loading()">
                        <i class="icon-xl global-spinner text-muted"></i>
                        <h2 class="text-center on-base-background">Loading ...</h2>
                    </div>
                </div>
            </div>

            <div id="ioStats" style="position: relative" data-bind="visible: hasAnyData">
                <section class="metricsContainer" id="IOMetricsContainer">
                    <div class="tooltip tooltip-inner" style="opacity: 0; display: none">
                    </div>
                </section>
            </div>
        </div>
    </div>
</div>

<script type="text/html" id="legend-template">
    <div class="legend-start-range">0</div>
    <div class="arrow-down" data-bind="style: { left: $root.itemSizePositions.get(type)}, visible: $root.itemHovered.get(type)"></div>
    <div class="legend-end-range" data-bind="text: $root.computedItemValue($root.legends.get(type))"></div>
    <img data-bind="attr: { src: $root.legends.get(type)().imageStr }" />
    <div class="legend-title" data-bind="text: text"></div>
</script><|MERGE_RESOLUTION|>--- conflicted
+++ resolved
@@ -52,34 +52,15 @@
                 </span>
             </div>
             <div class="flex-separator"></div>
-            <div data-bind="visible: hasAnyData">
+            <div data-bind="visible: hasAnyData, if: hasAnyData">
                 <div id="IOMetricsLegend">
                     <div class="legend-container" data-bind="template: { name: 'legend-template', data: { type: 'Compression', text: 'Compression' }}">
                     </div>
-<<<<<<< HEAD
-                </div>
-                <div class="col-xl-8 col-xs-12" data-bind="visible: hasAnyData, if: hasAnyData">
-                    <div id="IOMetricsLegend">
-                        <div class="legend-container" data-bind="template: { name: 'legend-template', data: { type: 'Compression', text: 'Compression' }}">
-                        </div>
-                        <div class="legend-container" data-bind="template: { name: 'legend-template', data: { type: 'JournalWrite', text: 'Journal Write' }}">
-                        </div>
-                        <div class="legend-container" data-bind="template: { name: 'legend-template', data: { type: 'DataFlush', text: 'Data Flush' }}">
-                        </div>
-                        <div class="legend-container" data-bind="template: { name: 'legend-template', data: { type: 'DataSync', text: 'Data Sync' }}">
-                        </div>
-                    </div>
-                    
-                    <div class="toggle toggle-inline pull-right on-base-background" data-bind="visible: !isImport()">
-                        <input type="checkbox" class="styled" id="autoScroll" data-bind="checked: autoScroll">
-                        <label for="autoScroll"> Auto scroll </label>
-=======
                     <div class="legend-container" data-bind="template: { name: 'legend-template', data: { type: 'JournalWrite', text: 'Journal Write' }}">
                     </div>
                     <div class="legend-container" data-bind="template: { name: 'legend-template', data: { type: 'DataFlush', text: 'Data Flush' }}">
                     </div>
                     <div class="legend-container" data-bind="template: { name: 'legend-template', data: { type: 'DataSync', text: 'Data Sync' }}">
->>>>>>> c9c5c4b3
                     </div>
                 </div>
             </div>
