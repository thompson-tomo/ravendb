--- conflicted
+++ resolved
@@ -1,10 +1,5 @@
 <div class="flex-vertical absolute-fill content-margin admin-logs">
-<<<<<<< HEAD
     <div class="form-inline hstack gap-4 flex-wrap">
-=======
-    <div class="form-inline flex-vertical gap-4">
-        <div class="flex-horizontal">
->>>>>>> f0a11857
         <div class="btn-group-label" data-label="Log on this view" role="group">
             <button class="btn btn-primary" data-bind="click: pauseLogs, visible: liveClient">
                 <i class="icon-pause"></i> <span>Pause</span>
@@ -79,13 +74,7 @@
                 <label for="onlyErrors"><small>Show errors only</small></label>
             </div>
         </div>
-<<<<<<< HEAD
         <div class="btn-group-label" data-label="Logs on disk" role="group">
-=======
-        </div>
-        <div class="flex-horizontal">
-            <div class="btn-group-label" data-label="Logs on disk" role="group">
->>>>>>> f0a11857
             <div class="btn-group dropdown-menu-right">
                 <button class="btn btn-info dropdown-toggle" id="js-settings-btn" type="button" data-toggle="dropdown" data-bind="click: onOpenSettings">
                     <i class="icon-config"></i><span>Settings</span>
@@ -169,7 +158,6 @@
                 <div class="dropdown-menu slidein-style" data-bind="dropdownPanel: true">
                         <div class="columns-list-container padding">
                     <form class="flex-form" autocomplete="off">
-<<<<<<< HEAD
                         <div class="modal-dialog">
                             <div class="modal-content">
                                 <div class="modal-header">
@@ -181,13 +169,6 @@
                                     <div class="form-group">
                                         <label for="startDate" class="control-label">Start Date</label>
                                         <div class="flex-grow margin-left">
-=======
-                                <h4>Specify logs date range</h4>
-                                <div class="margin-top margin-bottom-lg">
-                                    <div class="form-group flex-grow flex-vertical">
-                                        <label for="startDate" class="small-label">Start Date</label>
-                                        <div class="d-flex justify-content-between w-100">
->>>>>>> f0a11857
                                             <div class="checkbox no-padding-left">
                                                 <input id="useMinStartDate" class="styled" type="checkbox" data-bind="checked: useMinStartDate">
                                                 <label for="useMinStartDate">
@@ -203,16 +184,10 @@
                                                 <span class="help-block" data-bind="validationMessage: startDate"></span>
                                             </div>
                                         </div>
-<<<<<<< HEAD
                                     </div>
                                     <div class="form-group margin-top">
                                         <label for="endDate" class="control-label">End Date</label>
                                         <div class="flex-grow margin-left">
-=======
-                                    <div class="form-group margin-top flex-grow flex-vertical">
-                                        <label for="endDate" class="small-label">End Date</label>
-                                        <div class="d-flex justify-content-between w-100">
->>>>>>> f0a11857
                                             <div class="checkbox no-padding-left">
                                                 <input id="useMinEndDate" class="styled" type="checkbox" data-bind="checked: useMaxEndDate">
                                                 <label for="useMinEndDate">
@@ -229,13 +204,7 @@
                                             </div>
                                         </div>
                                     </div>
-<<<<<<< HEAD
-                                </div>
-                                <div class="modal-footer">
                                     <div class="flex-horizontal">
-=======
-                                    <div class="flex-horizontal margin-top-sm margin-bottom-sm margin-right-sm">
->>>>>>> f0a11857
                                         <div class="flex-separator"></div>
                                         <div class="btn-group">
                                             <button type="button" class="btn btn-default btn-sm margin-right-xs close-panel" title="Click to close dropdown">
@@ -260,12 +229,7 @@
             </small>
         </div>
     </div>
-<<<<<<< HEAD
     <div class="flex-horizontal flex-shrink-0">
-=======
-    </div>
-    <div class="flex-horizontal flex-noshrink">
->>>>>>> f0a11857
         <div class="flex-separator"></div>
         <div class="btn-group">
             <button class="btn btn-sm btn-info btn-checkable" data-bind="click: toggleTail, css: { active: tailEnabled }">
