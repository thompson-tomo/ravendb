﻿using System;
using System.Buffers;
using System.Collections.Concurrent;
using System.Diagnostics;
using System.Diagnostics.CodeAnalysis;
using System.Runtime.InteropServices;
using System.Text;
using Sparrow.Collections;
using Sparrow.Logging;
using Sparrow.LowMemory;
using Sparrow.Platform;
using Sparrow.Server.Platform.Posix;
using Sparrow.Server.Platform.Posix.macOS;
using Sparrow.Server.Utils;
using Sparrow.Utils;
using NativeMemory = Sparrow.Utils.NativeMemory;

namespace Sparrow.Server.LowMemory
{
    public static class MemoryInformation
    {
        private static readonly Logger Logger = LoggingSource.Instance.GetLogger<MemoryInfoResult>("Server");

        private static readonly byte[] VmRss = Encoding.UTF8.GetBytes("VmRSS:");
        private static readonly byte[] VmSwap = Encoding.UTF8.GetBytes("VmSwap:");
        private static readonly byte[] MemAvailable = Encoding.UTF8.GetBytes("MemAvailable:");
        private static readonly byte[] MemFree = Encoding.UTF8.GetBytes("MemFree:");
        private static readonly byte[] MemTotal = Encoding.UTF8.GetBytes("MemTotal:");
        private static readonly byte[] SwapTotal = Encoding.UTF8.GetBytes("SwapTotal:");
        private static readonly byte[] Committed_AS = Encoding.UTF8.GetBytes("Committed_AS:");

        private static readonly int ProcessId;

        public static readonly Size TotalPhysicalMemory;

        static MemoryInformation()
        {
            using (var process = Process.GetCurrentProcess())
                ProcessId = process.Id;

            TotalPhysicalMemory = GetMemoryInfo().TotalPhysicalMemory;
        }

        private static bool _failedToGetAvailablePhysicalMemory;

        private static readonly MemoryInfoResult FailedResult = new MemoryInfoResult
        {
            AvailableMemory = new Size(256, SizeUnit.Megabytes),
            AvailableMemoryForProcessing = new Size(256, SizeUnit.Megabytes),
            TotalPhysicalMemory = new Size(256, SizeUnit.Megabytes),
            TotalCommittableMemory = new Size(384, SizeUnit.Megabytes),// also include "page file"
            CurrentCommitCharge = new Size(256, SizeUnit.Megabytes),
            InstalledMemory = new Size(256, SizeUnit.Megabytes)
        };

        [StructLayout(LayoutKind.Sequential)]
        public struct MemoryStatusEx
        {
            public uint dwLength;
            public uint dwMemoryLoad;
            public ulong ullTotalPhys;
            public ulong ullAvailPhys;
            public ulong ullTotalPageFile;
            public ulong ullAvailPageFile;
            public ulong ullTotalVirtual;
            public ulong ullAvailVirtual;
            public ulong ullAvailExtendedVirtual;
        }

        public static bool DisableEarlyOutOfMemoryCheck =
            string.Equals(Environment.GetEnvironmentVariable("RAVEN_DISABLE_EARLY_OOM"), "true", StringComparison.OrdinalIgnoreCase);

        public static bool EnableEarlyOutOfMemoryCheck =
            string.Equals(Environment.GetEnvironmentVariable("RAVEN_ENABLE_EARLY_OOM"), "true", StringComparison.OrdinalIgnoreCase);

        public static bool EnableEarlyOutOfMemoryChecks = false; // we don't want this to run on the clients

        private static float _minimumFreeCommittedMemoryPercentage = 0.05f;
        private static Size _maxFreeCommittedMemoryToKeep = new Size(128, SizeUnit.Megabytes);
        private static Size _lowMemoryCommitLimitInMb = new Size(512, SizeUnit.Megabytes);

        internal struct ProcMemInfoResults
        {
            public Size AvailableMemory;
            public Size TotalMemory;
            public Size Commited;
            public Size CommitLimit;
            public Size AvailableMemoryForProcessing;
            public Size SharedCleanMemory;
            public Size TotalDirty;
            public Size TotalSwap;
            public Size WorkingSetSwap;
        }

        internal static ConcurrentSet<StrongReference<Func<long>>> DirtyMemoryObjects = new ConcurrentSet<StrongReference<Func<long>>>();

        public static void SetFreeCommittedMemory(float minimumFreeCommittedMemoryPercentage, Size maxFreeCommittedMemoryToKeep, Size lowMemoryCommitLimitInMb)
        {
            if (minimumFreeCommittedMemoryPercentage <= 0)
                throw new ArgumentException($"MinimumFreeCommittedMemory must be positive, but was: {minimumFreeCommittedMemoryPercentage}");

            _minimumFreeCommittedMemoryPercentage = minimumFreeCommittedMemoryPercentage;
            _maxFreeCommittedMemoryToKeep = maxFreeCommittedMemoryToKeep;
            _lowMemoryCommitLimitInMb = lowMemoryCommitLimitInMb;
        }

        public static void AssertNotAboutToRunOutOfMemory()
        {
            if (EnableEarlyOutOfMemoryChecks == false)
                return;

            if (DisableEarlyOutOfMemoryCheck)
                return;

            if (PlatformDetails.RunningOnPosix &&       // we only _need_ this check on Windows
                EnableEarlyOutOfMemoryCheck == false)   // but we want to enable this manually if needed
                return;

            var memInfo = GetMemoryInfo();
            if (IsEarlyOutOfMemoryInternal(memInfo, earlyOutOfMemoryWarning: false, out _))
                ThrowInsufficientMemory(memInfo);
        }

        internal static bool IsEarlyOutOfMemory(MemoryInfoResult memInfo, out Size commitChargeThreshold)
        {
            if (PlatformDetails.RunningOnPosix &&       // we only _need_ this check on Windows
                EnableEarlyOutOfMemoryCheck == false)   // but we want to enable this manually if needed
            {
                commitChargeThreshold = Size.Zero;
                return false;
            }

            return IsEarlyOutOfMemoryInternal(memInfo, earlyOutOfMemoryWarning: true, out commitChargeThreshold);
        }

        private static bool IsEarlyOutOfMemoryInternal(MemoryInfoResult memInfo, bool earlyOutOfMemoryWarning, out Size commitChargeThreshold)
        {
            // if we are about to create a new thread, might not always be a good idea:
            // https://ayende.com/blog/181537-B/production-test-run-overburdened-and-under-provisioned
            // https://ayende.com/blog/181569-A/threadpool-vs-pool-thread

            Size overage;
            if (memInfo.CurrentCommitCharge > memInfo.TotalCommittableMemory)
            {
                // this can happen on containers, since we get this information from the host, and
                // sometimes this kind of stat is shared, see:
                // https://fabiokung.com/2014/03/13/memory-inside-linux-containers/

                commitChargeThreshold = GetMinCommittedToKeep(memInfo.TotalPhysicalMemory);
                overage =
                    commitChargeThreshold +                                    //extra to keep free
                    (memInfo.TotalPhysicalMemory - memInfo.AvailableMemory);   //actually in use now

                return overage >= memInfo.TotalPhysicalMemory;
            }

            commitChargeThreshold = GetMinCommittedToKeep(memInfo.TotalCommittableMemory);
            overage = commitChargeThreshold + memInfo.CurrentCommitCharge;
            return overage >= memInfo.TotalCommittableMemory;

            Size GetMinCommittedToKeep(Size currentValue)
            {
                var minFreeToKeep = Size.Min(_maxFreeCommittedMemoryToKeep, currentValue * _minimumFreeCommittedMemoryPercentage);

                if (earlyOutOfMemoryWarning)
                {
                    return Size.Min(
                        _lowMemoryCommitLimitInMb,
                        // needs to be bigger than the MaxFreeCommittedMemoryToKeep
                        Size.Max(currentValue / 20, minFreeToKeep * 1.5));
                }

                return minFreeToKeep;
            }
        }

        [DoesNotReturn]
        private static void ThrowInsufficientMemory(MemoryInfoResult memInfo)
        {
            LowMemoryNotification.Instance.SimulateLowMemoryNotification();

            throw new EarlyOutOfMemoryException($"The amount of available memory to commit on the system is low. " +
                                                MemoryUtils.GetExtendedMemoryInfo(memInfo), memInfo);

        }

        public enum JOBOBJECTINFOCLASS
        {
            AssociateCompletionPortInformation = 7,
            BasicLimitInformation = 2,
            BasicUIRestrictions = 4,
            EndOfJobTimeInformation = 6,
            ExtendedLimitInformation = 9,
            SecurityLimitInformation = 5,
            GroupInformation = 11
        }
        
        [StructLayout(LayoutKind.Sequential)]
        struct JOBOBJECT_BASIC_LIMIT_INFORMATION
        {
            public Int64 PerProcessUserTimeLimit;
            public Int64 PerJobUserTimeLimit;
            public JOBOBJECTLIMIT LimitFlags;
            public UIntPtr MinimumWorkingSetSize;
            public UIntPtr MaximumWorkingSetSize;
            public UInt32 ActiveProcessLimit;
            public Int64 Affinity;
            public UInt32 PriorityClass;
            public UInt32 SchedulingClass;
        }
        
        [Flags]
        public enum JOBOBJECTLIMIT : uint
        {
            // Basic Limits
            Workingset = 0x00000001,
            ProcessTime = 0x00000002,
            JobTime = 0x00000004,
            ActiveProcess = 0x00000008,
            Affinity = 0x00000010,
            PriorityClass = 0x00000020,
            PreserveJobTime = 0x00000040,
            SchedulingClass = 0x00000080,

            // Extended Limits
            ProcessMemory = 0x00000100,
            JobMemory = 0x00000200,
            DieOnUnhandledException = 0x00000400,
            BreakawayOk = 0x00000800,
            SilentBreakawayOk = 0x00001000,
            KillOnJobClose = 0x00002000,
            SubsetAffinity = 0x00004000,

            // Notification Limits
            JobReadBytes = 0x00010000,
            JobWriteBytes = 0x00020000,
            RateControl = 0x00040000,
        }
        
        [StructLayout(LayoutKind.Sequential)]
        struct JOBOBJECT_EXTENDED_LIMIT_INFORMATION
        {
            public JOBOBJECT_BASIC_LIMIT_INFORMATION BasicLimitInformation;
            public IO_COUNTERS IoInfo;
            public UIntPtr ProcessMemoryLimit;
            public UIntPtr JobMemoryLimit;
            public UIntPtr PeakProcessMemoryUsed;
            public UIntPtr PeakJobMemoryUsed;
        }

        [StructLayout(LayoutKind.Sequential)]
        struct IO_COUNTERS
        {
            public UInt64 ReadOperationCount;
            public UInt64 WriteOperationCount;
            public UInt64 OtherOperationCount;
            public UInt64 ReadTransferCount;
            public UInt64 WriteTransferCount;
            public UInt64 OtherTransferCount;
        }
        
        
        [return: MarshalAs(UnmanagedType.Bool)]
        [DllImport("kernel32.dll")]
        public static extern unsafe bool QueryInformationJobObject(IntPtr hJob, JOBOBJECTINFOCLASS JobObjectInformationClass, void* lpJobObjectInformation,
            int cbJobObjectInformationLength, out int lpReturnLength);


        [return: MarshalAs(UnmanagedType.Bool)]
        [DllImport("kernel32.dll", SetLastError = true)]
        public static extern unsafe bool GlobalMemoryStatusEx(MemoryStatusEx* lpBuffer);

        [return: MarshalAs(UnmanagedType.Bool)]
        [DllImport("kernel32.dll", SetLastError = true)]
        public static extern bool GetPhysicallyInstalledSystemMemory(out long totalMemoryInKb);

        public static (long Rss, long Swap) GetMemoryUsageFromProcStatus()
        {
            var path = $"/proc/{ProcessId}/status";

            try
            {
                using (var bufferedReader = new KernelVirtualFileSystemUtils.BufferedPosixKeyValueOutputValueReader(path))
                {
                    bufferedReader.ReadFileIntoBuffer();
                    var vmrss = bufferedReader.ExtractNumericValueFromKeyValuePairsFormattedFile(VmRss);
                    var vmswap = bufferedReader.ExtractNumericValueFromKeyValuePairsFormattedFile(VmSwap);
                    
                    // value is in KB, we need to return bytes
                    return (vmrss * 1024, vmswap * 1024); 
                }
            }
            catch (Exception ex)
            {
                if (Logger.IsInfoEnabled)
                    Logger.Info($"Failed to read value from {path}", ex);
                return (-1, -1);
            }
        }

        internal static MemoryInfoResult GetMemoryInformationUsingOneTimeSmapsReader()
        {
            SmapsReader smapsReader = null;
            byte[][] buffers = null;
            try
            {
                if (PlatformDetails.RunningOnLinux)
                {
                    var buffer1 = ArrayPool<byte>.Shared.Rent(SmapsReader.BufferSize);
                    var buffer2 = ArrayPool<byte>.Shared.Rent(SmapsReader.BufferSize);
                    buffers = new[] { buffer1, buffer2 };
                    smapsReader = new SmapsReader(new[] { buffer1, buffer2 });
                }

                return GetMemoryInfo(smapsReader, extended: true);
            }
            finally
            {
                if (buffers != null)
                {
                    ArrayPool<byte>.Shared.Return(buffers[0]);
                    ArrayPool<byte>.Shared.Return(buffers[1]);
                }
            }
        }

        private static bool GetFromProcMemInfo(SmapsReader smapsReader, ref ProcMemInfoResults procMemInfoResults)
        {
            const string path = "/proc/meminfo";

            // this is different then sysinfo freeram+buffered (and the closest to the real free memory)
            // MemFree is really different then MemAvailable (while free is usually lower then the real free,
            // and available is only estimated free which sometimes higher then the real free memory)
            // for some distros we have only MemFree
            try
            {
                using (var bufferedReader = new KernelVirtualFileSystemUtils.BufferedPosixKeyValueOutputValueReader(path))
                {
                    bufferedReader.ReadFileIntoBuffer();
                    var memAvailableInKb = bufferedReader.ExtractNumericValueFromKeyValuePairsFormattedFile(MemAvailable);
                    var memFreeInKb = bufferedReader.ExtractNumericValueFromKeyValuePairsFormattedFile(MemFree);
                    var totalMemInKb = bufferedReader.ExtractNumericValueFromKeyValuePairsFormattedFile(MemTotal);
                    var swapTotalInKb = bufferedReader.ExtractNumericValueFromKeyValuePairsFormattedFile(SwapTotal);
                    var commitedInKb = bufferedReader.ExtractNumericValueFromKeyValuePairsFormattedFile(Committed_AS);

                    var totalClean = new Size(0, SizeUnit.Kilobytes);
                    var totalDirty = new Size(0, SizeUnit.Bytes);
                    var sharedCleanMemory = new Size(0, SizeUnit.Bytes);
                    var swapWorkingSet = new Size(0, SizeUnit.Bytes);
                    if (smapsReader != null)
                    {
                        var result = smapsReader.CalculateMemUsageFromSmaps<SmapsReaderNoAllocResults>();
                        totalClean.Add(result.SharedClean, SizeUnit.Bytes);
                        totalClean.Add(result.PrivateClean, SizeUnit.Bytes);
                        sharedCleanMemory.Set(result.SharedClean, SizeUnit.Bytes);
                        totalDirty.Add(result.TotalDirty, SizeUnit.Bytes);
                        swapWorkingSet.Add(result.Swap, SizeUnit.Bytes);
                    }

                    procMemInfoResults.AvailableMemory = new Size(memFreeInKb, SizeUnit.Kilobytes);
                    procMemInfoResults.TotalMemory = new Size(totalMemInKb, SizeUnit.Kilobytes);
                    procMemInfoResults.Commited = new Size(commitedInKb, SizeUnit.Kilobytes);

                    // on Linux, we use the swap + ram as the commit limit, because the actual limit
                    // is dependent on many different factors
                    procMemInfoResults.CommitLimit = new Size(totalMemInKb + swapTotalInKb, SizeUnit.Kilobytes);

                    // AvailableMemoryForProcessing: AvailableMemory actually does add reclaimable memory (divided by 2), so if AvailableMemory is equal or lower then the _real_ available memory
                    // If it is lower the the real value because of RavenDB's Clean memory - then we use 'totalClean' as reference
                    // Otherwise - either it is correct value, or it is lower because of (clean or dirty memory of) another process
                    var availableMemoryForProcessing = new Size(Math.Max(memAvailableInKb, memFreeInKb), SizeUnit.Kilobytes);
                    procMemInfoResults.AvailableMemoryForProcessing = Size.Max(availableMemoryForProcessing, totalClean);

                    procMemInfoResults.SharedCleanMemory = sharedCleanMemory;
                    procMemInfoResults.TotalDirty = totalDirty;
                    procMemInfoResults.TotalSwap = new Size(swapTotalInKb, SizeUnit.Kilobytes);
                    procMemInfoResults.WorkingSetSwap = swapWorkingSet;
                }
            }
            catch (Exception ex)
            {
                if (Logger.IsInfoEnabled)
                    Logger.Info($"Failed to read value from {path}", ex);

                return false;
            }

            return true;
        }

        internal static MemoryInfoResult GetMemoryInfo(SmapsReader smapsReader = null, bool extended = false)
        {
            if (_failedToGetAvailablePhysicalMemory)
            {
                if (Logger.IsInfoEnabled)
                    Logger.Info("Because of a previous error in getting available memory, we are now lying and saying we have 256MB free");
                return FailedResult;
            }

            try
            {
                extended &= PlatformDetails.RunningOnLinux == false;

                MemoryInfoResult result;
                using (var process = extended ? Process.GetCurrentProcess() : null)
                {
                    if (PlatformDetails.RunningOnPosix == false)
                        result = GetMemoryInfoWindows(process, extended);
                    else if (PlatformDetails.RunningOnMacOsx)
                        result = GetMemoryInfoMacOs(process, extended);
                    else
                        result = GetMemoryInfoLinux(smapsReader, extended);
                }

                return result;

            }
            catch (Exception e)
            {
                if (Logger.IsInfoEnabled)
                    Logger.Info("Error while trying to get available memory, will stop trying and report that there is 256MB free only from now on", e);
                _failedToGetAvailablePhysicalMemory = true;
                return FailedResult;
            }
        }

        public static long GetTotalScratchAllocatedMemory()
        {
            long totalScratchAllocated = 0;
            foreach (var scratchGetAllocated in DirtyMemoryObjects)
            {
                totalScratchAllocated += scratchGetAllocated.Value?.Invoke() ?? 0;
            }

            return totalScratchAllocated;
        }

        private static MemoryInfoResult GetMemoryInfoLinux(SmapsReader smapsReader, bool extended)
        {
            var fromProcMemInfo = new ProcMemInfoResults();
            GetFromProcMemInfo(smapsReader, ref fromProcMemInfo);

            var totalPhysicalMemoryInBytes = fromProcMemInfo.TotalMemory.GetValue(SizeUnit.Bytes);

            var cgroupMemoryLimit = CGroupHelper.CGroup.GetPhysicalMemoryLimit();
            var cgroupMaxMemoryUsage = CGroupHelper.CGroup.GetMaxMemoryUsage();
            // here we need to deal with _soft_ limit, so we'll take the largest of these values
            var maxMemoryUsage = Math.Max(cgroupMemoryLimit ?? 0, cgroupMaxMemoryUsage ?? 0);
            var constrainedByCgroups = maxMemoryUsage != 0 && maxMemoryUsage <= totalPhysicalMemoryInBytes;
            if (constrainedByCgroups)
            {
                // running in a limited cgroup
                var commitedMemoryInBytes = 0L;
                var cgroupMemoryUsage = LowMemoryNotification.Instance.UseTotalDirtyMemInsteadOfMemUsage // RDBS-45
                    ? fromProcMemInfo.TotalDirty.GetValue(SizeUnit.Bytes)
                    : CGroupHelper.CGroup.GetPhysicalMemoryUsage();

                if (cgroupMemoryUsage != null)
                {
                    commitedMemoryInBytes = cgroupMemoryUsage.Value;
                    fromProcMemInfo.Commited.Set(commitedMemoryInBytes, SizeUnit.Bytes);
                    var availableMemory = Math.Min(maxMemoryUsage - cgroupMemoryUsage.Value, fromProcMemInfo.AvailableMemory.GetValue(SizeUnit.Bytes));
                    fromProcMemInfo.AvailableMemory.Set(availableMemory, SizeUnit.Bytes);
                    var realAvailable = maxMemoryUsage - cgroupMemoryUsage.Value + fromProcMemInfo.SharedCleanMemory.GetValue(SizeUnit.Bytes);
                    if (realAvailable < 0)
                        realAvailable = 0;
                    realAvailable = Math.Min(realAvailable, fromProcMemInfo.AvailableMemoryForProcessing.GetValue(SizeUnit.Bytes));
                    fromProcMemInfo.AvailableMemoryForProcessing.Set(realAvailable, SizeUnit.Bytes);
                }

                fromProcMemInfo.TotalMemory.Set(maxMemoryUsage, SizeUnit.Bytes);
                fromProcMemInfo.CommitLimit.Set(Math.Max(maxMemoryUsage, commitedMemoryInBytes), SizeUnit.Bytes);
            }

            var workingSet = new Size(0, SizeUnit.Bytes);
            var swapUsage = new Size(0, SizeUnit.Bytes);
            if (smapsReader != null)
            {
                // extended info is needed

                var procStatus = GetMemoryUsageFromProcStatus();
                workingSet.Set(procStatus.Rss, SizeUnit.Bytes);
                swapUsage.Set(procStatus.Swap, SizeUnit.Bytes);
            }

            return new MemoryInfoResult
            {
                TotalCommittableMemory = fromProcMemInfo.CommitLimit,
                CurrentCommitCharge = fromProcMemInfo.Commited,

                AvailableMemory = fromProcMemInfo.AvailableMemory,
                AvailableMemoryForProcessing = fromProcMemInfo.AvailableMemoryForProcessing,
                SharedCleanMemory = fromProcMemInfo.SharedCleanMemory,
                TotalPhysicalMemory = fromProcMemInfo.TotalMemory,
                InstalledMemory = fromProcMemInfo.TotalMemory,
                WorkingSet = workingSet,
                
                TotalSwapSize = fromProcMemInfo.TotalSwap,
                TotalSwapUsage = swapUsage,
                WorkingSetSwapUsage = fromProcMemInfo.WorkingSetSwap,
                
                IsExtended = extended,
                Remarks = constrainedByCgroups ? "Memory constrained by cgroups limits" :  null
            };
        }

        private static unsafe MemoryInfoResult GetMemoryInfoMacOs(Process process, bool extended)
        {
            var mib = new[] { (int)TopLevelIdentifiers.CTL_HW, (int)CtkHwIdentifiers.HW_MEMSIZE };
            ulong physicalMemory = 0;
            var len = sizeof(ulong);

            if (macSyscall.sysctl(mib, 2, &physicalMemory, &len, null, UIntPtr.Zero) != 0)
            {
                if (Logger.IsInfoEnabled)
                    Logger.Info("Failure when trying to read physical memory info from MacOS, error code was: " + Marshal.GetLastWin32Error());
                return FailedResult;
            }

            uint pageSize;
            var vmStats = new vm_statistics64();

            var machPort = macSyscall.mach_host_self();
            var count = sizeof(vm_statistics64) / sizeof(uint);

            if (macSyscall.host_page_size(machPort, &pageSize) != 0 ||
                macSyscall.host_statistics64(machPort, (int)Flavor.HOST_VM_INFO64, &vmStats, &count) != 0)
            {
                if (Logger.IsInfoEnabled)
                    Logger.Info("Failure when trying to get vm_stats from MacOS, error code was: " + Marshal.GetLastWin32Error());
                return FailedResult;
            }

            // swap usage
            var swapu = new xsw_usage();
            len = sizeof(xsw_usage);
            mib = new[] { (int)TopLevelIdentifiers.CTL_VM, (int)CtlVmIdentifiers.VM_SWAPUSAGE };
            if (macSyscall.sysctl(mib, 2, &swapu, &len, null, UIntPtr.Zero) != 0)
            {
                if (Logger.IsInfoEnabled)
                    Logger.Info("Failure when trying to read swap info from MacOS, error code was: " + Marshal.GetLastWin32Error());
                return FailedResult;
            }

            var totalPhysicalMemory = new Size((long)physicalMemory, SizeUnit.Bytes);

            /* Free memory: This is RAM that's not being used.
             * Wired memory: Information in this memory can't be moved to the hard disk, so it must stay in RAM. The amount of Wired memory depends on the applications you are using.
             * Active memory: This information is currently in memory, and has been recently used.
             * Inactive memory: This information in memory is not actively being used, but was recently used. */
            var availableMemory = new Size((vmStats.FreePagesCount + vmStats.InactivePagesCount) * pageSize, SizeUnit.Bytes);

            // there is no commited memory value in OSX,
            // this is an approximation: wired + active + swap used
            var commitedMemoryInBytes = (vmStats.WirePagesCount + vmStats.ActivePagesCount) * pageSize + (long)swapu.xsu_used;
            var commitedMemory = new Size(commitedMemoryInBytes, SizeUnit.Bytes);

            // commit limit: physical memory + swap
            var commitLimit = new Size((long)(physicalMemory + swapu.xsu_total), SizeUnit.Bytes);

            var availableMemoryForProcessing = availableMemory; // mac (unlike other linux distros) does calculate accurate available memory
            var workingSet = new Size(process?.WorkingSet64 ?? 0, SizeUnit.Bytes);

            return new MemoryInfoResult
            {
                TotalCommittableMemory = commitLimit,
                CurrentCommitCharge = commitedMemory,

                AvailableMemory = availableMemory,
                AvailableMemoryForProcessing = availableMemoryForProcessing,
                SharedCleanMemory = Size.Zero,
                TotalPhysicalMemory = totalPhysicalMemory,
                InstalledMemory = totalPhysicalMemory,
                WorkingSet = workingSet,
                IsExtended = extended
            };
        }

        private static bool _reportedQueryJobObjectFailure = false;

        private static unsafe MemoryInfoResult GetMemoryInfoWindows(Process process, bool extended)
        {
            // windows
            var memoryStatus = new MemoryStatusEx
            {
                dwLength = (uint)sizeof(MemoryStatusEx)
            };

            if (GlobalMemoryStatusEx(&memoryStatus) == false)
            {
                if (Logger.IsInfoEnabled)
                    Logger.Info("Failure when trying to read memory info from Windows, error code is: " + Marshal.GetLastWin32Error());
                return FailedResult;
            }

            // The amount of physical memory retrieved by the GetPhysicallyInstalledSystemMemory function
            // must be equal to or greater than the amount reported by the GlobalMemoryStatusEx function
            // if it is less, the SMBIOS data is malformed and the function fails with ERROR_INVALID_DATA.
            // Malformed SMBIOS data may indicate a problem with the user's computer.
            var fetchedInstalledMemory = GetPhysicallyInstalledSystemMemory(out var installedMemoryInKb);

            var sharedCleanInBytes = GetSharedCleanInBytes(process);
            long memoryStatusUllAvailPhys = (long)memoryStatus.ullAvailPhys;
            long totalPageFile = (long)memoryStatus.ullTotalPageFile;
            long availPageFile = (long)(memoryStatus.ullTotalPageFile - memoryStatus.ullAvailPageFile);
            var availableMemoryForProcessingInBytes = memoryStatusUllAvailPhys + sharedCleanInBytes;

            string remarks = null;
            JOBOBJECT_EXTENDED_LIMIT_INFORMATION limits = default;
            if (QueryInformationJobObject(IntPtr.Zero, 
                    JOBOBJECTINFOCLASS.ExtendedLimitInformation, (void*)&limits, 
                    sizeof(JOBOBJECT_EXTENDED_LIMIT_INFORMATION),
                    out int limitsOutputSize) == false || 
                limitsOutputSize != sizeof(JOBOBJECT_EXTENDED_LIMIT_INFORMATION))
            {
                if (_reportedQueryJobObjectFailure == false && Logger.IsInfoEnabled)
                {
                    _reportedQueryJobObjectFailure = true;
                    Logger.Info(
                        $"Failure when trying to query job object information info from Windows, error code is: {Marshal.GetLastWin32Error()}. Output size: {limitsOutputSize} instead of {sizeof(JOBOBJECT_EXTENDED_LIMIT_INFORMATION)}!");
                }
            }
            else
            {
                long maxSize = long.MaxValue;
                if (limits.BasicLimitInformation.MaximumWorkingSetSize != UIntPtr.Zero)
                {
                    maxSize = (long)limits.BasicLimitInformation.MaximumWorkingSetSize;
                }

                if (limits.ProcessMemoryLimit != UIntPtr.Zero)
                {
                    maxSize = Math.Min(maxSize, (long)limits.ProcessMemoryLimit);
                }
                
                if (limits.JobMemoryLimit != UIntPtr.Zero)
                {
                    maxSize = Math.Min(maxSize, (long)limits.ProcessMemoryLimit);
                }

                if (maxSize != long.MaxValue)
                {
                    long workingSet64;
                    if (process == null)
                    {
                        using (var p = Process.GetCurrentProcess())
                        {
                            workingSet64 = p.WorkingSet64;
                        }
                    }
                    else
                    {
                        workingSet64 = process.WorkingSet64;
                    }

                    availableMemoryForProcessingInBytes = Math.Max(maxSize - workingSet64, 0);
                    availPageFile = Math.Max(maxSize - workingSet64, 0);
                    totalPageFile = maxSize;
                    memoryStatusUllAvailPhys = Math.Min(availableMemoryForProcessingInBytes, memoryStatusUllAvailPhys);
                    remarks = "Memory limited by Job Object limits";
                }
            }

            return new MemoryInfoResult
            {
                Remarks = remarks,
                TotalCommittableMemory = new Size(totalPageFile, SizeUnit.Bytes),
                CurrentCommitCharge = new Size(availPageFile, SizeUnit.Bytes),
                AvailableMemory = new Size(memoryStatusUllAvailPhys, SizeUnit.Bytes),
                AvailableMemoryForProcessing = new Size(availableMemoryForProcessingInBytes, SizeUnit.Bytes),
                SharedCleanMemory = new Size(sharedCleanInBytes, SizeUnit.Bytes),
                TotalPhysicalMemory = new Size((long)memoryStatus.ullTotalPhys, SizeUnit.Bytes),
                InstalledMemory = fetchedInstalledMemory ?
                    new Size(installedMemoryInKb, SizeUnit.Kilobytes) :
                    new Size((long)memoryStatus.ullTotalPhys, SizeUnit.Bytes),
                WorkingSet = new Size(process?.WorkingSet64 ?? 0, SizeUnit.Bytes),
                IsExtended = extended,
                TotalSwapUsage = new Size(process?.PagedMemorySize64 ?? 0, SizeUnit.Bytes)
            };
        }

        public static long GetSharedCleanInBytes(Process process)
        {
            if (process == null)
                return 0;

            var mappedDirty = 0L;
            foreach (var mapping in NativeMemory.FileMapping)
            {
                var fileMappingInfo = mapping.Value.Value;
                var fileType = fileMappingInfo.FileType;
                if (fileType == NativeMemory.FileType.Data)
                    continue;

                var totalMapped = GetTotalMapped(fileMappingInfo);
                if (fileType == NativeMemory.FileType.ScratchBuffer)
                {
                    // for scratch buffers we have the allocated size
                    var allocated = fileMappingInfo.GetAllocatedSizeFunc?.Invoke() ?? totalMapped;
                    if (allocated < totalMapped / 2)
                    {
                        // using less than half of the size of the scratch buffer
                        mappedDirty += allocated;
                        continue;
                    }
                }

                // we are counting the total mapped size of all the other buffers
                mappedDirty += totalMapped;
            }

            var sharedClean = process.WorkingSet64 - AbstractLowMemoryMonitor.GetUnmanagedAllocationsInBytes() - AbstractLowMemoryMonitor.GetManagedMemoryInBytes() - mappedDirty;

            // the shared dirty can be larger than the size of the working set
            // this can happen when some of the buffers were paged out
            return Math.Max(0, sharedClean);
        }

        private static long GetTotalMapped(NativeMemory.FileMappingInfo fileMappingInfo)
        {
            var totalMapped = 0L;

            foreach (var singleMapping in fileMappingInfo.Info)
            {
                totalMapped += singleMapping.Value;
            }

            return totalMapped;
        }

<<<<<<< HEAD
        internal static MemoryInfoResult.MemoryUsageLowHigh GetMemoryUsageRecords()
        {
            return new MemoryInfoResult.MemoryUsageLowHigh
            {
                High = new MemoryInfoResult.MemoryUsageIntervals
                {
                    LastOneMinute = new Size(HighLastOneMinute, SizeUnit.Bytes),
                    LastFiveMinutes = new Size(HighLastFiveMinutes, SizeUnit.Bytes),
                    SinceStartup = new Size(HighSinceStartup, SizeUnit.Bytes)
                },
                Low = new MemoryInfoResult.MemoryUsageIntervals
                {
                    LastOneMinute = new Size(LowLastOneMinute, SizeUnit.Bytes),
                    LastFiveMinutes = new Size(LowLastFiveMinutes, SizeUnit.Bytes),
                    SinceStartup = new Size(LowSinceStartup, SizeUnit.Bytes)
                }
            };
        }

=======
>>>>>>> 60d27f39
        public static long GetWorkingSetInBytes()
        {
            if (PlatformDetails.RunningOnLinux)
                return GetMemoryUsageFromProcStatus().Rss;

            using (var currentProcess = Process.GetCurrentProcess())
            {
                return currentProcess.WorkingSet64;
            }
        }

<<<<<<< HEAD
        private static void SetMemoryRecords(long availableMemoryForProcessingInBytes)
        {
            var now = DateTime.UtcNow;

            if (HighSinceStartup < availableMemoryForProcessingInBytes)
                HighSinceStartup = availableMemoryForProcessingInBytes;
            if (LowSinceStartup > availableMemoryForProcessingInBytes)
                LowSinceStartup = availableMemoryForProcessingInBytes;

            while (MemByTime.TryPeek(out var existing) &&
                   (now - existing.Item2) > TimeSpan.FromMinutes(5))
            {
                if (MemByTime.TryDequeue(out _) == false)
                    break;
            }

            if (now - _memoryRecordsSet < MemByTimeThrottleTime)
                return;

            _memoryRecordsSet = now;

            MemByTime.Enqueue(new Tuple<long, DateTime>(availableMemoryForProcessingInBytes, now));

            long highLastOneMinute = 0;
            long lowLastOneMinute = long.MaxValue;
            long highLastFiveMinutes = 0;
            long lowLastFiveMinutes = long.MaxValue;

            foreach (var item in MemByTime)
            {
                if (now - item.Item2 < TimeSpan.FromMinutes(1))
                {
                    if (highLastOneMinute < item.Item1)
                        highLastOneMinute = item.Item1;
                    if (lowLastOneMinute > item.Item1)
                        lowLastOneMinute = item.Item1;
                }
                if (highLastFiveMinutes < item.Item1)
                    highLastFiveMinutes = item.Item1;
                if (lowLastFiveMinutes > item.Item1)
                    lowLastFiveMinutes = item.Item1;
            }

            HighLastOneMinute = highLastOneMinute;
            LowLastOneMinute = lowLastOneMinute;
            HighLastFiveMinutes = highLastFiveMinutes;
            LowLastFiveMinutes = lowLastFiveMinutes;
        }

        internal static DirtyMemoryState GetDirtyMemoryState()
=======
        public static DirtyMemoryState GetDirtyMemoryState()
>>>>>>> 60d27f39
        {
            var totalScratchMemory = GetTotalScratchAllocatedMemory();

            return new DirtyMemoryState
            {
                IsHighDirty = totalScratchMemory > TotalPhysicalMemory.GetValue(SizeUnit.Bytes) *
                              LowMemoryNotification.Instance.TemporaryDirtyMemoryAllowedPercentage,
                TotalDirtyInBytes = totalScratchMemory
            };
        }
    }

    public sealed class EarlyOutOfMemoryException : SystemException
    {
        public EarlyOutOfMemoryException()
        {
        }

        public EarlyOutOfMemoryException(string message, MemoryInfoResult memoryInfo) : base(message)
        {
            MemoryInfo = memoryInfo;
        }

        public EarlyOutOfMemoryException(string message, Exception inner) : base(message, inner)
        {
        }

        public MemoryInfoResult? MemoryInfo { get; }
    }
}<|MERGE_RESOLUTION|>--- conflicted
+++ resolved
@@ -728,28 +728,6 @@
             return totalMapped;
         }
 
-<<<<<<< HEAD
-        internal static MemoryInfoResult.MemoryUsageLowHigh GetMemoryUsageRecords()
-        {
-            return new MemoryInfoResult.MemoryUsageLowHigh
-            {
-                High = new MemoryInfoResult.MemoryUsageIntervals
-                {
-                    LastOneMinute = new Size(HighLastOneMinute, SizeUnit.Bytes),
-                    LastFiveMinutes = new Size(HighLastFiveMinutes, SizeUnit.Bytes),
-                    SinceStartup = new Size(HighSinceStartup, SizeUnit.Bytes)
-                },
-                Low = new MemoryInfoResult.MemoryUsageIntervals
-                {
-                    LastOneMinute = new Size(LowLastOneMinute, SizeUnit.Bytes),
-                    LastFiveMinutes = new Size(LowLastFiveMinutes, SizeUnit.Bytes),
-                    SinceStartup = new Size(LowSinceStartup, SizeUnit.Bytes)
-                }
-            };
-        }
-
-=======
->>>>>>> 60d27f39
         public static long GetWorkingSetInBytes()
         {
             if (PlatformDetails.RunningOnLinux)
@@ -761,60 +739,7 @@
             }
         }
 
-<<<<<<< HEAD
-        private static void SetMemoryRecords(long availableMemoryForProcessingInBytes)
-        {
-            var now = DateTime.UtcNow;
-
-            if (HighSinceStartup < availableMemoryForProcessingInBytes)
-                HighSinceStartup = availableMemoryForProcessingInBytes;
-            if (LowSinceStartup > availableMemoryForProcessingInBytes)
-                LowSinceStartup = availableMemoryForProcessingInBytes;
-
-            while (MemByTime.TryPeek(out var existing) &&
-                   (now - existing.Item2) > TimeSpan.FromMinutes(5))
-            {
-                if (MemByTime.TryDequeue(out _) == false)
-                    break;
-            }
-
-            if (now - _memoryRecordsSet < MemByTimeThrottleTime)
-                return;
-
-            _memoryRecordsSet = now;
-
-            MemByTime.Enqueue(new Tuple<long, DateTime>(availableMemoryForProcessingInBytes, now));
-
-            long highLastOneMinute = 0;
-            long lowLastOneMinute = long.MaxValue;
-            long highLastFiveMinutes = 0;
-            long lowLastFiveMinutes = long.MaxValue;
-
-            foreach (var item in MemByTime)
-            {
-                if (now - item.Item2 < TimeSpan.FromMinutes(1))
-                {
-                    if (highLastOneMinute < item.Item1)
-                        highLastOneMinute = item.Item1;
-                    if (lowLastOneMinute > item.Item1)
-                        lowLastOneMinute = item.Item1;
-                }
-                if (highLastFiveMinutes < item.Item1)
-                    highLastFiveMinutes = item.Item1;
-                if (lowLastFiveMinutes > item.Item1)
-                    lowLastFiveMinutes = item.Item1;
-            }
-
-            HighLastOneMinute = highLastOneMinute;
-            LowLastOneMinute = lowLastOneMinute;
-            HighLastFiveMinutes = highLastFiveMinutes;
-            LowLastFiveMinutes = lowLastFiveMinutes;
-        }
-
         internal static DirtyMemoryState GetDirtyMemoryState()
-=======
-        public static DirtyMemoryState GetDirtyMemoryState()
->>>>>>> 60d27f39
         {
             var totalScratchMemory = GetTotalScratchAllocatedMemory();
 
