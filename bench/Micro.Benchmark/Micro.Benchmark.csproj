﻿<Project Sdk="Microsoft.NET.Sdk">
  <PropertyGroup>
<<<<<<< HEAD
    <TargetFramework>net8.0</TargetFramework>
    <RuntimeFrameworkVersion>8.0.2</RuntimeFrameworkVersion>
=======
    <TargetFramework>net7.0</TargetFramework>
    <RuntimeFrameworkVersion>7.0.16</RuntimeFrameworkVersion>
>>>>>>> 9c69a7bf
    <AllowUnsafeBlocks>true</AllowUnsafeBlocks>
    <AssemblyName>Micro.Benchmark</AssemblyName>
    <OutputType>Exe</OutputType>
    <PackageId>Micro.Benchmark</PackageId>
    <RuntimeIdentifiers>win-x64;win-x86;linux-x64</RuntimeIdentifiers>
    <CodeAnalysisRuleSet>..\..\RavenDB.ruleset</CodeAnalysisRuleSet>
  </PropertyGroup>
  <ItemGroup>
    <Compile Include="..\..\src\CommonAssemblyInfo.cs" Link="Properties\CommonAssemblyInfo.cs" />
  </ItemGroup>
  <ItemGroup>
    <PackageReference Include="BenchmarkDotNet.Diagnostics.Windows" Version="0.13.12" />
    <PackageReference Include="BenchmarkDotNet" Version="0.13.12" />
    <PackageReference Include="xunit" Version="2.6.6" />
    <PackageReference Include="System.Runtime.CompilerServices.Unsafe" Version="6.0.0" />
  </ItemGroup>
  <ItemGroup>
    <ProjectReference Include="..\..\src\Voron\Voron.csproj" />
  </ItemGroup>
  <ItemGroup Condition="'$(IsAnyOS)' == 'true' OR '$(IsWindows64)' == 'true'">
    <None Include="..\..\libs\libsodium\libsodium.win.x64.dll" Link="libsodium.win.x64.dll">
      <CopyToOutputDirectory>PreserveNewest</CopyToOutputDirectory>
    </None>
    <None Include="..\..\libs\librvnpal\librvnpal.win.x64.dll" Link="librvnpal.win.x64.dll">
      <CopyToOutputDirectory>PreserveNewest</CopyToOutputDirectory>
    </None>
    <None Include="..\..\libs\librvnpal\librvnpal.win7.x64.dll" Link="librvnpal.win7.x64.dll">
      <CopyToOutputDirectory>PreserveNewest</CopyToOutputDirectory>
    </None>
    <None Include="..\..\libs\libzstd\libzstd.win.x64.dll" Link="libzstd.win.x64.dll">
      <CopyToOutputDirectory>PreserveNewest</CopyToOutputDirectory>
    </None>
  </ItemGroup>
  <ItemGroup Condition="'$(IsAnyOS)' == 'true' OR '$(IsWindows32)' == 'true'">
    <None Include="..\..\libs\libsodium\libsodium.win.x86.dll" Link="libsodium.win.x86.dll">
      <CopyToOutputDirectory>PreserveNewest</CopyToOutputDirectory>
    </None>
    <None Include="..\..\libs\librvnpal\librvnpal.win.x86.dll" Link="librvnpal.win.x86.dll">
      <CopyToOutputDirectory>PreserveNewest</CopyToOutputDirectory>
    </None>
    <None Include="..\..\libs\librvnpal\librvnpal.win7.x86.dll" Link="librvnpal.win7.x86.dll">
      <CopyToOutputDirectory>PreserveNewest</CopyToOutputDirectory>
    </None>
    <None Include="..\..\libs\libzstd\libzstd.win.x86.dll" Link="libzstd.win.x86.dll">
      <CopyToOutputDirectory>PreserveNewest</CopyToOutputDirectory>
    </None>
    <None Include="..\..\libs\librvnpal\librvnpal.mac.arm64.dylib" Link="librvnpal.mac.arm64.dylib">
      <CopyToOutputDirectory>PreserveNewest</CopyToOutputDirectory>
    </None>
  </ItemGroup>
  <ItemGroup Condition="'$(IsAnyOS)' == 'true' OR '$(IsLinux64)' == 'true'">
    <None Include="..\..\libs\libsodium\libsodium.linux.x64.so" Link="libsodium.linux.x64.so">
      <CopyToOutputDirectory>PreserveNewest</CopyToOutputDirectory>
    </None>
    <None Include="..\..\libs\librvnpal\librvnpal.linux.x64.so" Link="librvnpal.linux.x64.so">
      <CopyToOutputDirectory>PreserveNewest</CopyToOutputDirectory>
    </None>
    <None Include="..\..\libs\libzstd\libzstd.linux.x64.so" Link="libzstd.linux.x64.so">
      <CopyToOutputDirectory>PreserveNewest</CopyToOutputDirectory>
    </None>
  </ItemGroup>
  <ItemGroup Condition="'$(IsAnyOS)' == 'true' OR '$(IsLinuxArm64)' == 'true'">
    <None Include="..\..\libs\libsodium\libsodium.arm.64.so" Link="libsodium.arm.64.so">
      <CopyToOutputDirectory>PreserveNewest</CopyToOutputDirectory>
    </None>
    <None Include="..\..\libs\librvnpal\librvnpal.arm.64.so" Link="librvnpal.arm.64.so">
      <CopyToOutputDirectory>PreserveNewest</CopyToOutputDirectory>
    </None>
    <None Include="..\..\libs\libzstd\libzstd.arm.64.so" Link="libzstd.arm.64.so">
      <CopyToOutputDirectory>PreserveNewest</CopyToOutputDirectory>
    </None>
  </ItemGroup>
  <ItemGroup Condition="'$(IsAnyOS)' == 'true' OR '$(IsLinuxArm32)' == 'true'">
    <None Include="..\..\libs\libsodium\libsodium.arm.32.so" Link="libsodium.arm.32.so">
      <CopyToOutputDirectory>PreserveNewest</CopyToOutputDirectory>
    </None>
    <None Include="..\..\libs\librvnpal\librvnpal.arm.32.so" Link="librvnpal.arm.32.so">
      <CopyToOutputDirectory>PreserveNewest</CopyToOutputDirectory>
    </None>
    <None Include="..\..\libs\libzstd\libzstd.arm.32.so" Link="libzstd.arm.32.so">
      <CopyToOutputDirectory>PreserveNewest</CopyToOutputDirectory>
    </None>
  </ItemGroup>
  <ItemGroup Condition="'$(IsAnyOS)' == 'true' OR '$(IsMacOS)' == 'true'">
    <None Include="..\..\libs\libsodium\libsodium.mac.x64.dylib" Link="libsodium.mac.x64.dylib">
      <CopyToOutputDirectory>PreserveNewest</CopyToOutputDirectory>
    </None>
    <None Include="..\..\libs\librvnpal\librvnpal.mac.x64.dylib" Link="librvnpal.mac.x64.dylib">
      <CopyToOutputDirectory>PreserveNewest</CopyToOutputDirectory>
    </None>
    <None Include="..\..\libs\libzstd\libzstd.mac.x64.dylib" Link="libzstd.mac.x64.dylib">
      <CopyToOutputDirectory>PreserveNewest</CopyToOutputDirectory>
    </None>
  </ItemGroup>
</Project><|MERGE_RESOLUTION|>--- conflicted
+++ resolved
@@ -1,12 +1,7 @@
 ﻿<Project Sdk="Microsoft.NET.Sdk">
   <PropertyGroup>
-<<<<<<< HEAD
     <TargetFramework>net8.0</TargetFramework>
     <RuntimeFrameworkVersion>8.0.2</RuntimeFrameworkVersion>
-=======
-    <TargetFramework>net7.0</TargetFramework>
-    <RuntimeFrameworkVersion>7.0.16</RuntimeFrameworkVersion>
->>>>>>> 9c69a7bf
     <AllowUnsafeBlocks>true</AllowUnsafeBlocks>
     <AssemblyName>Micro.Benchmark</AssemblyName>
     <OutputType>Exe</OutputType>
@@ -20,7 +15,7 @@
   <ItemGroup>
     <PackageReference Include="BenchmarkDotNet.Diagnostics.Windows" Version="0.13.12" />
     <PackageReference Include="BenchmarkDotNet" Version="0.13.12" />
-    <PackageReference Include="xunit" Version="2.6.6" />
+    <PackageReference Include="xunit" Version="2.7.0" />
     <PackageReference Include="System.Runtime.CompilerServices.Unsafe" Version="6.0.0" />
   </ItemGroup>
   <ItemGroup>
