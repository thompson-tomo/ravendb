--- conflicted
+++ resolved
@@ -49,6 +49,9 @@
     <None Include="..\..\libs\libzstd\libzstd.win.x86.dll" Link="libzstd.win.x86.dll">
       <CopyToOutputDirectory>PreserveNewest</CopyToOutputDirectory>
     </None>
+    <None Include="..\..\libs\librvnpal\librvnpal.mac.arm64.dylib" Link="librvnpal.mac.arm64.dylib">
+      <CopyToOutputDirectory>PreserveNewest</CopyToOutputDirectory>
+    </None>
   </ItemGroup>
   <ItemGroup Condition="'$(IsAnyOS)' == 'true' OR '$(IsLinux64)' == 'true'">
     <None Include="..\..\libs\libsodium\libsodium.linux.x64.so" Link="libsodium.linux.x64.so">
@@ -90,11 +93,7 @@
     <None Include="..\..\libs\librvnpal\librvnpal.mac.x64.dylib" Link="librvnpal.mac.x64.dylib">
       <CopyToOutputDirectory>PreserveNewest</CopyToOutputDirectory>
     </None>
-<<<<<<< HEAD
     <None Include="..\..\libs\libzstd\libzstd.mac.x64.dylib" Link="libzstd.mac.x64.dylib">
-=======
-    <None Include="..\..\libs\librvnpal\librvnpal.mac.arm64.dylib" Link="librvnpal.mac.arm64.dylib">
->>>>>>> 19ff9af5
       <CopyToOutputDirectory>PreserveNewest</CopyToOutputDirectory>
     </None>
   </ItemGroup>
