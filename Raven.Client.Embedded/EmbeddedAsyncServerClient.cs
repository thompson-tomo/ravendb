﻿using System;
using System.Collections.Generic;
using System.Collections.Specialized;
using System.IO;
using System.Linq;
using System.Net;
using System.Threading.Tasks;
using Raven.Abstractions.Commands;
using Raven.Abstractions.Data;
using Raven.Abstractions.Extensions;
using Raven.Abstractions.Indexing;
using Raven.Abstractions.Replication;
using Raven.Abstractions.Util;
using Raven.Client.Connection;
using Raven.Client.Connection.Async;
using Raven.Client.Connection.Profiling;
using Raven.Database.Data;
using Raven.Json.Linq;

namespace Raven.Client.Embedded
{
	internal class EmbeddedAsyncServerClient : IAsyncDatabaseCommands, IAsyncInfoDatabaseCommands, IAsyncGlobalAdminDatabaseCommands
	{
		private readonly IDatabaseCommands databaseCommands;

		public EmbeddedAsyncServerClient(IDatabaseCommands databaseCommands)
		{
			this.databaseCommands = databaseCommands;
			OperationsHeaders = databaseCommands.OperationsHeaders;
		}

		public void Dispose()
		{
		}

		public ProfilingInformation ProfilingInformation
		{
			get { return databaseCommands.ProfilingInformation; }
		}

		public NameValueCollection OperationsHeaders { get; set; }

		public Task<JsonDocument> GetAsync(string key)
		{
			return new CompletedTask<JsonDocument>(databaseCommands.Get(key));
		}

		public Task<MultiLoadResult> GetAsync(string[] keys, string[] includes, string transformer = null, Dictionary<string, RavenJToken> queryInputs = null, bool metadataOnly = false)
		{
			return new CompletedTask<MultiLoadResult>(databaseCommands.Get(keys, includes,transformer: transformer, queryInputs:queryInputs, metadataOnly: metadataOnly));
		}

		public Task<JsonDocument[]> GetDocumentsAsync(int start, int pageSize, bool metadataOnly = false)
		{
			return new CompletedTask<JsonDocument[]>(databaseCommands.GetDocuments(start, pageSize, metadataOnly));
		}

		public Task<QueryResult> QueryAsync(string index, IndexQuery query, string[] includes, bool metadataOnly = false, bool indexEntriesOnly = false)
		{
			return new CompletedTask<QueryResult>(databaseCommands.Query(index, query, includes, metadataOnly));
		}

		public Task<BatchResult[]> BatchAsync(ICommandData[] commandDatas)
		{
			return new CompletedTask<BatchResult[]>(databaseCommands.Batch(commandDatas));
		}

		public Task<SuggestionQueryResult> SuggestAsync(string index, SuggestionQuery suggestionQuery)
		{
			return new CompletedTask<SuggestionQueryResult>(databaseCommands.Suggest(index, suggestionQuery));
		}

		public Task<string[]> GetIndexNamesAsync(int start, int pageSize)
		{
			return new CompletedTask<string[]>(databaseCommands.GetIndexNames(start, pageSize));
		}

		public Task<IndexDefinition[]> GetIndexesAsync(int start, int pageSize)
		{
			return new CompletedTask<IndexDefinition[]>(databaseCommands.GetIndexes(start, pageSize));
		}

		public Task<TransformerDefinition[]> GetTransformersAsync(int start, int pageSize)
		{
			return new CompletedTask<TransformerDefinition[]>(databaseCommands.GetTransformers(start, pageSize));
		}

		public Task ResetIndexAsync(string name)
		{
			databaseCommands.ResetIndex(name);
			return new CompletedTask();
		}

		public Task<IndexDefinition> GetIndexAsync(string name)
		{
			return new CompletedTask<IndexDefinition>(databaseCommands.GetIndex(name));
		}

		public Task<TransformerDefinition> GetTransformerAsync(string name)
		{
			return new CompletedTask<TransformerDefinition>(databaseCommands.GetTransformer(name));
		}

		public Task<string> PutIndexAsync(string name, IndexDefinition indexDef, bool overwrite)
		{
			return new CompletedTask<string>(databaseCommands.PutIndex(name, indexDef, overwrite));
		}

		public Task<string> PutTransformerAsync(string name, TransformerDefinition transformerDefinition)
		{
			return new CompletedTask<string>(databaseCommands.PutTransformer(name, transformerDefinition));
		}

		public Task DeleteIndexAsync(string name)
		{
			databaseCommands.DeleteIndex(name);
			return new CompletedTask();
		}

		public Task<Operation> DeleteByIndexAsync(string indexName, IndexQuery queryToDelete, bool allowStale)
		{
			databaseCommands.DeleteByIndex(indexName, queryToDelete, allowStale);
			return new CompletedTask<Operation>();
		}

		public Task DeleteTransformerAsync(string name)
		{
			databaseCommands.DeleteTransformer(name);
			return new CompletedTask();
		}

		public Task DeleteDocumentAsync(string id)
		{
			databaseCommands.Delete(id, null);
			return new CompletedTask();
		}

		public Task<PutResult> PutAsync(string key, Etag etag, RavenJObject document, RavenJObject metadata)
		{
			return new CompletedTask<PutResult>(databaseCommands.Put(key, etag, document, metadata));
		}

		public Task<RavenJObject> PatchAsync(string key, PatchRequest[] patches, bool ignoreMissing)
		{
			return new CompletedTask<RavenJObject>(databaseCommands.Patch(key, patches, ignoreMissing));
		}

		public Task<RavenJObject> PatchAsync(string key, PatchRequest[] patches, Etag etag)
		{
			return new CompletedTask<RavenJObject>(databaseCommands.Patch(key, patches, etag));
		}

		public Task<RavenJObject> PatchAsync(string key, PatchRequest[] patchesToExisting, PatchRequest[] patchesToDefault, RavenJObject defaultMetadata)
		{
			return new CompletedTask<RavenJObject>(databaseCommands.Patch(key, patchesToExisting, patchesToDefault, defaultMetadata));
		}

		public Task<RavenJObject> PatchAsync(string key, ScriptedPatchRequest patch, bool ignoreMissing)
		{
			return new CompletedTask<RavenJObject>(databaseCommands.Patch(key, patch, ignoreMissing));
		}

		public Task<RavenJObject> PatchAsync(string key, ScriptedPatchRequest patch, Etag etag)
		{
			return new CompletedTask<RavenJObject>(databaseCommands.Patch(key, patch, etag));
		}

		public Task<RavenJObject> PatchAsync(string key, ScriptedPatchRequest patchExisting, ScriptedPatchRequest patchDefault, RavenJObject defaultMetadata)
		{
			return new CompletedTask<RavenJObject>(databaseCommands.Patch(key, patchExisting, patchDefault, defaultMetadata));
		}

		public HttpJsonRequest CreateRequest(string relativeUrl, string method, bool disableRequestCompression = false)
		{
			throw new NotImplementedException();
		}

		public IAsyncDatabaseCommands ForDatabase(string database)
		{
			return new EmbeddedAsyncServerClient(databaseCommands.ForDatabase(database));
		}

		public IAsyncDatabaseCommands ForSystemDatabase()
		{
			return new EmbeddedAsyncServerClient(databaseCommands.ForSystemDatabase());
		}

		public IAsyncDatabaseCommands With(ICredentials credentialsForSession)
		{
			return new EmbeddedAsyncServerClient(databaseCommands.With(credentialsForSession));
		}

		public Task<DatabaseStatistics> GetStatisticsAsync()
		{
			return new CompletedTask<DatabaseStatistics>(databaseCommands.GetStatistics());
		}

		public Task CreateDatabaseAsync(DatabaseDocument databaseDocument)
		{
			throw new NotSupportedException("Multiple databases are not supported in the embedded API currently");
		}

		public Task DeleteDatabaseAsync(string databaseName, bool hardDelete = false)
		{
			throw new NotSupportedException("Multiple databases are not supported in the embedded API currently");
		}

		public Task CompactDatabaseAsync(string databaseName)
		{
			throw new NotSupportedException("Multiple databases are not supported in the embedded API currently");
		}

		public Task<string[]> GetDatabaseNamesAsync(int pageSize, int start = 0)
		{
			return new CompletedTask<string[]>(databaseCommands.GetDatabaseNames(pageSize, start));
		}

	    public Task<AttachmentInformation[]> GetAttachmentsAsync(Etag startEtag, int batchSize)
	    {
            return new CompletedTask<AttachmentInformation[]>(databaseCommands.GetAttachments(startEtag, batchSize));
	    }

		public Task PutAttachmentAsync(string key, Etag etag, Stream stream, RavenJObject metadata)
		{
			databaseCommands.PutAttachment(key, etag, stream, metadata);
			return new CompletedTask();
		}

		public Task<Attachment> GetAttachmentAsync(string key)
		{
			return new CompletedTask<Attachment>(databaseCommands.GetAttachment(key));
		}

		public Task<Attachment> HeadAttachmentAsync(string key)
		{
			return new CompletedTask<Attachment>(databaseCommands.HeadAttachment(key));			
		}

		public Task DeleteAttachmentAsync(string key, Etag etag)
		{
			databaseCommands.DeleteAttachment(key, etag);
			return new CompletedTask();
		}

		public Task<string[]> GetTermsAsync(string index, string field, string fromValue, int pageSize)
		{
			return new CompletedTask<string[]>(databaseCommands.GetTerms(index, field, fromValue, pageSize).ToArray());
		}

		public IDisposable DisableAllCaching()
		{
			return databaseCommands.DisableAllCaching();
		}

		public Task<GetResponse[]> MultiGetAsync(GetRequest[] requests)
		{
			return new CompletedTask<GetResponse[]>(databaseCommands.MultiGet(requests));
		}

		public Task<Operation> UpdateByIndex(string indexName, IndexQuery queryToUpdate, ScriptedPatchRequest patch)
		{
		    return new CompletedTask<Operation>(databaseCommands.UpdateByIndex(indexName, queryToUpdate, patch));
		}

		public Task<Operation> UpdateByIndexAsync(string indexName, IndexQuery queryToUpdate, ScriptedPatchRequest patch, bool allowStale)
		{
            return new CompletedTask<Operation>(databaseCommands.UpdateByIndex(indexName, queryToUpdate, patch, allowStale));
		}

		public Task<FacetResults> GetFacetsAsync( string index, IndexQuery query, string facetSetupDoc, int start = 0, int? pageSize = null ) {
			return new CompletedTask<FacetResults>( databaseCommands.GetFacets( index, query, facetSetupDoc, start, pageSize ) );
		}

		public Task<FacetResults> GetFacetsAsync(string index, IndexQuery query, List<Facet> facets, int start = 0, int? pageSize = null)
		{
			return new CompletedTask<FacetResults>(databaseCommands.GetFacets(index, query, facets, start, pageSize));
		}

		public Task<LogItem[]> GetLogsAsync(bool errorsOnly)
		{
			// No sync equivalent on IDatabaseCommands.
			throw new NotSupportedException();
		}

		public Task<LicensingStatus> GetLicenseStatusAsync()
		{
			// No sync equivalent on IDatabaseCommands.
			throw new NotSupportedException();
		}

		public Task<BuildNumber> GetBuildNumberAsync()
		{
			return new CompletedTask<BuildNumber>(databaseCommands.GetBuildNumber());			
		}

		// TODO arek
		public Task StartBackupAsync(string backupLocation, DatabaseDocument databaseDocument)
		{
			// No sync equivalent on IDatabaseCommands.
			throw new NotSupportedException();
		}

		// TODO arek
		public Task StartRestoreAsync(string restoreLocation, string databaseLocation, string databaseName = null, bool defrag = false)
		{
			// No sync equivalent on IDatabaseCommands.
			throw new NotSupportedException();
		}

		// TODO arek
		public Task StartRestoreAsync(string restoreLocation, string databaseLocation, string databaseName = null)
		{
			// No sync equivalent on IDatabaseCommands.
			throw new NotSupportedException();
		}

		//TODO arek
		public Task<string> GetIndexingStatusAsync()
		{
			// No sync equivalent on IDatabaseCommands.
			throw new NotSupportedException();
		}

<<<<<<< HEAD
		public Task<JsonDocument[]> StartsWithAsync(string keyPrefix, string matches, int start, int pageSize, RavenPagingInformation pagingInformation = null, bool metadataOnly = false, string exclude = null)
		{
			// Should add a 'matches' parameter? Setting to null for now.
			return new CompletedTask<JsonDocument[]>(databaseCommands.StartsWith(keyPrefix, matches, start, pageSize, pagingInformation, metadataOnly, exclude));
=======
		public Task<JsonDocument[]> StartsWithAsync(string keyPrefix, string matches, int start, int pageSize, bool metadataOnly = false, string exclude = null)
		{
			// Should add a 'matches' parameter? Setting to null for now.
            return new CompletedTask<JsonDocument[]>(databaseCommands.StartsWith(keyPrefix, matches, start, pageSize, metadataOnly, exclude));
>>>>>>> 890a2ac5
		}

		public IDisposable ForceReadFromMaster()
		{
			return databaseCommands.ForceReadFromMaster();
		}

		public Task<JsonDocumentMetadata> HeadAsync(string key)
		{
			return new CompletedTask<JsonDocumentMetadata>(databaseCommands.Head(key));
		}

		public Task<IAsyncEnumerator<RavenJObject>> StreamQueryAsync(string index, IndexQuery query, Reference<QueryHeaderInformation> queryHeaderInfo)
		{
			QueryHeaderInformation info;
			var result = databaseCommands.StreamQuery(index, query, out info);
			queryHeaderInfo.Value = info;
			return new CompletedTask<IAsyncEnumerator<RavenJObject>>(new AsyncEnumeratorBridge<RavenJObject>(result));
		}

<<<<<<< HEAD
		public Task<IAsyncEnumerator<RavenJObject>> StreamDocsAsync(Etag fromEtag = null, string startsWith = null, string matches = null, int start = 0,
									int pageSize = int.MaxValue, string exclude = null, RavenPagingInformation pagingInformation = null)
=======
		public Task<IAsyncEnumerator<RavenJObject>> StreamDocsAsync(
            Etag fromEtag = null, string startsWith = null,
            string matches = null, int start = 0,
            int pageSize = 2147483647, string exclude = null)
>>>>>>> 890a2ac5
		{
			var streamDocs = databaseCommands.StreamDocs(fromEtag, startsWith, matches, start, pageSize, exclude, pagingInformation);
			return new CompletedTask<IAsyncEnumerator<RavenJObject>>(new AsyncEnumeratorBridge<RavenJObject>(streamDocs));
	
		}

	    public Task DeleteAsync(string key, Etag etag)
	    {
	        throw new NotImplementedException();
	    }

	    public string UrlFor(string documentKey)
	    {
	        return databaseCommands.UrlFor(documentKey);
	    }

	    public HttpJsonRequest CreateReplicationAwareRequest(string currentServerUrl, string requestUrl, string method,
	        bool disableRequestCompression = false)
	    {
	        throw new NotImplementedException();
	    }

	    public Task UpdateAttachmentMetadataAsync(string key, Etag etag, RavenJObject metadata)
	    {
	        throw new NotImplementedException();
	    }

	    public Task<IAsyncEnumerator<Attachment>> GetAttachmentHeadersStartingWithAsync(string idPrefix, int start, int pageSize)
	    {
	        throw new NotImplementedException();
	    }

	    public Task CommitAsync(string txId)
	    {
	        throw new NotImplementedException();
	    }

	    public Task RollbackAsync(string txId)
	    {
	        throw new NotImplementedException();
	    }

	    public Task PrepareTransactionAsync(string txId)
	    {
	        throw new NotImplementedException();
	    }

	    public Task<Operation> UpdateByIndexAsync(string indexName, IndexQuery queryToUpdate, PatchRequest[] patchRequests,
	        bool allowStale = false)
	    {
	        throw new NotImplementedException();
	    }

	    public Task<MultiLoadResult> MoreLikeThisAsync(MoreLikeThisQuery query)
	    {
	        throw new NotImplementedException();
	    }

	    public Task<long> NextIdentityForAsync(string name)
	    {
	        throw new NotImplementedException();
	    }

	    #region IAsyncGlobalAdminDatabaseCommands

		public IAsyncGlobalAdminDatabaseCommands GlobalAdmin
		{
			get { return this; }
		}

		Task<AdminStatistics> IAsyncGlobalAdminDatabaseCommands.GetStatisticsAsync()
		{
			throw new NotSupportedException();
		}

		#endregion

		#region IAsyncAdminDatabaseCommands

		/// <summary>
		/// Admin operations, like create/delete database.
		/// </summary>
		public IAsyncAdminDatabaseCommands Admin
		{
			get { throw new NotSupportedException("Multiple databases are not supported in the embedded API currently"); }
		}

		#endregion

		#region IAsyncInfoDatabaseCommands

		public IAsyncInfoDatabaseCommands Info
		{
			get { return this; }
		}

		Task<ReplicationStatistics> IAsyncInfoDatabaseCommands.GetReplicationInfoAsync()
		{
			throw new NotSupportedException();
		}

		#endregion

	}
}<|MERGE_RESOLUTION|>--- conflicted
+++ resolved
@@ -47,7 +47,7 @@
 
 		public Task<MultiLoadResult> GetAsync(string[] keys, string[] includes, string transformer = null, Dictionary<string, RavenJToken> queryInputs = null, bool metadataOnly = false)
 		{
-			return new CompletedTask<MultiLoadResult>(databaseCommands.Get(keys, includes,transformer: transformer, queryInputs:queryInputs, metadataOnly: metadataOnly));
+			return new CompletedTask<MultiLoadResult>(databaseCommands.Get(keys, includes, transformer: transformer, queryInputs: queryInputs, metadataOnly: metadataOnly));
 		}
 
 		public Task<JsonDocument[]> GetDocumentsAsync(int start, int pageSize, bool metadataOnly = false)
@@ -56,7 +56,7 @@
 		}
 
 		public Task<QueryResult> QueryAsync(string index, IndexQuery query, string[] includes, bool metadataOnly = false, bool indexEntriesOnly = false)
-		{
+	    {
 			return new CompletedTask<QueryResult>(databaseCommands.Query(index, query, includes, metadataOnly));
 		}
 
@@ -220,7 +220,7 @@
             return new CompletedTask<AttachmentInformation[]>(databaseCommands.GetAttachments(startEtag, batchSize));
 	    }
 
-		public Task PutAttachmentAsync(string key, Etag etag, Stream stream, RavenJObject metadata)
+	    public Task PutAttachmentAsync(string key, Etag etag, Stream stream, RavenJObject metadata)
 		{
 			databaseCommands.PutAttachment(key, etag, stream, metadata);
 			return new CompletedTask();
@@ -268,7 +268,7 @@
 		}
 
 		public Task<FacetResults> GetFacetsAsync( string index, IndexQuery query, string facetSetupDoc, int start = 0, int? pageSize = null ) {
-			return new CompletedTask<FacetResults>( databaseCommands.GetFacets( index, query, facetSetupDoc, start, pageSize ) );
+			return new CompletedTask<FacetResults>(databaseCommands.GetFacets(index, query, facetSetupDoc, start, pageSize));
 		}
 
 		public Task<FacetResults> GetFacetsAsync(string index, IndexQuery query, List<Facet> facets, int start = 0, int? pageSize = null)
@@ -321,17 +321,10 @@
 			throw new NotSupportedException();
 		}
 
-<<<<<<< HEAD
 		public Task<JsonDocument[]> StartsWithAsync(string keyPrefix, string matches, int start, int pageSize, RavenPagingInformation pagingInformation = null, bool metadataOnly = false, string exclude = null)
 		{
 			// Should add a 'matches' parameter? Setting to null for now.
 			return new CompletedTask<JsonDocument[]>(databaseCommands.StartsWith(keyPrefix, matches, start, pageSize, pagingInformation, metadataOnly, exclude));
-=======
-		public Task<JsonDocument[]> StartsWithAsync(string keyPrefix, string matches, int start, int pageSize, bool metadataOnly = false, string exclude = null)
-		{
-			// Should add a 'matches' parameter? Setting to null for now.
-            return new CompletedTask<JsonDocument[]>(databaseCommands.StartsWith(keyPrefix, matches, start, pageSize, metadataOnly, exclude));
->>>>>>> 890a2ac5
 		}
 
 		public IDisposable ForceReadFromMaster()
@@ -352,19 +345,12 @@
 			return new CompletedTask<IAsyncEnumerator<RavenJObject>>(new AsyncEnumeratorBridge<RavenJObject>(result));
 		}
 
-<<<<<<< HEAD
 		public Task<IAsyncEnumerator<RavenJObject>> StreamDocsAsync(Etag fromEtag = null, string startsWith = null, string matches = null, int start = 0,
 									int pageSize = int.MaxValue, string exclude = null, RavenPagingInformation pagingInformation = null)
-=======
-		public Task<IAsyncEnumerator<RavenJObject>> StreamDocsAsync(
-            Etag fromEtag = null, string startsWith = null,
-            string matches = null, int start = 0,
-            int pageSize = 2147483647, string exclude = null)
->>>>>>> 890a2ac5
 		{
 			var streamDocs = databaseCommands.StreamDocs(fromEtag, startsWith, matches, start, pageSize, exclude, pagingInformation);
 			return new CompletedTask<IAsyncEnumerator<RavenJObject>>(new AsyncEnumeratorBridge<RavenJObject>(streamDocs));
-	
+
 		}
 
 	    public Task DeleteAsync(string key, Etag etag)
@@ -424,7 +410,7 @@
 	        throw new NotImplementedException();
 	    }
 
-	    #region IAsyncGlobalAdminDatabaseCommands
+		#region IAsyncGlobalAdminDatabaseCommands
 
 		public IAsyncGlobalAdminDatabaseCommands GlobalAdmin
 		{
